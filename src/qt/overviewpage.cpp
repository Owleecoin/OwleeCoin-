--- conflicted
+++ resolved
@@ -177,55 +177,40 @@
     delete ui;
 }
 
-<<<<<<< HEAD
-void OverviewPage::setBalance(qint64 balance, qint64 unconfirmedBalance, qint64 immatureBalance, qint64 anonymizedBalance)
-=======
-void OverviewPage::setBalance(const CAmount& balance, const CAmount& unconfirmedBalance, const CAmount& immatureBalance, const CAmount& watchOnlyBalance, const CAmount& watchUnconfBalance, const CAmount& watchImmatureBalance)
->>>>>>> 4635a4c4
+void OverviewPage::setBalance(const CAmount& balance, const CAmount& unconfirmedBalance, const CAmount& immatureBalance, const CAmount& anonymizedBalance, const CAmount& watchOnlyBalance, const CAmount& watchUnconfBalance, const CAmount& watchImmatureBalance)
 {
     int unit = walletModel->getOptionsModel()->getDisplayUnit();
     currentBalance = balance;
     currentUnconfirmedBalance = unconfirmedBalance;
     currentImmatureBalance = immatureBalance;
-<<<<<<< HEAD
     currentAnonymizedBalance = anonymizedBalance;
-    ui->labelBalance->setText(BitcoinUnits::formatWithUnit(unit, balance));
-    ui->labelUnconfirmed->setText(BitcoinUnits::formatWithUnit(unit, unconfirmedBalance));
-    ui->labelImmature->setText(BitcoinUnits::formatWithUnit(unit, immatureBalance));
-    ui->labelAnonymized->setText(BitcoinUnits::formatWithUnit(unit, anonymizedBalance));
-    ui->labelTotal->setText(BitcoinUnits::formatWithUnit(unit, balance + unconfirmedBalance + immatureBalance));
-=======
     currentWatchOnlyBalance = watchOnlyBalance;
     currentWatchUnconfBalance = watchUnconfBalance;
     currentWatchImmatureBalance = watchImmatureBalance;
     ui->labelBalance->setText(BitcoinUnits::formatWithUnit(unit, balance, false, BitcoinUnits::separatorAlways));
     ui->labelUnconfirmed->setText(BitcoinUnits::formatWithUnit(unit, unconfirmedBalance, false, BitcoinUnits::separatorAlways));
     ui->labelImmature->setText(BitcoinUnits::formatWithUnit(unit, immatureBalance, false, BitcoinUnits::separatorAlways));
+    ui->labelAnonymized->setText(BitcoinUnits::formatWithUnit(unit, anonymizedBalance, false, BitcoinUnits::separatorAlways));
     ui->labelTotal->setText(BitcoinUnits::formatWithUnit(unit, balance + unconfirmedBalance + immatureBalance, false, BitcoinUnits::separatorAlways));
     ui->labelWatchAvailable->setText(BitcoinUnits::formatWithUnit(unit, watchOnlyBalance, false, BitcoinUnits::separatorAlways));
     ui->labelWatchPending->setText(BitcoinUnits::formatWithUnit(unit, watchUnconfBalance, false, BitcoinUnits::separatorAlways));
     ui->labelWatchImmature->setText(BitcoinUnits::formatWithUnit(unit, watchImmatureBalance, false, BitcoinUnits::separatorAlways));
     ui->labelWatchTotal->setText(BitcoinUnits::formatWithUnit(unit, watchOnlyBalance + watchUnconfBalance + watchImmatureBalance, false, BitcoinUnits::separatorAlways));
->>>>>>> 4635a4c4
 
     // only show immature (newly mined) balance if it's non-zero, so as not to complicate things
     // for the non-mining users
     bool showImmature = immatureBalance != 0;
-<<<<<<< HEAD
-    ui->labelImmature->setVisible(showImmature);
-    ui->labelImmatureText->setVisible(showImmature);
-
-    if(cachedTxLocks != nCompleteTXLocks){
-        cachedTxLocks = nCompleteTXLocks;
-        ui->listTransactions->update();
-    }
-=======
     bool showWatchOnlyImmature = watchImmatureBalance != 0;
 
     // for symmetry reasons also show immature label when the watch-only one is shown
     ui->labelImmature->setVisible(showImmature || showWatchOnlyImmature);
     ui->labelImmatureText->setVisible(showImmature || showWatchOnlyImmature);
     ui->labelWatchImmature->setVisible(showWatchOnlyImmature); // show watch-only immature balance
+
+    if(cachedTxLocks != nCompleteTXLocks){
+        cachedTxLocks = nCompleteTXLocks;
+        ui->listTransactions->update();
+    }
 }
 
 // show/hide watch-only labels
@@ -240,7 +225,6 @@
 
     if (!showWatchOnly)
         ui->labelWatchImmature->hide();
->>>>>>> 4635a4c4
 }
 
 void OverviewPage::setClientModel(ClientModel *model)
@@ -272,25 +256,17 @@
         ui->listTransactions->setModelColumn(TransactionTableModel::ToAddress);
 
         // Keep up to date with wallet
-<<<<<<< HEAD
-        setBalance(model->getBalance(), model->getUnconfirmedBalance(), model->getImmatureBalance(), model->getAnonymizedBalance());
-        connect(model, SIGNAL(balanceChanged(qint64, qint64, qint64, qint64)), this, SLOT(setBalance(qint64, qint64, qint64, qint64)));
+        setBalance(model->getBalance(), model->getUnconfirmedBalance(), model->getImmatureBalance(), model->getAnonymizedBalance(),
+                   model->getWatchBalance(), model->getWatchUnconfirmedBalance(), model->getWatchImmatureBalance());
+        connect(model, SIGNAL(balanceChanged(CAmount,CAmount,CAmount,CAmount,CAmount,CAmount,CAmount)), this, SLOT(setBalance(CAmount,CAmount,CAmount,CAmount,CAmount,CAmount,CAmount)));
 
         connect(model->getOptionsModel(), SIGNAL(displayUnitChanged(int)), this, SLOT(updateDisplayUnit()));
 
         connect(ui->darksendAuto, SIGNAL(clicked()), this, SLOT(darksendAuto()));
         connect(ui->darksendReset, SIGNAL(clicked()), this, SLOT(darksendReset()));
         connect(ui->toggleDarksend, SIGNAL(clicked()), this, SLOT(toggleDarksend()));
-=======
-        setBalance(model->getBalance(), model->getUnconfirmedBalance(), model->getImmatureBalance(),
-                   model->getWatchBalance(), model->getWatchUnconfirmedBalance(), model->getWatchImmatureBalance());
-        connect(model, SIGNAL(balanceChanged(CAmount,CAmount,CAmount,CAmount,CAmount,CAmount)), this, SLOT(setBalance(CAmount,CAmount,CAmount,CAmount,CAmount,CAmount)));
-
-        connect(model->getOptionsModel(), SIGNAL(displayUnitChanged(int)), this, SLOT(updateDisplayUnit()));
-
         updateWatchOnlyLabels(model->haveWatchOnly());
         connect(model, SIGNAL(notifyWatchonlyChanged(bool)), this, SLOT(updateWatchOnlyLabels(bool)));
->>>>>>> 4635a4c4
     }
 
     // update the display unit, to not use the default ("DASH")
@@ -302,12 +278,8 @@
     if(walletModel && walletModel->getOptionsModel())
     {
         if(currentBalance != -1)
-<<<<<<< HEAD
-            setBalance(currentBalance, currentUnconfirmedBalance, currentImmatureBalance, currentAnonymizedBalance);
-=======
-            setBalance(currentBalance, currentUnconfirmedBalance, currentImmatureBalance,
+            setBalance(currentBalance, currentUnconfirmedBalance, currentImmatureBalance, currentAnonymizedBalance,
                        currentWatchOnlyBalance, currentWatchUnconfBalance, currentWatchImmatureBalance);
->>>>>>> 4635a4c4
 
         // Update txdelegate->unit with the current unit
         txdelegate->unit = walletModel->getOptionsModel()->getDisplayUnit();
