--- conflicted
+++ resolved
@@ -404,14 +404,9 @@
     strUsage += "  -litemode=<n>          " + strprintf(_("Disable all Masternode and Darksend related functionality (0-1, default: %u)"), 0) + "\n";
 
     strUsage += "\n" + _("Masternode options:") + "\n";
-<<<<<<< HEAD
     strUsage += "  -masternode=<n>            " + strprintf(_("Enable the client to act as a masternode (0-1, default: %u)"), 0) + "\n";
     strUsage += "  -mnconf=<file>             " + strprintf(_("Specify masternode configuration file (default: %s)"), "masternode.conf") + "\n";
-=======
-    strUsage += "  -masternode=<n>            " + _("Enable the client to act as a masternode (0-1, default: 0)") + "\n";
-    strUsage += "  -mnconf=<file>             " + _("Specify masternode configuration file (default: masternode.conf)") + "\n";
-    strUsage += "  -mnconflock=<n>            " + _("Lock masternodes from masternode configuration file (default: 1)") + "\n";
->>>>>>> c84700a2
+    strUsage += "  -mnconflock=<n>            " + strprintf(_("Lock masternodes from masternode configuration file (default: %u)"), 1) + "\n";
     strUsage += "  -masternodeprivkey=<n>     " + _("Set the masternode private key") + "\n";
     strUsage += "  -masternodeaddr=<n>        " + _("Set external address:port to get to this masternode (example: address:port)") + "\n";
     strUsage += "  -masternodeminprotocol=<n> " + strprintf(_("Ignore masternodes less than version (example: 70050; default: %u)"), MIN_POOL_PEER_PROTO_VERSION) + "\n";
