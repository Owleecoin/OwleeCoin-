// Copyright (c) 2009-2010 Satoshi Nakamoto
// Copyright (c) 2009-2021 The Bitcoin Core developers
// Distributed under the MIT software license, see the accompanying
// file COPYING or http://www.opensource.org/licenses/mit-license.php.

#include <validation.h>

#include <arith_uint256.h>
#include <auxpow.h>
#include <chain.h>
#include <chainparams.h>
#include <checkqueue.h>
#include <consensus/amount.h>
#include <consensus/consensus.h>
#include <consensus/merkle.h>
#include <consensus/tx_check.h>
#include <consensus/tx_verify.h>
#include <consensus/validation.h>
#include <cuckoocache.h>
#include <flatfile.h>
#include <hash.h>
#include <kernel/coinstats.h>
#include <logging.h>
#include <logging/timer.h>
#include <node/blockstorage.h>
#include <node/ui_interface.h>
#include <node/utxo_snapshot.h>
#include <policy/policy.h>
#include <policy/rbf.h>
#include <policy/settings.h>
#include <pow.h>
#include <primitives/block.h>
#include <primitives/transaction.h>
#include <random.h>
#include <reverse_iterator.h>
#include <script/script.h>
#include <script/sigcache.h>
#include <shutdown.h>
#include <signet.h>
#include <tinyformat.h>
#include <txdb.h>
#include <txmempool.h>
#include <uint256.h>
#include <undo.h>
#include <util/check.h> // For NDEBUG compile time check
#include <util/hasher.h>
#include <util/moneystr.h>
#include <util/rbf.h>
#include <util/strencodings.h>
#include <util/system.h>
#include <util/trace.h>
#include <util/translation.h>
#include <validationinterface.h>
#include <warnings.h>

#include <algorithm>
#include <deque>
#include <numeric>
#include <optional>
#include <string>

// SYSCOIN
#include <key_io.h>
#include <masternode/masternodepayments.h>
#include <evo/specialtx.h>
#include <llmq/quorums_chainlocks.h>
#include <services/assetconsensus.h>
#include <services/asset.h>
#include <curl/curl.h>
#include <messagesigner.h>
#include <rpc/request.h>
#include <signal.h>
#include <node/transaction.h>
#include <fstream>
// SYSCOIN
#if ENABLE_ZMQ
#include <zmq/zmqabstractnotifier.h>
#include <zmq/zmqnotificationinterface.h>
#include <zmq/zmqrpc.h>
#endif
RecursiveMutex cs_geth;
struct DescriptorDetails {
    std::string version;
    std::string binURL;
    std::string sha256Sum;
    std::string signature;
};
extern RecursiveMutex cs_setethstatus;
NEVMMintTxMap mapMintKeysMempool;
std::unordered_map<COutPoint, std::pair<CTransactionRef, CTransactionRef>, SaltedOutpointHasher> mapAssetAllocationConflicts;
std::vector<CInv> vInvToSend;
std::map<uint256, int64_t> mapRejectedBlocks GUARDED_BY(cs_main);
using kernel::CCoinsStats;
using kernel::CoinStatsHashType;
using kernel::ComputeUTXOStats;

using node::BLOCKFILE_CHUNK_SIZE;
using node::BlockMap;
using node::CBlockIndexHeightOnlyComparator;
using node::CBlockIndexWorkComparator;
using node::fImporting;
using node::fPruneMode;
using node::fReindex;
using node::nPruneTarget;
using node::OpenBlockFile;
using node::ReadBlockFromDisk;
using node::SnapshotMetadata;
using node::UNDOFILE_CHUNK_SIZE;
using node::UndoReadFromDisk;
using node::UnlinkPrunedFiles;

#define MICRO 0.000001
#define MILLI 0.001

/**
 * An extra transaction can be added to a package, as long as it only has one
 * ancestor and is no larger than this. Not really any reason to make this
 * configurable as it doesn't materially change DoS parameters.
 */
static const unsigned int EXTRA_DESCENDANT_TX_SIZE_LIMIT = 10000;
/** Maximum kilobytes for transactions to store for processing during reorg */
static const unsigned int MAX_DISCONNECTED_TX_POOL_SIZE = 20000;
/** Time to wait between writing blocks/block index to disk. */
static constexpr std::chrono::hours DATABASE_WRITE_INTERVAL{1};
/** Time to wait between flushing chainstate to disk. */
static constexpr std::chrono::hours DATABASE_FLUSH_INTERVAL{24};
/** Maximum age of our tip for us to be considered current for fee estimation */
static constexpr std::chrono::hours MAX_FEE_ESTIMATION_TIP_AGE{3};
const std::vector<std::string> CHECKLEVEL_DOC {
    "level 0 reads the blocks from disk",
    "level 1 verifies block validity",
    "level 2 verifies undo data",
    "level 3 checks disconnection of tip blocks",
    "level 4 tries to reconnect the blocks",
    "each level includes the checks of the previous levels",
};
/** The number of blocks to keep below the deepest prune lock.
 *  There is nothing special about this number. It is higher than what we
 *  expect to see in regular mainnet reorgs, but not so high that it would
 *  noticeably interfere with the pruning mechanism.
 * */
static constexpr int PRUNE_LOCK_BUFFER{10};

/**
 * Mutex to guard access to validation specific variables, such as reading
 * or changing the chainstate.
 *
 * This may also need to be locked when updating the transaction pool, e.g. on
 * AcceptToMemoryPool. See CTxMemPool::cs comment for details.
 *
 * The transaction pool has a separate lock to allow reading from it and the
 * chainstate at the same time.
 */
RecursiveMutex cs_main;

Mutex g_best_block_mutex;
std::condition_variable g_best_block_cv;
uint256 g_best_block;
bool g_parallel_script_checks{false};
bool fRequireStandard = true;
bool fCheckBlockIndex = false;
bool fCheckpointsEnabled = DEFAULT_CHECKPOINTS_ENABLED;
int64_t nMaxTipAge = DEFAULT_MAX_TIP_AGE;
// SYSCOIN
std::atomic_bool fReindexGeth(false);
uint256 hashAssumeValid;
arith_uint256 nMinimumChainWork;

CFeeRate minRelayTxFee = CFeeRate(DEFAULT_MIN_RELAY_TX_FEE);

const CBlockIndex* CChainState::FindForkInGlobalIndex(const CBlockLocator& locator) const
{
    AssertLockHeld(cs_main);

    // Find the latest block common to locator and chain - we expect that
    // locator.vHave is sorted descending by height.
    for (const uint256& hash : locator.vHave) {
        const CBlockIndex* pindex{m_blockman.LookupBlockIndex(hash)};
        if (pindex) {
            if (m_chain.Contains(pindex)) {
                return pindex;
            }
            if (pindex->GetAncestor(m_chain.Height()) == m_chain.Tip()) {
                return m_chain.Tip();
            }
        }
    }
    return m_chain.Genesis();
}

bool CheckInputScripts(const CTransaction& tx, TxValidationState& state,
                       const CCoinsViewCache& inputs, unsigned int flags, bool cacheSigStore,
                       bool cacheFullScriptStore, PrecomputedTransactionData& txdata,
                       std::vector<CScriptCheck>* pvChecks = nullptr)
                       EXCLUSIVE_LOCKS_REQUIRED(cs_main);

bool CheckFinalTxAtTip(const CBlockIndex* active_chain_tip, const CTransaction& tx)
{
    AssertLockHeld(cs_main);
    assert(active_chain_tip); // TODO: Make active_chain_tip a reference

    // CheckFinalTxAtTip() uses active_chain_tip.Height()+1 to evaluate
    // nLockTime because when IsFinalTx() is called within
    // AcceptBlock(), the height of the block *being*
    // evaluated is what is used. Thus if we want to know if a
    // transaction can be part of the *next* block, we need to call
    // IsFinalTx() with one more than active_chain_tip.Height().
    const int nBlockHeight = active_chain_tip->nHeight + 1;

    // BIP113 requires that time-locked transactions have nLockTime set to
    // less than the median time of the previous block they're contained in.
    // When the next block is created its previous block will be the current
    // chain tip, so we use that to calculate the median time passed to
    // IsFinalTx().
    const int64_t nBlockTime{active_chain_tip->GetMedianTimePast()};

    return IsFinalTx(tx, nBlockHeight, nBlockTime);
}

bool CheckSequenceLocksAtTip(CBlockIndex* tip,
                        const CCoinsView& coins_view,
                        const CTransaction& tx,
                        LockPoints* lp,
                        bool useExistingLockPoints)
{
    assert(tip != nullptr);

    CBlockIndex index;
    index.pprev = tip;
    // CheckSequenceLocksAtTip() uses active_chainstate.m_chain.Height()+1 to evaluate
    // height based locks because when SequenceLocks() is called within
    // ConnectBlock(), the height of the block *being*
    // evaluated is what is used.
    // Thus if we want to know if a transaction can be part of the
    // *next* block, we need to use one more than active_chainstate.m_chain.Height()
    index.nHeight = tip->nHeight + 1;

    std::pair<int, int64_t> lockPair;
    if (useExistingLockPoints) {
        assert(lp);
        lockPair.first = lp->height;
        lockPair.second = lp->time;
    }
    else {
        std::vector<int> prevheights;
        prevheights.resize(tx.vin.size());
        for (size_t txinIndex = 0; txinIndex < tx.vin.size(); txinIndex++) {
            const CTxIn& txin = tx.vin[txinIndex];
            Coin coin;
            if (!coins_view.GetCoin(txin.prevout, coin)) {
                return error("%s: Missing input", __func__);
            }
            if (coin.nHeight == MEMPOOL_HEIGHT) {
                // Assume all mempool transaction confirm in the next block
                prevheights[txinIndex] = tip->nHeight + 1;
            } else {
                prevheights[txinIndex] = coin.nHeight;
            }
        }
        lockPair = CalculateSequenceLocks(tx, STANDARD_LOCKTIME_VERIFY_FLAGS, prevheights, index);
        if (lp) {
            lp->height = lockPair.first;
            lp->time = lockPair.second;
            // Also store the hash of the block with the highest height of
            // all the blocks which have sequence locked prevouts.
            // This hash needs to still be on the chain
            // for these LockPoint calculations to be valid
            // Note: It is impossible to correctly calculate a maxInputBlock
            // if any of the sequence locked inputs depend on unconfirmed txs,
            // except in the special case where the relative lock time/height
            // is 0, which is equivalent to no sequence lock. Since we assume
            // input height of tip+1 for mempool txs and test the resulting
            // lockPair from CalculateSequenceLocks against tip+1.  We know
            // EvaluateSequenceLocks will fail if there was a non-zero sequence
            // lock on a mempool input, so we can use the return value of
            // CheckSequenceLocksAtTip to indicate the LockPoints validity
            int maxInputHeight = 0;
            for (const int height : prevheights) {
                // Can ignore mempool inputs since we'll fail if they had non-zero locks
                if (height != tip->nHeight+1) {
                    maxInputHeight = std::max(maxInputHeight, height);
                }
            }
            // tip->GetAncestor(maxInputHeight) should never return a nullptr
            // because maxInputHeight is always less than the tip height.
            // It would, however, be a bad bug to continue execution, since a
            // LockPoints object with the maxInputBlock member set to nullptr
            // signifies no relative lock time.
            lp->maxInputBlock = Assert(tip->GetAncestor(maxInputHeight));
        }
    }
    return EvaluateSequenceLocks(index, lockPair);
}

// Returns the script flags which should be checked for a given block
static unsigned int GetBlockScriptFlags(const CBlockIndex& block_index, const ChainstateManager& chainman);

static void LimitMempoolSize(CTxMemPool& pool, CCoinsViewCache& coins_cache, size_t limit, std::chrono::seconds age)
    EXCLUSIVE_LOCKS_REQUIRED(pool.cs, ::cs_main)
{
    int expired = pool.Expire(GetTime<std::chrono::seconds>() - age);
    if (expired != 0) {
        LogPrint(BCLog::MEMPOOL, "Expired %i transactions from the memory pool\n", expired);
    }

    std::vector<COutPoint> vNoSpendsRemaining;
    pool.TrimToSize(limit, &vNoSpendsRemaining);
    for (const COutPoint& removed : vNoSpendsRemaining)
        coins_cache.Uncache(removed);
}

static bool IsCurrentForFeeEstimation(CChainState& active_chainstate) EXCLUSIVE_LOCKS_REQUIRED(cs_main)
{
    AssertLockHeld(cs_main);
    if (active_chainstate.IsInitialBlockDownload())
        return false;
    if (active_chainstate.m_chain.Tip()->GetBlockTime() < count_seconds(GetTime<std::chrono::seconds>() - MAX_FEE_ESTIMATION_TIP_AGE))
        return false;
    if (active_chainstate.m_chain.Height() < active_chainstate.m_chainman.m_best_header->nHeight - 1) {
        return false;
    }
    return true;
}

void CChainState::MaybeUpdateMempoolForReorg(
    DisconnectedBlockTransactions& disconnectpool,
    bool fAddToMempool)
{
    if (!m_mempool) return;

    AssertLockHeld(cs_main);
    AssertLockHeld(m_mempool->cs);
    std::vector<uint256> vHashUpdate;
    // disconnectpool's insertion_order index sorts the entries from
    // oldest to newest, but the oldest entry will be the last tx from the
    // latest mined block that was disconnected.
    // Iterate disconnectpool in reverse, so that we add transactions
    // back to the mempool starting with the earliest transaction that had
    // been previously seen in a block.
    auto it = disconnectpool.queuedTx.get<insertion_order>().rbegin();
    while (it != disconnectpool.queuedTx.get<insertion_order>().rend()) {
        // ignore validation errors in resurrected transactions
        if (!fAddToMempool || (*it)->IsCoinBase() ||
            AcceptToMemoryPool(*this, *it, GetTime(),
                /*bypass_limits=*/true, /*test_accept=*/false).m_result_type !=
                    MempoolAcceptResult::ResultType::VALID) {
            // If the transaction doesn't make it in to the mempool, remove any
            // transactions that depend on it (which would now be orphans).
            m_mempool->removeRecursive(**it, MemPoolRemovalReason::REORG);
        } else if (m_mempool->exists(GenTxid::Txid((*it)->GetHash()))) {
            vHashUpdate.push_back((*it)->GetHash());
        }
        ++it;
    }
    disconnectpool.queuedTx.clear();
    // AcceptToMemoryPool/addUnchecked all assume that new mempool entries have
    // no in-mempool children, which is generally not true when adding
    // previously-confirmed transactions back to the mempool.
    // UpdateTransactionsFromBlock finds descendants of any transactions in
    // the disconnectpool that were added back and cleans up the mempool state.
    const uint64_t ancestor_count_limit = gArgs.GetIntArg("-limitancestorcount", DEFAULT_ANCESTOR_LIMIT);
    const uint64_t ancestor_size_limit = gArgs.GetIntArg("-limitancestorsize", DEFAULT_ANCESTOR_SIZE_LIMIT) * 1000;
    m_mempool->UpdateTransactionsFromBlock(vHashUpdate, ancestor_size_limit, ancestor_count_limit);

    // Predicate to use for filtering transactions in removeForReorg.
    // Checks whether the transaction is still final and, if it spends a coinbase output, mature.
    // Also updates valid entries' cached LockPoints if needed.
    // If false, the tx is still valid and its lockpoints are updated.
    // If true, the tx would be invalid in the next block; remove this entry and all of its descendants.
    const auto filter_final_and_mature = [this](CTxMemPool::txiter it)
        EXCLUSIVE_LOCKS_REQUIRED(m_mempool->cs, ::cs_main) {
        AssertLockHeld(m_mempool->cs);
        AssertLockHeld(::cs_main);
        const CTransaction& tx = it->GetTx();

        // The transaction must be final.
        if (!CheckFinalTxAtTip(m_chain.Tip(), tx)) return true;
        LockPoints lp = it->GetLockPoints();
        const bool validLP{TestLockPointValidity(m_chain, lp)};
        CCoinsViewMemPool view_mempool(&CoinsTip(), *m_mempool);
        // CheckSequenceLocksAtTip checks if the transaction will be final in the next block to be
        // created on top of the new chain. We use useExistingLockPoints=false so that, instead of
        // using the information in lp (which might now refer to a block that no longer exists in
        // the chain), it will update lp to contain LockPoints relevant to the new chain.
        if (!CheckSequenceLocksAtTip(m_chain.Tip(), view_mempool, tx, &lp, validLP)) {
            // If CheckSequenceLocksAtTip fails, remove the tx and don't depend on the LockPoints.
            return true;
        } else if (!validLP) {
            // If CheckSequenceLocksAtTip succeeded, it also updated the LockPoints.
            // Now update the mempool entry lockpoints as well.
            m_mempool->mapTx.modify(it, [&lp](CTxMemPoolEntry& e) { e.UpdateLockPoints(lp); });
        }

        // If the transaction spends any coinbase outputs, it must be mature.
        if (it->GetSpendsCoinbase()) {
            for (const CTxIn& txin : tx.vin) {
                auto it2 = m_mempool->mapTx.find(txin.prevout.hash);
                if (it2 != m_mempool->mapTx.end())
                    continue;
                const Coin& coin{CoinsTip().AccessCoin(txin.prevout)};
                assert(!coin.IsSpent());
                const auto mempool_spend_height{m_chain.Tip()->nHeight + 1};
                if (coin.IsCoinBase() && mempool_spend_height - coin.nHeight < COINBASE_MATURITY) {
                    return true;
                }
            }
        }
        // Transaction is still valid and cached LockPoints are updated.
        return false;
    };

    // We also need to remove any now-immature transactions
    m_mempool->removeForReorg(m_chain, filter_final_and_mature);
    // Re-limit mempool size, in case we added any transactions
    LimitMempoolSize(
        *m_mempool,
        this->CoinsTip(),
        gArgs.GetIntArg("-maxmempool", DEFAULT_MAX_MEMPOOL_SIZE) * 1000000,
        std::chrono::hours{gArgs.GetIntArg("-mempoolexpiry", DEFAULT_MEMPOOL_EXPIRY)});
}

/**
* Checks to avoid mempool polluting consensus critical paths since cached
* signature and script validity results will be reused if we validate this
* transaction again during block validation.
* */
static bool CheckInputsFromMempoolAndCache(const CTransaction& tx, TxValidationState& state,
                const CCoinsViewCache& view, const CTxMemPool& pool,
                unsigned int flags, PrecomputedTransactionData& txdata, CCoinsViewCache& coins_tip)
                EXCLUSIVE_LOCKS_REQUIRED(cs_main, pool.cs)
{
    AssertLockHeld(cs_main);
    AssertLockHeld(pool.cs);

    assert(!tx.IsCoinBase());
    for (const CTxIn& txin : tx.vin) {
        const Coin& coin = view.AccessCoin(txin.prevout);

        // This coin was checked in PreChecks and MemPoolAccept
        // has been holding cs_main since then.
        Assume(!coin.IsSpent());
        if (coin.IsSpent()) return false;

        // If the Coin is available, there are 2 possibilities:
        // it is available in our current ChainstateActive UTXO set,
        // or it's a UTXO provided by a transaction in our mempool.
        // Ensure the scriptPubKeys in Coins from CoinsView are correct.
        const CTransactionRef& txFrom = pool.get(txin.prevout.hash);
        if (txFrom) {
            assert(txFrom->GetHash() == txin.prevout.hash);
            assert(txFrom->vout.size() > txin.prevout.n);
            assert(txFrom->vout[txin.prevout.n] == coin.out);
        } else {
            const Coin& coinFromUTXOSet = coins_tip.AccessCoin(txin.prevout);
            assert(!coinFromUTXOSet.IsSpent());
            assert(coinFromUTXOSet.out == coin.out);
        }
    }

    // Call CheckInputScripts() to cache signature and script validity against current tip consensus rules.
    return CheckInputScripts(tx, state, view, flags, /* cacheSigStore= */ true, /* cacheFullScriptStore= */ true, txdata);
}

namespace {

class MemPoolAccept
{
public:
    explicit MemPoolAccept(CTxMemPool& mempool, CChainState& active_chainstate) : m_pool(mempool), m_view(&m_dummy), m_viewmempool(&active_chainstate.CoinsTip(), m_pool), m_active_chainstate(active_chainstate),
        m_limit_ancestors(gArgs.GetIntArg("-limitancestorcount", DEFAULT_ANCESTOR_LIMIT)),
        m_limit_ancestor_size(gArgs.GetIntArg("-limitancestorsize", DEFAULT_ANCESTOR_SIZE_LIMIT)*1000),
        m_limit_descendants(gArgs.GetIntArg("-limitdescendantcount", DEFAULT_DESCENDANT_LIMIT)),
        m_limit_descendant_size(gArgs.GetIntArg("-limitdescendantsize", DEFAULT_DESCENDANT_SIZE_LIMIT)*1000) {
    }

    // We put the arguments we're handed into a struct, so we can pass them
    // around easier.
    struct ATMPArgs {
        const CChainParams& m_chainparams;
        const int64_t m_accept_time;
        const bool m_bypass_limits;
        /*
         * Return any outpoints which were not previously present in the coins
         * cache, but were added as a result of validating the tx for mempool
         * acceptance. This allows the caller to optionally remove the cache
         * additions if the associated transaction ends up being rejected by
         * the mempool.
         */
        std::vector<COutPoint>& m_coins_to_uncache;
        const bool m_test_accept;
        /** Whether we allow transactions to replace mempool transactions by BIP125 rules. If false,
         * any transaction spending the same inputs as a transaction in the mempool is considered
         * a conflict. */
        const bool m_allow_bip125_replacement;
        /** When true, the mempool will not be trimmed when individual transactions are submitted in
         * Finalize(). Instead, limits should be enforced at the end to ensure the package is not
         * partially submitted.
         */
        const bool m_package_submission;
        /** When true, use package feerates instead of individual transaction feerates for fee-based
         * policies such as mempool min fee and min relay fee.
         */
        const bool m_package_feerates;

        /** Parameters for single transaction mempool validation. */
        static ATMPArgs SingleAccept(const CChainParams& chainparams, int64_t accept_time,
                                     bool bypass_limits, std::vector<COutPoint>& coins_to_uncache,
                                     bool test_accept) {
            return ATMPArgs{/* m_chainparams */ chainparams,
                            /* m_accept_time */ accept_time,
                            /* m_bypass_limits */ bypass_limits,
                            /* m_coins_to_uncache */ coins_to_uncache,
                            /* m_test_accept */ test_accept,
                            /* m_allow_bip125_replacement */ true,
                            /* m_package_submission */ false,
                            /* m_package_feerates */ false,
            };
        }

        /** Parameters for test package mempool validation through testmempoolaccept. */
        static ATMPArgs PackageTestAccept(const CChainParams& chainparams, int64_t accept_time,
                                          std::vector<COutPoint>& coins_to_uncache) {
            return ATMPArgs{/* m_chainparams */ chainparams,
                            /* m_accept_time */ accept_time,
                            /* m_bypass_limits */ false,
                            /* m_coins_to_uncache */ coins_to_uncache,
                            /* m_test_accept */ true,
                            /* m_allow_bip125_replacement */ false,
                            /* m_package_submission */ false, // not submitting to mempool
                            /* m_package_feerates */ false,
            };
        }

        /** Parameters for child-with-unconfirmed-parents package validation. */
        static ATMPArgs PackageChildWithParents(const CChainParams& chainparams, int64_t accept_time,
                                                std::vector<COutPoint>& coins_to_uncache) {
            return ATMPArgs{/* m_chainparams */ chainparams,
                            /* m_accept_time */ accept_time,
                            /* m_bypass_limits */ false,
                            /* m_coins_to_uncache */ coins_to_uncache,
                            /* m_test_accept */ false,
                            /* m_allow_bip125_replacement */ false,
                            /* m_package_submission */ true,
                            /* m_package_feerates */ true,
            };
        }

        /** Parameters for a single transaction within a package. */
        static ATMPArgs SingleInPackageAccept(const ATMPArgs& package_args) {
            return ATMPArgs{/* m_chainparams */ package_args.m_chainparams,
                            /* m_accept_time */ package_args.m_accept_time,
                            /* m_bypass_limits */ false,
                            /* m_coins_to_uncache */ package_args.m_coins_to_uncache,
                            /* m_test_accept */ package_args.m_test_accept,
                            /* m_allow_bip125_replacement */ true,
                            /* m_package_submission */ false,
                            /* m_package_feerates */ false, // only 1 transaction
            };
        }

    private:
        // Private ctor to avoid exposing details to clients and allowing the possibility of
        // mixing up the order of the arguments. Use static functions above instead.
        ATMPArgs(const CChainParams& chainparams,
                 int64_t accept_time,
                 bool bypass_limits,
                 std::vector<COutPoint>& coins_to_uncache,
                 bool test_accept,
                 bool allow_bip125_replacement,
                 bool package_submission,
                 bool package_feerates)
            : m_chainparams{chainparams},
              m_accept_time{accept_time},
              m_bypass_limits{bypass_limits},
              m_coins_to_uncache{coins_to_uncache},
              m_test_accept{test_accept},
              m_allow_bip125_replacement{allow_bip125_replacement},
              m_package_submission{package_submission},
              m_package_feerates{package_feerates}
        {
        }
    };
    
    // Single transaction acceptance
    MempoolAcceptResult AcceptSingleTransaction(const CTransactionRef& ptx, ATMPArgs& args) EXCLUSIVE_LOCKS_REQUIRED(cs_main);

    /**
    * Multiple transaction acceptance. Transactions may or may not be interdependent, but must not
    * conflict with each other, and the transactions cannot already be in the mempool. Parents must
    * come before children if any dependencies exist.
    */
    PackageMempoolAcceptResult AcceptMultipleTransactions(const std::vector<CTransactionRef>& txns, ATMPArgs& args) EXCLUSIVE_LOCKS_REQUIRED(cs_main);

    /**
     * Package (more specific than just multiple transactions) acceptance. Package must be a child
     * with all of its unconfirmed parents, and topologically sorted.
     */
    PackageMempoolAcceptResult AcceptPackage(const Package& package, ATMPArgs& args) EXCLUSIVE_LOCKS_REQUIRED(cs_main);

private:
    // All the intermediate state that gets passed between the various levels
    // of checking a given transaction.
    struct Workspace {
        explicit Workspace(const CTransactionRef& ptx) : m_ptx(ptx), m_hash(ptx->GetHash()) {}
        /** Txids of mempool transactions that this transaction directly conflicts with. */
        std::set<uint256> m_conflicts;
        /** Txids of mempool asset transactions that this transaction directly conflicts with. */
        std::set<uint256> m_conflictsAsset;
        /** Iterators to mempool entries that this transaction directly conflicts with. */
        CTxMemPool::setEntries m_iters_conflicting;
        /** Iterators to mempool asset entries that this transaction directly conflicts with. */
        CTxMemPool::setEntries m_iters_conflictingAsset;
        /** Iterators to all mempool entries that would be replaced by this transaction, including
         * those it directly conflicts with and their descendants. */
        CTxMemPool::setEntries m_all_conflicting;
        /** All mempool ancestors of this transaction. */
        CTxMemPool::setEntries m_ancestors;
        /** Mempool entry constructed for this transaction. Constructed in PreChecks() but not
         * inserted into the mempool until Finalize(). */
        std::unique_ptr<CTxMemPoolEntry> m_entry;
        /** Pointers to the transactions that have been removed from the mempool and replaced by
         * this transaction, used to return to the MemPoolAccept caller. Only populated if
         * validation is successful and the original transactions are removed. */
        std::list<CTransactionRef> m_replaced_transactions;

        /** Virtual size of the transaction as used by the mempool, calculated using serialized size
         * of the transaction and sigops. */
        int64_t m_vsize;
        /** Fees paid by this transaction: total input amounts subtracted by total output amounts. */
        CAmount m_base_fees;
        /** Base fees + any fee delta set by the user with prioritisetransaction. */
        CAmount m_modified_fees;
        /** Total modified fees of all transactions being replaced. */
        CAmount m_conflicting_fees{0};
        /** Total virtual size of all transactions being replaced. */
        size_t m_conflicting_size{0};

        const CTransactionRef& m_ptx;
        /** Txid. */
        const uint256& m_hash;
        TxValidationState m_state;
        /** A temporary cache containing serialized transaction data for signature verification.
         * Reused across PolicyScriptChecks and ConsensusScriptChecks. */
        PrecomputedTransactionData m_precomputed_txdata;
    };

    // Run the policy checks on a given transaction, excluding any script checks.
    // Looks up inputs, calculates feerate, considers replacement, evaluates
    // package limits, etc. As this function can be invoked for "free" by a peer,
    // only tests that are fast should be done here (to avoid CPU DoS).
    bool PreChecks(ATMPArgs& args, Workspace& ws) EXCLUSIVE_LOCKS_REQUIRED(cs_main, m_pool.cs);

    // Run checks for mempool replace-by-fee.
    bool ReplacementChecks(Workspace& ws) EXCLUSIVE_LOCKS_REQUIRED(cs_main, m_pool.cs);

    // Enforce package mempool ancestor/descendant limits (distinct from individual
    // ancestor/descendant limits done in PreChecks).
    bool PackageMempoolChecks(const std::vector<CTransactionRef>& txns,
                              PackageValidationState& package_state) EXCLUSIVE_LOCKS_REQUIRED(cs_main, m_pool.cs);

    // Run the script checks using our policy flags. As this can be slow, we should
    // only invoke this on transactions that have otherwise passed policy checks.
    bool PolicyScriptChecks(const ATMPArgs& args, Workspace& ws) EXCLUSIVE_LOCKS_REQUIRED(cs_main, m_pool.cs);

    // Re-run the script checks, using consensus flags, and try to cache the
    // result in the scriptcache. This should be done after
    // PolicyScriptChecks(). This requires that all inputs either be in our
    // utxo set or in the mempool.
    bool ConsensusScriptChecks(const ATMPArgs& args, Workspace& ws) EXCLUSIVE_LOCKS_REQUIRED(cs_main, m_pool.cs);

    // Try to add the transaction to the mempool, removing any conflicts first.
    // Returns true if the transaction is in the mempool after any size
    // limiting is performed, false otherwise.
    bool Finalize(const ATMPArgs& args, Workspace& ws) EXCLUSIVE_LOCKS_REQUIRED(cs_main, m_pool.cs);

    // Submit all transactions to the mempool and call ConsensusScriptChecks to add to the script
    // cache - should only be called after successful validation of all transactions in the package.
    // The package may end up partially-submitted after size limiting; returns true if all
    // transactions are successfully added to the mempool, false otherwise.
    bool SubmitPackage(const ATMPArgs& args, std::vector<Workspace>& workspaces, PackageValidationState& package_state,
                       std::map<const uint256, const MempoolAcceptResult>& results)
         EXCLUSIVE_LOCKS_REQUIRED(cs_main, m_pool.cs);

    // Compare a package's feerate against minimum allowed.
    bool CheckFeeRate(size_t package_size, CAmount package_fee, TxValidationState& state) EXCLUSIVE_LOCKS_REQUIRED(cs_main, m_pool.cs)
    {
        CAmount mempoolRejectFee = m_pool.GetMinFee(gArgs.GetIntArg("-maxmempool", DEFAULT_MAX_MEMPOOL_SIZE) * 1000000).GetFee(package_size);
        if (mempoolRejectFee > 0 && package_fee < mempoolRejectFee) {
            return state.Invalid(TxValidationResult::TX_MEMPOOL_POLICY, "mempool min fee not met", strprintf("%d < %d", package_fee, mempoolRejectFee));
        }
        if (package_fee < ::minRelayTxFee.GetFee(package_size)) {
            return state.Invalid(TxValidationResult::TX_MEMPOOL_POLICY, "min relay fee not met", strprintf("%d < %d", package_fee, ::minRelayTxFee.GetFee(package_size)));
        }
        return true;
    }

private:
    CTxMemPool& m_pool;
    CCoinsViewCache m_view;
    CCoinsViewMemPool m_viewmempool;
    CCoinsView m_dummy;

    CChainState& m_active_chainstate;

    // The package limits in effect at the time of invocation.
    const size_t m_limit_ancestors;
    const size_t m_limit_ancestor_size;
    // These may be modified while evaluating a transaction (eg to account for
    // in-mempool conflicts; see below).
    size_t m_limit_descendants;
    size_t m_limit_descendant_size;

    /** Whether the transaction(s) would replace any mempool transactions. If so, RBF rules apply. */
    bool m_rbf{false};
};

bool MemPoolAccept::PreChecks(ATMPArgs& args, Workspace& ws)
{
    const CTransactionRef& ptx = ws.m_ptx;
    const CTransaction& tx = *ws.m_ptx;
    const uint256& hash = ws.m_hash;

    // Copy/alias what we need out of args
    const int64_t nAcceptTime = args.m_accept_time;
    const bool bypass_limits = args.m_bypass_limits;
    std::vector<COutPoint>& coins_to_uncache = args.m_coins_to_uncache;

    // Alias what we need out of ws
    TxValidationState& state = ws.m_state;
    std::unique_ptr<CTxMemPoolEntry>& entry = ws.m_entry;
    if (!CheckTransaction(tx, state))
        return false; // state filled in by CheckTransaction

    // Coinbase is only valid in a block, not as a loose transaction
    if (tx.IsCoinBase())
        return state.Invalid(TxValidationResult::TX_CONSENSUS, "coinbase");

    // Rather not work on nonstandard transactions (unless -testnet/-regtest)
    std::string reason;
    if (fRequireStandard && !IsStandardTx(tx, reason))
        return state.Invalid(TxValidationResult::TX_NOT_STANDARD, reason);

    // Do not work on transactions that are too small.
    // A transaction with 1 segwit input and 1 P2WPHK output has non-witness size of 82 bytes.
    // Transactions smaller than this are not relayed to mitigate CVE-2017-12842 by not relaying
    // 64-byte transactions.
    if (::GetSerializeSize(tx, PROTOCOL_VERSION | SERIALIZE_TRANSACTION_NO_WITNESS) < MIN_STANDARD_TX_NONWITNESS_SIZE)
        return state.Invalid(TxValidationResult::TX_NOT_STANDARD, "tx-size-small");

    // Only accept nLockTime-using transactions that can be mined in the next
    // block; we don't want our mempool filled up with transactions that can't
    // be mined yet.
    if (!CheckFinalTxAtTip(m_active_chainstate.m_chain.Tip(), tx)) {
        return state.Invalid(TxValidationResult::TX_PREMATURE_SPEND, "non-final");
    }

    if (m_pool.exists(GenTxid::Wtxid(tx.GetWitnessHash()))) {
        // Exact transaction already exists in the mempool.
        return state.Invalid(TxValidationResult::TX_CONFLICT, "txn-already-in-mempool");
    } else if (m_pool.exists(GenTxid::Txid(tx.GetHash()))) {
        // Transaction with the same non-witness data but different witness (same txid, different
        // wtxid) already exists in the mempool.
        return state.Invalid(TxValidationResult::TX_CONFLICT, "txn-same-nonwitness-data-in-mempool");
    }
    
    // SYSCOIN
    // Check for conflicts with in-memory transactions
    const bool& IsZTx = IsZdagTx(tx.nVersion);
    for (const CTxIn &txin : tx.vin)
    {
        const CTransaction* ptxConflicting = m_pool.GetConflictTx(txin.prevout);
        if (ptxConflicting) {
            if (!args.m_allow_bip125_replacement) {
                // Transaction conflicts with a mempool tx, but we're not allowing replacements.
                return state.Invalid(TxValidationResult::TX_MEMPOOL_POLICY, "bip125-replacement-disallowed");
            }
            // SYSCOIN
            if (!ws.m_conflicts.count(ptxConflicting->GetHash()) && !ws.m_conflictsAsset.count(ptxConflicting->GetHash()))
            {
                // Transactions that don't explicitly signal replaceability are
                // *not* replaceable with the current logic, even if one of their
                // unconfirmed ancestors signals replaceability. This diverges
                // from BIP125's inherited signaling description (see CVE-2021-31876).
                // Applications relying on first-seen mempool behavior should
                // check all unconfirmed ancestors; otherwise an opt-in ancestor
                // might be replaced, causing removal of this descendant.               
                if (!SignalsOptInRBF(*ptxConflicting)) {
                    // if not RBF then allow first double spend to be relayed, ZDAG by default isn't RBF enabled because it shouldn't be replaceable and because of checks below
                    // neither are its ancestors, they will be locked in as soon as you have a ZDAG tx because ZDAG isn't compliant with RBF.
                    if(IsZTx){
                        // allow the first time this outpoint was found in conflict
                        auto it = mapAssetAllocationConflicts.try_emplace(txin.prevout, ptx, MakeTransactionRef(*ptxConflicting));
                        // if was inserted (not found)
                        if(it.second) {
                            // if just testing, and this is the first conflict for this prevout then let it go through but just don't add it to the global mapAssetAllocationConflicts
                            if(args.m_test_accept) {
                                mapAssetAllocationConflicts.erase(txin.prevout);
                            }
                            ws.m_conflictsAsset.insert(ptxConflicting->GetHash());
                            break;
                        }
                        else
                            return state.Invalid(TxValidationResult::TX_MEMPOOL_POLICY, "txn-mempool-conflict-zdag");
                    }
                    else
                        return state.Invalid(TxValidationResult::TX_MEMPOOL_POLICY, "txn-mempool-conflict");
                }
                // regardless of RBF flag this tx as per BTC policy but JFYI we don't want to limit asset allocation txs to use NON-RBF,
                // its still valid to send asset allocations with RBF for normal use-case, just that verifyzdag will flag it as a warning and shouldn't be accepted at point-of-sale
                ws.m_conflicts.insert(ptxConflicting->GetHash());
            }
        }
    }

    LockPoints lp;
    m_view.SetBackend(m_viewmempool);

    const CCoinsViewCache& coins_cache = m_active_chainstate.CoinsTip();
    // do all inputs exist?
    for (const CTxIn& txin : tx.vin) {
        if (!coins_cache.HaveCoinInCache(txin.prevout)) {
            coins_to_uncache.push_back(txin.prevout);
        }
        // Note: this call may add txin.prevout to the coins cache
        // (coins_cache.cacheCoins) by way of FetchCoin(). It should be removed
        // later (via coins_to_uncache) if this tx turns out to be invalid.
        if (!m_view.HaveCoin(txin.prevout)) {
            // Are inputs missing because we already have the tx?
            for (size_t out = 0; out < tx.vout.size(); out++) {
                // Optimistically just do efficient check of cache for outputs
                if (coins_cache.HaveCoinInCache(COutPoint(hash, out))) {
                    return state.Invalid(TxValidationResult::TX_CONFLICT, "txn-already-known");
                }
            }
            // Otherwise assume this might be an orphan tx for which we just haven't seen parents yet
            return state.Invalid(TxValidationResult::TX_MISSING_INPUTS, "bad-txns-inputs-missingorspent");
        }
    }

    // This is const, but calls into the back end CoinsViews. The CCoinsViewDB at the bottom of the
    // hierarchy brings the best block into scope. See CCoinsViewDB::GetBestBlock().
    m_view.GetBestBlock();

    // we have all inputs cached now, so switch back to dummy (to protect
    // against bugs where we pull more inputs from disk that miss being added
    // to coins_to_uncache)
    m_view.SetBackend(m_dummy);

    assert(m_active_chainstate.m_blockman.LookupBlockIndex(m_view.GetBestBlock()) == m_active_chainstate.m_chain.Tip());

    // Only accept BIP68 sequence locked transactions that can be mined in the next
    // block; we don't want our mempool filled up with transactions that can't
    // be mined yet.
    // Pass in m_view which has all of the relevant inputs cached. Note that, since m_view's
    // backend was removed, it no longer pulls coins from the mempool.
    if (!CheckSequenceLocksAtTip(m_active_chainstate.m_chain.Tip(), m_view, tx, &lp)) {
        return state.Invalid(TxValidationResult::TX_PREMATURE_SPEND, "non-BIP68-final");
    }

    // SYSCOIN
    CAssetsMap mapAssetIn;
    CAssetsMap mapAssetOut;
    if (!Consensus::CheckTxInputs(tx, state, m_view, m_active_chainstate.m_chain.Height() + 1, ws.m_base_fees, mapAssetIn, mapAssetOut)) {
        return false; // state filled in by CheckTxInputs
    }

    // SYSCOIN
    bool isAssetTx = false;
    const auto& params = args.m_chainparams.GetConsensus();
    if(tx.HasAssets()) {
        isAssetTx = IsAssetTx(tx.nVersion);
        if (!CheckSyscoinInputs(tx, params, hash, state, (uint32_t)m_active_chainstate.m_chain.Tip()->nHeight, m_active_chainstate.m_chain.Tip()->GetMedianTimePast(), mapMintKeysMempool, args.m_test_accept, mapAssetIn, mapAssetOut)) {
            return false; // state filled in by CheckSyscoinInputs
        } 
<<<<<<< HEAD
    }  

=======
    }
    // Check for non-standard pay-to-script-hash in inputs
>>>>>>> 0622a3e8
    if (fRequireStandard && !AreInputsStandard(tx, m_view)) {
        return state.Invalid(TxValidationResult::TX_INPUTS_NOT_STANDARD, "bad-txns-nonstandard-inputs");
    }

    // Check for non-standard witnesses.
    if (tx.HasWitness() && fRequireStandard && !IsWitnessStandard(tx, m_view))
        return state.Invalid(TxValidationResult::TX_WITNESS_MUTATED, "bad-witness-nonstandard");

    int64_t nSigOpsCost = GetTransactionSigOpCost(tx, m_view, STANDARD_SCRIPT_VERIFY_FLAGS);

    // ws.m_modified_fees includes any fee deltas from PrioritiseTransaction
    ws.m_modified_fees = ws.m_base_fees;
    m_pool.ApplyDelta(hash, ws.m_modified_fees);

    // Keep track of transactions that spend a coinbase, which we re-scan
    // during reorgs to ensure COINBASE_MATURITY is still met.
    bool fSpendsCoinbase = false;
    for (const CTxIn &txin : tx.vin) {
        const Coin &coin = m_view.AccessCoin(txin.prevout);
        if (coin.IsCoinBase()) {
            fSpendsCoinbase = true;
            break;
        }
    }

    entry.reset(new CTxMemPoolEntry(ptx, ws.m_base_fees, nAcceptTime, m_active_chainstate.m_chain.Height(),
            fSpendsCoinbase, nSigOpsCost, lp));
    // SYSCOIN only double fee-rate requirement for allocation spends if not RBF
    const bool& isZDAGNoRBF = IsZTx && !SignalsOptInRBF(tx);
    if (isZDAGNoRBF) {
        const size_t& txTotalSize = tx.GetTotalSize();
        if(txTotalSize > MAX_STANDARD_ZDAG_TX_SIZE) {
            return state.Invalid(TxValidationResult::TX_MEMPOOL_POLICY, "mempool-zdag-too-large", strprintf("%d > %d", txTotalSize, MAX_STANDARD_ZDAG_TX_SIZE));
        }
    }
    // ensure we apply double the bandwidth costs for zdag to account for 1 double-spend allowance per zdag tx
    ws.m_vsize = isZDAGNoRBF? entry->GetTxSize()*2: entry->GetTxSize();

    if (nSigOpsCost > MAX_STANDARD_TX_SIGOPS_COST)
        return state.Invalid(TxValidationResult::TX_NOT_STANDARD, "bad-txns-too-many-sigops",
                strprintf("%d", nSigOpsCost));

    // No individual transactions are allowed below minRelayTxFee and mempool min fee except from
    // disconnected blocks and transactions in a package. Package transactions will be checked using
    // package feerate later.
    if (!bypass_limits && !args.m_package_feerates && !CheckFeeRate(ws.m_vsize, ws.m_modified_fees, state)) return false;

    ws.m_iters_conflicting = m_pool.GetIterSet(ws.m_conflicts);
    // Calculate in-mempool ancestors, up to a limit.
    if (ws.m_conflicts.size() == 1) {
        // In general, when we receive an RBF transaction with mempool conflicts, we want to know whether we
        // would meet the chain limits after the conflicts have been removed. However, there isn't a practical
        // way to do this short of calculating the ancestor and descendant sets with an overlay cache of
        // changed mempool entries. Due to both implementation and runtime complexity concerns, this isn't
        // very realistic, thus we only ensure a limited set of transactions are RBF'able despite mempool
        // conflicts here. Importantly, we need to ensure that some transactions which were accepted using
        // the below carve-out are able to be RBF'ed, without impacting the security the carve-out provides
        // for off-chain contract systems (see link in the comment below).
        //
        // Specifically, the subset of RBF transactions which we allow despite chain limits are those which
        // conflict directly with exactly one other transaction (but may evict children of said transaction),
        // and which are not adding any new mempool dependencies. Note that the "no new mempool dependencies"
        // check is accomplished later, so we don't bother doing anything about it here, but if BIP 125 is
        // amended, we may need to move that check to here instead of removing it wholesale.
        //
        // Such transactions are clearly not merging any existing packages, so we are only concerned with
        // ensuring that (a) no package is growing past the package size (not count) limits and (b) we are
        // not allowing something to effectively use the (below) carve-out spot when it shouldn't be allowed
        // to.
        //
        // To check these we first check if we meet the RBF criteria, above, and increment the descendant
        // limits by the direct conflict and its descendants (as these are recalculated in
        // CalculateMempoolAncestors by assuming the new transaction being added is a new descendant, with no
        // removals, of each parent's existing dependent set). The ancestor count limits are unmodified (as
        // the ancestor limits should be the same for both our new transaction and any conflicts).
        // We don't bother incrementing m_limit_descendants by the full removal count as that limit never comes
        // into force here (as we're only adding a single transaction).
        assert(ws.m_iters_conflicting.size() == 1);
        CTxMemPool::txiter conflict = *ws.m_iters_conflicting.begin();

        m_limit_descendants += 1;
        m_limit_descendant_size += conflict->GetSizeWithDescendants();
    }
    // SYSCOIN
    ws.m_iters_conflictingAsset = m_pool.GetIterSet(ws.m_conflictsAsset);
    // Calculate in-mempool ancestors, up to a limit.
    if (ws.m_conflictsAsset.size() == 1) {
        assert(ws.m_iters_conflictingAsset.size() == 1);
        CTxMemPool::txiter conflict = *ws.m_iters_conflictingAsset.begin();

        m_limit_descendants += 1;
        m_limit_descendant_size += conflict->GetSizeWithDescendants();
    }
    std::string errString;
    if (!m_pool.CalculateMemPoolAncestors(*entry, ws.m_ancestors, m_limit_ancestors, m_limit_ancestor_size, m_limit_descendants, m_limit_descendant_size, errString, true)) {
        ws.m_ancestors.clear();
        // If CalculateMemPoolAncestors fails second time, we want the original error string.
        std::string dummy_err_string;
        // Contracting/payment channels CPFP carve-out:
        // If the new transaction is relatively small (up to 40k weight)
        // and has at most one ancestor (ie ancestor limit of 2, including
        // the new transaction), allow it if its parent has exactly the
        // descendant limit descendants.
        //
        // This allows protocols which rely on distrusting counterparties
        // being able to broadcast descendants of an unconfirmed transaction
        // to be secure by simply only having two immediately-spendable
        // outputs - one for each counterparty. For more info on the uses for
        // this, see https://lists.linuxfoundation.org/pipermail/bitcoin-dev/2018-November/016518.html
        if (ws.m_vsize >  EXTRA_DESCENDANT_TX_SIZE_LIMIT ||
                !m_pool.CalculateMemPoolAncestors(*entry, ws.m_ancestors, 2, m_limit_ancestor_size, m_limit_descendants + 1, m_limit_descendant_size + EXTRA_DESCENDANT_TX_SIZE_LIMIT, dummy_err_string, true)) {
            return state.Invalid(TxValidationResult::TX_MEMPOOL_POLICY, "too-long-mempool-chain", errString);
        }
    }
    // SYSCOIN asset tx must use confirmed inputs because non utxo information changes
    // which may invalidate transactions even though they are entered into mempool
    if(isAssetTx && !ws.m_ancestors.empty()) {
        return state.Invalid(TxValidationResult::TX_CONFLICT, "bad-txns-asset-inputs-missingorspent");
    }

    // check special TXs after all the other checks. If we'd do this before the other checks, we might end up
    // DoS scoring a node for non-critical errors, e.g. duplicate keys because a TX is received that was already
    // mined
    if (!CheckSpecialTx(m_active_chainstate.m_blockman, tx, m_active_chainstate.m_chain.Tip(), state, m_active_chainstate.CoinsTip(), true))
        return false;

    if (m_pool.existsProviderTxConflict(tx)) {
        return state.Invalid(TxValidationResult::TX_CONFLICT, "protx-dup");
    }
    // A transaction that spends outputs that would be replaced by it is invalid. Now
    // that we have the set of all ancestors we can detect this
    // pathological case by making sure setConflicts/setConflictsAsset and setAncestors don't
    // intersect.
    // SYSCOIN
    if (const auto err_string{EntriesAndTxidsDisjoint(ws.m_ancestors, ws.m_conflicts, ws.m_conflictsAsset, hash)}) {
        // We classify this as a consensus error because a transaction depending on something it
        // conflicts with would be inconsistent.
        return state.Invalid(TxValidationResult::TX_CONSENSUS, "bad-txns-spends-conflicting-tx", *err_string);
    }

    m_rbf = !ws.m_conflicts.empty();
    return true;
}

bool MemPoolAccept::ReplacementChecks(Workspace& ws)
{
    AssertLockHeld(cs_main);
    AssertLockHeld(m_pool.cs);

    const CTransaction& tx = *ws.m_ptx;
    const uint256& hash = ws.m_hash;
    TxValidationState& state = ws.m_state;

    CFeeRate newFeeRate(ws.m_modified_fees, ws.m_vsize);
    // The replacement transaction must have a higher feerate than its direct conflicts.
    // - The motivation for this check is to ensure that the replacement transaction is preferable for
    //   block-inclusion, compared to what would be removed from the mempool.
    // - This logic predates ancestor feerate-based transaction selection, which is why it doesn't
    //   consider feerates of descendants.
    // - Note: Ancestor feerate-based transaction selection has made this comparison insufficient to
    //   guarantee that this is incentive-compatible for miners, because it is possible for a
    //   descendant transaction of a direct conflict to pay a higher feerate than the transaction that
    //   might replace them, under these rules.
    if (const auto err_string{PaysMoreThanConflicts(ws.m_iters_conflicting, newFeeRate, hash)}) {
        return state.Invalid(TxValidationResult::TX_MEMPOOL_POLICY, "insufficient fee", *err_string);
    }

    // Calculate all conflicting entries and enforce BIP125 Rule #5.
    if (const auto err_string{GetEntriesForConflicts(tx, m_pool, ws.m_iters_conflicting, ws.m_all_conflicting)}) {
        return state.Invalid(TxValidationResult::TX_MEMPOOL_POLICY,
                             "too many potential replacements", *err_string);
    }
    // Enforce BIP125 Rule #2.
    if (const auto err_string{HasNoNewUnconfirmed(tx, m_pool, ws.m_iters_conflicting)}) {
        return state.Invalid(TxValidationResult::TX_MEMPOOL_POLICY,
                             "replacement-adds-unconfirmed", *err_string);
    }
    // Check if it's economically rational to mine this transaction rather than the ones it
    // replaces and pays for its own relay fees. Enforce BIP125 Rules #3 and #4.
    for (CTxMemPool::txiter it : ws.m_all_conflicting) {
        ws.m_conflicting_fees += it->GetModifiedFee();
        ws.m_conflicting_size += it->GetTxSize();
    }
    if (const auto err_string{PaysForRBF(ws.m_conflicting_fees, ws.m_modified_fees, ws.m_vsize,
                                         ::incrementalRelayFee, hash)}) {
        return state.Invalid(TxValidationResult::TX_MEMPOOL_POLICY, "insufficient fee", *err_string);
    }
    return true;
}

bool MemPoolAccept::PackageMempoolChecks(const std::vector<CTransactionRef>& txns,
                                         PackageValidationState& package_state)
{
    AssertLockHeld(cs_main);
    AssertLockHeld(m_pool.cs);

    // CheckPackageLimits expects the package transactions to not already be in the mempool.
    assert(std::all_of(txns.cbegin(), txns.cend(), [this](const auto& tx)
                       { return !m_pool.exists(GenTxid::Txid(tx->GetHash()));}));

    std::string err_string;
    if (!m_pool.CheckPackageLimits(txns, m_limit_ancestors, m_limit_ancestor_size, m_limit_descendants,
                                   m_limit_descendant_size, err_string)) {
        // This is a package-wide error, separate from an individual transaction error.
        return package_state.Invalid(PackageValidationResult::PCKG_POLICY, "package-mempool-limits", err_string);
    }
   return true;
}

bool MemPoolAccept::PolicyScriptChecks(const ATMPArgs& args, Workspace& ws)
{
    const CTransaction& tx = *ws.m_ptx;
    TxValidationState& state = ws.m_state;

    constexpr unsigned int scriptVerifyFlags = STANDARD_SCRIPT_VERIFY_FLAGS;

    // Check input scripts and signatures.
    // This is done last to help prevent CPU exhaustion denial-of-service attacks.
    if (!CheckInputScripts(tx, state, m_view, scriptVerifyFlags, true, false, ws.m_precomputed_txdata)) {
        // SCRIPT_VERIFY_CLEANSTACK requires SCRIPT_VERIFY_WITNESS, so we
        // need to turn both off, and compare against just turning off CLEANSTACK
        // to see if the failure is specifically due to witness validation.
        TxValidationState state_dummy; // Want reported failures to be from first CheckInputScripts
        if (!tx.HasWitness() && CheckInputScripts(tx, state_dummy, m_view, scriptVerifyFlags & ~(SCRIPT_VERIFY_WITNESS | SCRIPT_VERIFY_CLEANSTACK), true, false, ws.m_precomputed_txdata) &&
                !CheckInputScripts(tx, state_dummy, m_view, scriptVerifyFlags & ~SCRIPT_VERIFY_CLEANSTACK, true, false, ws.m_precomputed_txdata)) {
            // Only the witness is missing, so the transaction itself may be fine.
            state.Invalid(TxValidationResult::TX_WITNESS_STRIPPED,
                    state.GetRejectReason(), state.GetDebugMessage());
        }
        return false; // state filled in by CheckInputScripts
    }

    return true;
}

bool MemPoolAccept::ConsensusScriptChecks(const ATMPArgs& args, Workspace& ws)
{
    const CTransaction& tx = *ws.m_ptx;
    const uint256& hash = ws.m_hash;
    TxValidationState& state = ws.m_state;
    // Check again against the current block tip's script verification
    // flags to cache our script execution flags. This is, of course,
    // useless if the next block has different script flags from the
    // previous one, but because the cache tracks script flags for us it
    // will auto-invalidate and we'll just have a few blocks of extra
    // misses on soft-fork activation.
    //
    // This is also useful in case of bugs in the standard flags that cause
    // transactions to pass as valid when they're actually invalid. For
    // instance the STRICTENC flag was incorrectly allowing certain
    // CHECKSIG NOT scripts to pass, even though they were invalid.
    //
    // There is a similar check in CreateNewBlock() to prevent creating
    // invalid blocks (using TestBlockValidity), however allowing such
    // transactions into the mempool can be exploited as a DoS attack.
    unsigned int currentBlockScriptVerifyFlags{GetBlockScriptFlags(*m_active_chainstate.m_chain.Tip(), m_active_chainstate.m_chainman)};
    if (!CheckInputsFromMempoolAndCache(tx, state, m_view, m_pool, currentBlockScriptVerifyFlags,
                                        ws.m_precomputed_txdata, m_active_chainstate.CoinsTip())) {
        LogPrintf("BUG! PLEASE REPORT THIS! CheckInputScripts failed against latest-block but not STANDARD flags %s, %s\n", hash.ToString(), state.ToString());
        return Assume(false);
    }
    return true;
}

bool MemPoolAccept::Finalize(const ATMPArgs& args, Workspace& ws)
{
    const CTransaction& tx = *ws.m_ptx;
    const uint256& hash = ws.m_hash;
    TxValidationState& state = ws.m_state;
    const bool bypass_limits = args.m_bypass_limits;

    std::unique_ptr<CTxMemPoolEntry>& entry = ws.m_entry;
    // Remove conflicting transactions from the mempool
    for (CTxMemPool::txiter it : ws.m_all_conflicting)
    {
        LogPrint(BCLog::MEMPOOL, "replacing tx %s with %s for %s additional fees, %d delta bytes\n",
                it->GetTx().GetHash().ToString(),
                hash.ToString(),
                FormatMoney(ws.m_modified_fees - ws.m_conflicting_fees),
                (int)entry->GetTxSize() - (int)ws.m_conflicting_size);
        ws.m_replaced_transactions.push_back(it->GetSharedTx());
    }
    m_pool.RemoveStaged(ws.m_all_conflicting, false, MemPoolRemovalReason::REPLACED);

    // This transaction should only count for fee estimation if:
    // - it's not being re-added during a reorg which bypasses typical mempool fee limits
    // - the node is not behind
    // - the transaction is not dependent on any other transactions in the mempool
    // - it's not part of a package. Since package relay is not currently supported, this
    // transaction has not necessarily been accepted to miners' mempools.
    bool validForFeeEstimation = !bypass_limits && !args.m_package_submission && IsCurrentForFeeEstimation(m_active_chainstate) && m_pool.HasNoInputsOf(tx);

    // Store transaction in memory
    m_pool.addUnchecked(*entry, ws.m_ancestors, validForFeeEstimation);

    // trim mempool and check if tx was trimmed
    // If we are validating a package, don't trim here because we could evict a previous transaction
    // in the package. LimitMempoolSize() should be called at the very end to make sure the mempool
    // is still within limits and package submission happens atomically.
    if (!args.m_package_submission && !bypass_limits) {
        LimitMempoolSize(m_pool, m_active_chainstate.CoinsTip(), gArgs.GetIntArg("-maxmempool", DEFAULT_MAX_MEMPOOL_SIZE) * 1000000, std::chrono::hours{gArgs.GetIntArg("-mempoolexpiry", DEFAULT_MEMPOOL_EXPIRY)});
        if (!m_pool.exists(GenTxid::Txid(hash)))
            return state.Invalid(TxValidationResult::TX_MEMPOOL_POLICY, "mempool full");
    }
    return true;
}

bool MemPoolAccept::SubmitPackage(const ATMPArgs& args, std::vector<Workspace>& workspaces,
                                  PackageValidationState& package_state,
                                  std::map<const uint256, const MempoolAcceptResult>& results)
{
    AssertLockHeld(cs_main);
    AssertLockHeld(m_pool.cs);
    // Sanity check: none of the transactions should be in the mempool, and none of the transactions
    // should have a same-txid-different-witness equivalent in the mempool.
    assert(std::all_of(workspaces.cbegin(), workspaces.cend(), [this](const auto& ws){
        return !m_pool.exists(GenTxid::Txid(ws.m_ptx->GetHash())); }));

    bool all_submitted = true;
    // ConsensusScriptChecks adds to the script cache and is therefore consensus-critical;
    // CheckInputsFromMempoolAndCache asserts that transactions only spend coins available from the
    // mempool or UTXO set. Submit each transaction to the mempool immediately after calling
    // ConsensusScriptChecks to make the outputs available for subsequent transactions.
    for (Workspace& ws : workspaces) {
        if (!ConsensusScriptChecks(args, ws)) {
            results.emplace(ws.m_ptx->GetWitnessHash(), MempoolAcceptResult::Failure(ws.m_state));
            // Since PolicyScriptChecks() passed, this should never fail.
            Assume(false);
            all_submitted = false;
            package_state.Invalid(PackageValidationResult::PCKG_MEMPOOL_ERROR,
                                  strprintf("BUG! PolicyScriptChecks succeeded but ConsensusScriptChecks failed: %s",
                                            ws.m_ptx->GetHash().ToString()));
        }

        // Re-calculate mempool ancestors to call addUnchecked(). They may have changed since the
        // last calculation done in PreChecks, since package ancestors have already been submitted.
        std::string unused_err_string;
        if(!m_pool.CalculateMemPoolAncestors(*ws.m_entry, ws.m_ancestors, m_limit_ancestors,
                                             m_limit_ancestor_size, m_limit_descendants,
                                             m_limit_descendant_size, unused_err_string)) {
            results.emplace(ws.m_ptx->GetWitnessHash(), MempoolAcceptResult::Failure(ws.m_state));
            // Since PreChecks() and PackageMempoolChecks() both enforce limits, this should never fail.
            Assume(false);
            all_submitted = false;
            package_state.Invalid(PackageValidationResult::PCKG_MEMPOOL_ERROR,
                                  strprintf("BUG! Mempool ancestors or descendants were underestimated: %s",
                                            ws.m_ptx->GetHash().ToString()));
        }
        // If we call LimitMempoolSize() for each individual Finalize(), the mempool will not take
        // the transaction's descendant feerate into account because it hasn't seen them yet. Also,
        // we risk evicting a transaction that a subsequent package transaction depends on. Instead,
        // allow the mempool to temporarily bypass limits, the maximum package size) while
        // submitting transactions individually and then trim at the very end.
        if (!Finalize(args, ws)) {
            results.emplace(ws.m_ptx->GetWitnessHash(), MempoolAcceptResult::Failure(ws.m_state));
            // Since LimitMempoolSize() won't be called, this should never fail.
            Assume(false);
            all_submitted = false;
            package_state.Invalid(PackageValidationResult::PCKG_MEMPOOL_ERROR,
                                  strprintf("BUG! Adding to mempool failed: %s", ws.m_ptx->GetHash().ToString()));
        }
    }

    // It may or may not be the case that all the transactions made it into the mempool. Regardless,
    // make sure we haven't exceeded max mempool size.
    LimitMempoolSize(m_pool, m_active_chainstate.CoinsTip(),
                     gArgs.GetIntArg("-maxmempool", DEFAULT_MAX_MEMPOOL_SIZE) * 1000000,
                     std::chrono::hours{gArgs.GetIntArg("-mempoolexpiry", DEFAULT_MEMPOOL_EXPIRY)});

    // Find the wtxids of the transactions that made it into the mempool. Allow partial submission,
    // but don't report success unless they all made it into the mempool.
    for (Workspace& ws : workspaces) {
        if (m_pool.exists(GenTxid::Wtxid(ws.m_ptx->GetWitnessHash()))) {
            results.emplace(ws.m_ptx->GetWitnessHash(),
                MempoolAcceptResult::Success(std::move(ws.m_replaced_transactions), ws.m_vsize, ws.m_base_fees));
            GetMainSignals().TransactionAddedToMempool(ws.m_ptx, m_pool.GetAndIncrementSequence());
        } else {
            all_submitted = false;
            ws.m_state.Invalid(TxValidationResult::TX_MEMPOOL_POLICY, "mempool full");
            results.emplace(ws.m_ptx->GetWitnessHash(), MempoolAcceptResult::Failure(ws.m_state));
        }
    }
    return all_submitted;
}

MempoolAcceptResult MemPoolAccept::AcceptSingleTransaction(const CTransactionRef& ptx, ATMPArgs& args)
{
    AssertLockHeld(cs_main);
    LOCK(m_pool.cs); // mempool "read lock" (held through GetMainSignals().TransactionAddedToMempool())

    Workspace ws(ptx);

    if (!PreChecks(args, ws)) return MempoolAcceptResult::Failure(ws.m_state);

    if (m_rbf && !ReplacementChecks(ws)) return MempoolAcceptResult::Failure(ws.m_state);

    // Perform the inexpensive checks first and avoid hashing and signature verification unless
    // those checks pass, to mitigate CPU exhaustion denial-of-service attacks.
    if (!PolicyScriptChecks(args, ws)) return MempoolAcceptResult::Failure(ws.m_state);

    if (!ConsensusScriptChecks(args, ws)) return MempoolAcceptResult::Failure(ws.m_state);

    // Tx was accepted, but not added
    if (args.m_test_accept) {
        return MempoolAcceptResult::Success(std::move(ws.m_replaced_transactions), ws.m_vsize, ws.m_base_fees);
    }

    if (!Finalize(args, ws)) return MempoolAcceptResult::Failure(ws.m_state);

    GetMainSignals().TransactionAddedToMempool(ptx, m_pool.GetAndIncrementSequence());

    return MempoolAcceptResult::Success(std::move(ws.m_replaced_transactions), ws.m_vsize, ws.m_base_fees);
}

PackageMempoolAcceptResult MemPoolAccept::AcceptMultipleTransactions(const std::vector<CTransactionRef>& txns, ATMPArgs& args)
{
    AssertLockHeld(cs_main);

    // These context-free package limits can be done before taking the mempool lock.
    PackageValidationState package_state;
    if (!CheckPackage(txns, package_state)) return PackageMempoolAcceptResult(package_state, {});

    std::vector<Workspace> workspaces{};
    workspaces.reserve(txns.size());
    std::transform(txns.cbegin(), txns.cend(), std::back_inserter(workspaces),
                   [](const auto& tx) { return Workspace(tx); });
    std::map<const uint256, const MempoolAcceptResult> results;

    LOCK(m_pool.cs);

    // Do all PreChecks first and fail fast to avoid running expensive script checks when unnecessary.
    for (Workspace& ws : workspaces) {
        if (!PreChecks(args, ws)) {
            package_state.Invalid(PackageValidationResult::PCKG_TX, "transaction failed");
            // Exit early to avoid doing pointless work. Update the failed tx result; the rest are unfinished.
            results.emplace(ws.m_ptx->GetWitnessHash(), MempoolAcceptResult::Failure(ws.m_state));
            return PackageMempoolAcceptResult(package_state, std::move(results));
        }
        // Make the coins created by this transaction available for subsequent transactions in the
        // package to spend. Since we already checked conflicts in the package and we don't allow
        // replacements, we don't need to track the coins spent. Note that this logic will need to be
        // updated if package replace-by-fee is allowed in the future.
        assert(!args.m_allow_bip125_replacement);
        m_viewmempool.PackageAddTransaction(ws.m_ptx);
    }

    // Transactions must meet two minimum feerates: the mempool minimum fee and min relay fee.
    // For transactions consisting of exactly one child and its parents, it suffices to use the
    // package feerate (total modified fees / total virtual size) to check this requirement.
    const auto m_total_vsize = std::accumulate(workspaces.cbegin(), workspaces.cend(), int64_t{0},
        [](int64_t sum, auto& ws) { return sum + ws.m_vsize; });
    const auto m_total_modified_fees = std::accumulate(workspaces.cbegin(), workspaces.cend(), CAmount{0},
        [](CAmount sum, auto& ws) { return sum + ws.m_modified_fees; });
    const CFeeRate package_feerate(m_total_modified_fees, m_total_vsize);
    TxValidationState placeholder_state;
    if (args.m_package_feerates &&
        !CheckFeeRate(m_total_vsize, m_total_modified_fees, placeholder_state)) {
        package_state.Invalid(PackageValidationResult::PCKG_POLICY, "package-fee-too-low");
        return PackageMempoolAcceptResult(package_state, package_feerate, {});
    }

    // Apply package mempool ancestor/descendant limits. Skip if there is only one transaction,
    // because it's unnecessary. Also, CPFP carve out can increase the limit for individual
    // transactions, but this exemption is not extended to packages in CheckPackageLimits().
    std::string err_string;
    if (txns.size() > 1 && !PackageMempoolChecks(txns, package_state)) {
        return PackageMempoolAcceptResult(package_state, package_feerate, std::move(results));
    }

    for (Workspace& ws : workspaces) {
        if (!PolicyScriptChecks(args, ws)) {
            // Exit early to avoid doing pointless work. Update the failed tx result; the rest are unfinished.
            package_state.Invalid(PackageValidationResult::PCKG_TX, "transaction failed");
            results.emplace(ws.m_ptx->GetWitnessHash(), MempoolAcceptResult::Failure(ws.m_state));
            return PackageMempoolAcceptResult(package_state, package_feerate, std::move(results));
        }
        if (args.m_test_accept) {
            // When test_accept=true, transactions that pass PolicyScriptChecks are valid because there are
            // no further mempool checks (passing PolicyScriptChecks implies passing ConsensusScriptChecks).
            results.emplace(ws.m_ptx->GetWitnessHash(),
                            MempoolAcceptResult::Success(std::move(ws.m_replaced_transactions),
                                                         ws.m_vsize, ws.m_base_fees));
        }
    }

    if (args.m_test_accept) return PackageMempoolAcceptResult(package_state, package_feerate, std::move(results));

    if (!SubmitPackage(args, workspaces, package_state, results)) {
        // PackageValidationState filled in by SubmitPackage().
        return PackageMempoolAcceptResult(package_state, package_feerate, std::move(results));
    }

    return PackageMempoolAcceptResult(package_state, package_feerate, std::move(results));
}

PackageMempoolAcceptResult MemPoolAccept::AcceptPackage(const Package& package, ATMPArgs& args)
{
    AssertLockHeld(cs_main);
    PackageValidationState package_state;

    // Check that the package is well-formed. If it isn't, we won't try to validate any of the
    // transactions and thus won't return any MempoolAcceptResults, just a package-wide error.

    // Context-free package checks.
    if (!CheckPackage(package, package_state)) return PackageMempoolAcceptResult(package_state, {});

    // All transactions in the package must be a parent of the last transaction. This is just an
    // opportunity for us to fail fast on a context-free check without taking the mempool lock.
    if (!IsChildWithParents(package)) {
        package_state.Invalid(PackageValidationResult::PCKG_POLICY, "package-not-child-with-parents");
        return PackageMempoolAcceptResult(package_state, {});
    }

    // IsChildWithParents() guarantees the package is > 1 transactions.
    assert(package.size() > 1);
    // The package must be 1 child with all of its unconfirmed parents. The package is expected to
    // be sorted, so the last transaction is the child.
    const auto& child = package.back();
    std::unordered_set<uint256, SaltedTxidHasher> unconfirmed_parent_txids;
    std::transform(package.cbegin(), package.cend() - 1,
                   std::inserter(unconfirmed_parent_txids, unconfirmed_parent_txids.end()),
                   [](const auto& tx) { return tx->GetHash(); });

    // All child inputs must refer to a preceding package transaction or a confirmed UTXO. The only
    // way to verify this is to look up the child's inputs in our current coins view (not including
    // mempool), and enforce that all parents not present in the package be available at chain tip.
    // Since this check can bring new coins into the coins cache, keep track of these coins and
    // uncache them if we don't end up submitting this package to the mempool.
    const CCoinsViewCache& coins_tip_cache = m_active_chainstate.CoinsTip();
    for (const auto& input : child->vin) {
        if (!coins_tip_cache.HaveCoinInCache(input.prevout)) {
            args.m_coins_to_uncache.push_back(input.prevout);
        }
    }
    // Using the MemPoolAccept m_view cache allows us to look up these same coins faster later.
    // This should be connecting directly to CoinsTip, not to m_viewmempool, because we specifically
    // require inputs to be confirmed if they aren't in the package.
    m_view.SetBackend(m_active_chainstate.CoinsTip());
    const auto package_or_confirmed = [this, &unconfirmed_parent_txids](const auto& input) {
         return unconfirmed_parent_txids.count(input.prevout.hash) > 0 || m_view.HaveCoin(input.prevout);
    };
    if (!std::all_of(child->vin.cbegin(), child->vin.cend(), package_or_confirmed)) {
        package_state.Invalid(PackageValidationResult::PCKG_POLICY, "package-not-child-with-unconfirmed-parents");
        return PackageMempoolAcceptResult(package_state, {});
    }
    // Protect against bugs where we pull more inputs from disk that miss being added to
    // coins_to_uncache. The backend will be connected again when needed in PreChecks.
    m_view.SetBackend(m_dummy);

    LOCK(m_pool.cs);
    std::map<const uint256, const MempoolAcceptResult> results;
    // Node operators are free to set their mempool policies however they please, nodes may receive
    // transactions in different orders, and malicious counterparties may try to take advantage of
    // policy differences to pin or delay propagation of transactions. As such, it's possible for
    // some package transaction(s) to already be in the mempool, and we don't want to reject the
    // entire package in that case (as that could be a censorship vector). De-duplicate the
    // transactions that are already in the mempool, and only call AcceptMultipleTransactions() with
    // the new transactions. This ensures we don't double-count transaction counts and sizes when
    // checking ancestor/descendant limits, or double-count transaction fees for fee-related policy.
    ATMPArgs single_args = ATMPArgs::SingleInPackageAccept(args);
    bool quit_early{false};
    std::vector<CTransactionRef> txns_new;
    for (const auto& tx : package) {
        const auto& wtxid = tx->GetWitnessHash();
        const auto& txid = tx->GetHash();
        // There are 3 possibilities: already in mempool, same-txid-diff-wtxid already in mempool,
        // or not in mempool. An already confirmed tx is treated as one not in mempool, because all
        // we know is that the inputs aren't available.
        if (m_pool.exists(GenTxid::Wtxid(wtxid))) {
            // Exact transaction already exists in the mempool.
            auto iter = m_pool.GetIter(txid);
            assert(iter != std::nullopt);
            results.emplace(wtxid, MempoolAcceptResult::MempoolTx(iter.value()->GetTxSize(), iter.value()->GetFee()));
        } else if (m_pool.exists(GenTxid::Txid(txid))) {
            // Transaction with the same non-witness data but different witness (same txid,
            // different wtxid) already exists in the mempool.
            //
            // We don't allow replacement transactions right now, so just swap the package
            // transaction for the mempool one. Note that we are ignoring the validity of the
            // package transaction passed in.
            // TODO: allow witness replacement in packages.
            auto iter = m_pool.GetIter(txid);
            assert(iter != std::nullopt);
            // Provide the wtxid of the mempool tx so that the caller can look it up in the mempool.
            results.emplace(wtxid, MempoolAcceptResult::MempoolTxDifferentWitness(iter.value()->GetTx().GetWitnessHash()));
        } else {
            // Transaction does not already exist in the mempool.
            // Try submitting the transaction on its own.
            const auto single_res = AcceptSingleTransaction(tx, single_args);
            if (single_res.m_result_type == MempoolAcceptResult::ResultType::VALID) {
                // The transaction succeeded on its own and is now in the mempool. Don't include it
                // in package validation, because its fees should only be "used" once.
                assert(m_pool.exists(GenTxid::Wtxid(wtxid)));
                results.emplace(wtxid, single_res);
            } else if (single_res.m_state.GetResult() != TxValidationResult::TX_MEMPOOL_POLICY &&
                       single_res.m_state.GetResult() != TxValidationResult::TX_MISSING_INPUTS) {
                // Package validation policy only differs from individual policy in its evaluation
                // of feerate. For example, if a transaction fails here due to violation of a
                // consensus rule, the result will not change when it is submitted as part of a
                // package. To minimize the amount of repeated work, unless the transaction fails
                // due to feerate or missing inputs (its parent is a previous transaction in the
                // package that failed due to feerate), don't run package validation. Note that this
                // decision might not make sense if different types of packages are allowed in the
                // future.  Continue individually validating the rest of the transactions, because
                // some of them may still be valid.
                quit_early = true;
            } else {
                txns_new.push_back(tx);
            }
        }
    }

    // Nothing to do if the entire package has already been submitted.
    if (quit_early || txns_new.empty()) {
        // No package feerate when no package validation was done.
        return PackageMempoolAcceptResult(package_state, std::move(results));
    }
    // Validate the (deduplicated) transactions as a package.
    auto submission_result = AcceptMultipleTransactions(txns_new, args);
    // Include already-in-mempool transaction results in the final result.
    for (const auto& [wtxid, mempoolaccept_res] : results) {
        submission_result.m_tx_results.emplace(wtxid, mempoolaccept_res);
    }
    if (submission_result.m_state.IsValid()) assert(submission_result.m_package_feerate.has_value());
    return submission_result;
}

} // anon namespace

MempoolAcceptResult AcceptToMemoryPool(CChainState& active_chainstate, const CTransactionRef& tx,
                                       int64_t accept_time, bool bypass_limits, bool test_accept)
    EXCLUSIVE_LOCKS_REQUIRED(cs_main)
{
    const CChainParams& chainparams{active_chainstate.m_params};
    assert(active_chainstate.GetMempool() != nullptr);
    CTxMemPool& pool{*active_chainstate.GetMempool()};

    std::vector<COutPoint> coins_to_uncache;
    auto args = MemPoolAccept::ATMPArgs::SingleAccept(chainparams, accept_time, bypass_limits, coins_to_uncache, test_accept);
    const MempoolAcceptResult result = MemPoolAccept(pool, active_chainstate).AcceptSingleTransaction(tx, args);
    if (result.m_result_type != MempoolAcceptResult::ResultType::VALID) {
        // Remove coins that were not present in the coins cache before calling
        // AcceptSingleTransaction(); this is to prevent memory DoS in case we receive a large
        // number of invalid transactions that attempt to overrun the in-memory coins cache
        // (`CCoinsViewCache::cacheCoins`).

        for (const COutPoint& hashTx : coins_to_uncache) {
            active_chainstate.CoinsTip().Uncache(hashTx);
            // SYSCOIN
            mapAssetAllocationConflicts.erase(hashTx);
        }
        // if we had duplicate mint's we don't want to remove the mint tx hash, but only if we had some other error not related to TX_MINT_DUPLICATE
        if(result.m_state.GetResult() != TxValidationResult::TX_MINT_DUPLICATE) {
            // remove nevm tx from mempool structure
            if(IsSyscoinMintTx(tx->nVersion)) {
                CMintSyscoin mintSyscoin(*tx);
                if(!mintSyscoin.IsNull()) {
                    mapMintKeysMempool.erase(mintSyscoin.nTxHash);
                }
            }
        }
    }
    // After we've (potentially) uncached entries, ensure our coins cache is still within its size limits
    BlockValidationState state_dummy;
    active_chainstate.FlushStateToDisk(state_dummy, FlushStateMode::PERIODIC);
    return result;
}

PackageMempoolAcceptResult ProcessNewPackage(CChainState& active_chainstate, CTxMemPool& pool,
                                                   const Package& package, bool test_accept)
{
    AssertLockHeld(cs_main);
    assert(!package.empty());
    assert(std::all_of(package.cbegin(), package.cend(), [](const auto& tx){return tx != nullptr;}));

    std::vector<COutPoint> coins_to_uncache;
    const CChainParams& chainparams = active_chainstate.m_params;
    const auto result = [&]() EXCLUSIVE_LOCKS_REQUIRED(cs_main) {
        AssertLockHeld(cs_main);
        if (test_accept) {
            auto args = MemPoolAccept::ATMPArgs::PackageTestAccept(chainparams, GetTime(), coins_to_uncache);
            return MemPoolAccept(pool, active_chainstate).AcceptMultipleTransactions(package, args);
        } else {
            auto args = MemPoolAccept::ATMPArgs::PackageChildWithParents(chainparams, GetTime(), coins_to_uncache);
            return MemPoolAccept(pool, active_chainstate).AcceptPackage(package, args);
        }
    }();

    // Uncache coins pertaining to transactions that were not submitted to the mempool.
    if (test_accept || result.m_state.IsInvalid()) {
        for (const COutPoint& hashTx : coins_to_uncache) {
            active_chainstate.CoinsTip().Uncache(hashTx);
        }
    }
    // Ensure the coins cache is still within limits.
    BlockValidationState state_dummy;
    active_chainstate.FlushStateToDisk(state_dummy, FlushStateMode::PERIODIC);
    return result;
}

//////////////////////////////////////////////////////////////////////////////
//
// CBlock and CBlockIndex
//
bool CheckProofOfWork(const CBlockHeader& block, const Consensus::Params& params)
{
    /* Except for legacy blocks with full version 1, ensure that
       the chain ID is correct.  Legacy blocks are not allowed since
       the merge-mining start, which is checked in AcceptBlockHeader
       where the height is known.  */
    const int32_t &nChainID = block.GetChainId();
    if (!block.IsLegacy() && params.fStrictChainId) {
        if(nChainID > 0) {
            if(nChainID != params.nAuxpowChainId)
                return error("%s : block does not have our chain ID"
                        " (got %d, expected %d, full nVersion %d)",
                        __func__, nChainID,
                        params.nAuxpowChainId, block.nVersion);
        } else if(block.auxpow) {
            const int32_t &nOldChainID = block.GetOldChainId();
            if(nOldChainID != params.nAuxpowOldChainId)
                return error("%s : block does not have our old chain ID"
                        " (got %d, expected %d, full nVersion %d)",
                        __func__, nOldChainID,
                        params.nAuxpowOldChainId, block.nVersion);
        }
    }
        

    /* If there is no auxpow, just check the block hash.  */
    if (!block.auxpow)
    {
        if (block.IsAuxpow())
            return error("%s : no auxpow on block with auxpow version",
                         __func__);

        if (!CheckProofOfWork(block.GetHash(), block.nBits, params))
            return error("%s : non-AUX proof of work failed", __func__);

        return true;
    }

    /* We have auxpow.  Check it.  */
    if (!block.IsAuxpow())
        return error("%s : auxpow on block with non-auxpow version", __func__);
  
    if (!CheckProofOfWork(block.auxpow->getParentBlockHash(), block.nBits, params))
        return error("%s : AUX proof of work failed", __func__);
    if (!block.auxpow->check(block.GetHash(), block.GetChainId(), params))
        return error("%s : AUX POW is not valid", __func__);
    

    return true;
}

CAmount GetBlockSubsidyRegtest(int nHeight, const Consensus::Params& consensusParams)
{
    int halvings = nHeight / consensusParams.nSubsidyHalvingInterval;
    // Force block reward to zero when right shift is undefined.
    if (halvings >= 64)
        return 0;

    CAmount nSubsidy = 50 * COIN;
    // Subsidy is cut in half every 210,000 blocks which will occur approximately every 4 years.
    nSubsidy >>= halvings;
    return nSubsidy;
}
CAmount GetBlockSubsidy(unsigned int nHeight, const Consensus::Params& consensusParams, bool fSuperblockPartOnly)
{
    if(fRegTest) {
        return GetBlockSubsidyRegtest(nHeight, consensusParams);
    }
    if (nHeight == 0)
        return 50*COIN;
    if (nHeight == 1)
    {
        // SYSCOIN 4 snapshot
        return 554200000 * COIN;
    }

    CAmount nSubsidy = 38.5 * COIN;
    // account for NEVM adjustment to 2.5 blocks
    if(nHeight >= (unsigned int)consensusParams.nNEVMStartBlock)
        nSubsidy *= 2.5;
    const int &reductions = consensusParams.SubsidyHalvingIntervals(nHeight);
    if (reductions >= 50) {
        return 0;
    }
    // Subsidy reduced every year by 5%
    for (int i = 0; i < reductions; i++) {
        nSubsidy -= nSubsidy / 20;
    }
    // Reduce the block reward of miners (allowing budget/superblocks)
    const CAmount &nSuperblockPart = (nSubsidy*0.1);

    if (fSuperblockPartOnly)
        return nSuperblockPart;
    nSubsidy -= nSuperblockPart;
    return nSubsidy;

}
CoinsViews::CoinsViews(
    fs::path ldb_name,
    size_t cache_size_bytes,
    bool in_memory,
    bool should_wipe) : m_dbview(
                            gArgs.GetDataDirNet() / ldb_name, cache_size_bytes, in_memory, should_wipe),
                        m_catcherview(&m_dbview) {}

void CoinsViews::InitCache()
{
    m_cacheview = std::make_unique<CCoinsViewCache>(&m_catcherview);
}

CChainState::CChainState(
    CTxMemPool* mempool,
    node::BlockManager& blockman,
    ChainstateManager& chainman,
    std::optional<uint256> from_snapshot_blockhash)
    : m_mempool(mempool),
      m_blockman(blockman),
      m_params(chainman.GetParams()),
      m_chainman(chainman),
      m_from_snapshot_blockhash(from_snapshot_blockhash) {}

void CChainState::InitCoinsDB(
    size_t cache_size_bytes,
    bool in_memory,
    bool should_wipe,
    fs::path leveldb_name)
{
    if (m_from_snapshot_blockhash) {
        leveldb_name += "_" + m_from_snapshot_blockhash->ToString();
    }

    m_coins_views = std::make_unique<CoinsViews>(
        leveldb_name, cache_size_bytes, in_memory, should_wipe);
}

void CChainState::InitCoinsCache(size_t cache_size_bytes)
{
    assert(m_coins_views != nullptr);
    m_coinstip_cache_size_bytes = cache_size_bytes;
    m_coins_views->InitCache();
}

// Note that though this is marked const, we may end up modifying `m_cached_finished_ibd`, which
// is a performance-related implementation detail. This function must be marked
// `const` so that `CValidationInterface` clients (which are given a `const CChainState*`)
// can call it.
//
bool CChainState::IsInitialBlockDownload() const
{
    // Optimization: pre-test latch before taking the lock.
    if (m_cached_finished_ibd.load(std::memory_order_relaxed))
        return false;

    LOCK(cs_main);
    if (m_cached_finished_ibd.load(std::memory_order_relaxed))
        return false;
    if (fImporting || fReindex)
        return true;
    if (m_chain.Tip() == nullptr)
        return true;
    if (m_chain.Tip()->nChainWork < nMinimumChainWork)
        return true;
    if (m_chain.Tip()->GetBlockTime() < (GetTime() - nMaxTipAge))
        return true;
    LogPrintf("Leaving InitialBlockDownload (latching to false)\n");
    if(fNEVMConnection && !fRegTest) {
        bool bResponse = false;
        GetMainSignals().NotifyNEVMComms("startnetwork", bResponse);
    }
    m_cached_finished_ibd.store(true, std::memory_order_relaxed);
    return false;
}

static void AlertNotify(const std::string& strMessage)
{
    uiInterface.NotifyAlertChanged();
#if HAVE_SYSTEM
    std::string strCmd = gArgs.GetArg("-alertnotify", "");
    if (strCmd.empty()) return;

    // Alert text should be plain ascii coming from a trusted source, but to
    // be safe we first strip anything not in safeChars, then add single quotes around
    // the whole string before passing it to the shell:
    std::string singleQuote("'");
    std::string safeStatus = SanitizeString(strMessage);
    safeStatus = singleQuote+safeStatus+singleQuote;
    ReplaceAll(strCmd, "%s", safeStatus);

    std::thread t(runCommand, strCmd);
    t.detach(); // thread runs free
#endif
}

void CChainState::CheckForkWarningConditions()
{
    AssertLockHeld(cs_main);

    // Before we get past initial download, we cannot reliably alert about forks
    // (we assume we don't get stuck on a fork before finishing our initial sync)
    if (IsInitialBlockDownload()) {
        return;
    }

    if (m_chainman.m_best_invalid && m_chainman.m_best_invalid->nChainWork > m_chain.Tip()->nChainWork + (GetBlockProof(*m_chain.Tip()) * 6)) {
        LogPrintf("%s: Warning: Found invalid chain at least ~6 blocks longer than our best chain.\nChain state database corruption likely.\n", __func__);
        SetfLargeWorkInvalidChainFound(true);
    } else {
        SetfLargeWorkInvalidChainFound(false);
    }
}

// Called both upon regular invalid block discovery *and* InvalidateBlock
void CChainState::InvalidChainFound(CBlockIndex* pindexNew)
{
    if (!m_chainman.m_best_invalid || pindexNew->nChainWork > m_chainman.m_best_invalid->nChainWork) {
        m_chainman.m_best_invalid = pindexNew;
    }
    if (m_chainman.m_best_header != nullptr && m_chainman.m_best_header->GetAncestor(pindexNew->nHeight) == pindexNew) {
        m_chainman.m_best_header = m_chain.Tip();
    }

    LogPrintf("%s: invalid block=%s  height=%d  log2_work=%f  date=%s\n", __func__,
      pindexNew->GetBlockHash().ToString(), pindexNew->nHeight,
      log(pindexNew->nChainWork.getdouble())/log(2.0), FormatISO8601DateTime(pindexNew->GetBlockTime()));
    CBlockIndex *tip = m_chain.Tip();
    assert (tip);
    LogPrintf("%s:  current best=%s  height=%d  log2_work=%f  date=%s\n", __func__,
      tip->GetBlockHash().ToString(), m_chain.Height(), log(tip->nChainWork.getdouble())/log(2.0),
      FormatISO8601DateTime(tip->GetBlockTime()));
    CheckForkWarningConditions();
}
// SYSCOIN
void CChainState::ConflictingChainFound(CBlockIndex* pindexNew)
{
    LogPrintf("%s: conflicting block=%s  height=%d  log2_work=%.8f  date=%s\n", __func__,
      pindexNew->GetBlockHash().ToString(), pindexNew->nHeight,
      log(pindexNew->nChainWork.getdouble())/log(2.0), FormatISO8601DateTime(pindexNew->GetBlockTime()));
    CBlockIndex *tip = m_chain.Tip();
    assert (tip);
    LogPrintf("%s:  current best=%s  height=%d  log2_work=%.8f  date=%s\n", __func__,
      tip->GetBlockHash().ToString(), m_chain.Height(), log(tip->nChainWork.getdouble())/log(2.0),
      FormatISO8601DateTime(tip->GetBlockTime()));
    CheckForkWarningConditions();
}
// Same as InvalidChainFound, above, except not called directly from InvalidateBlock,
// which does its own setBlockIndexCandidates management.
void CChainState::InvalidBlockFound(CBlockIndex* pindex, const BlockValidationState& state)
{
    if (state.GetResult() != BlockValidationResult::BLOCK_MUTATED) {
        pindex->nStatus |= BLOCK_FAILED_VALID;
        m_chainman.m_failed_blocks.insert(pindex);
        m_blockman.m_dirty_blockindex.insert(pindex);
        setBlockIndexCandidates.erase(pindex);
        InvalidChainFound(pindex);
    }
}

void UpdateCoins(const CTransaction& tx, CCoinsViewCache& inputs, CTxUndo &txundo, int nHeight)
{
    // mark inputs spent
    if (!tx.IsCoinBase()) {
        txundo.vprevout.reserve(tx.vin.size());
        for (const CTxIn &txin : tx.vin) {
            txundo.vprevout.emplace_back();
            bool is_spent = inputs.SpendCoin(txin.prevout, &txundo.vprevout.back());
            assert(is_spent);
        }
    }
    // add outputs
    AddCoins(inputs, tx, nHeight);
}

bool CScriptCheck::operator()() {
    const CScript &scriptSig = ptxTo->vin[nIn].scriptSig;
    const CScriptWitness *witness = &ptxTo->vin[nIn].scriptWitness;
    return VerifyScript(scriptSig, m_tx_out.scriptPubKey, witness, nFlags, CachingTransactionSignatureChecker(ptxTo, nIn, m_tx_out.nValue, cacheStore, *txdata), &error);
}

static CuckooCache::cache<uint256, SignatureCacheHasher> g_scriptExecutionCache;
static CSHA256 g_scriptExecutionCacheHasher;

void InitScriptExecutionCache() {
    // Setup the salted hasher
    uint256 nonce = GetRandHash();
    // We want the nonce to be 64 bytes long to force the hasher to process
    // this chunk, which makes later hash computations more efficient. We
    // just write our 32-byte entropy twice to fill the 64 bytes.
    g_scriptExecutionCacheHasher.Write(nonce.begin(), 32);
    g_scriptExecutionCacheHasher.Write(nonce.begin(), 32);
    // nMaxCacheSize is unsigned. If -maxsigcachesize is set to zero,
    // setup_bytes creates the minimum possible cache (2 elements).
    size_t nMaxCacheSize = std::min(std::max((int64_t)0, gArgs.GetIntArg("-maxsigcachesize", DEFAULT_MAX_SIG_CACHE_SIZE) / 2), MAX_MAX_SIG_CACHE_SIZE) * ((size_t) 1 << 20);
    size_t nElems = g_scriptExecutionCache.setup_bytes(nMaxCacheSize);
    LogPrintf("Using %zu MiB out of %zu/2 requested for script execution cache, able to store %zu elements\n",
            (nElems*sizeof(uint256)) >>20, (nMaxCacheSize*2)>>20, nElems);
}

/**
 * Check whether all of this transaction's input scripts succeed.
 *
 * This involves ECDSA signature checks so can be computationally intensive. This function should
 * only be called after the cheap sanity checks in CheckTxInputs passed.
 *
 * If pvChecks is not nullptr, script checks are pushed onto it instead of being performed inline. Any
 * script checks which are not necessary (eg due to script execution cache hits) are, obviously,
 * not pushed onto pvChecks/run.
 *
 * Setting cacheSigStore/cacheFullScriptStore to false will remove elements from the corresponding cache
 * which are matched. This is useful for checking blocks where we will likely never need the cache
 * entry again.
 *
 * Note that we may set state.reason to NOT_STANDARD for extra soft-fork flags in flags, block-checking
 * callers should probably reset it to CONSENSUS in such cases.
 *
 * Non-static (and re-declared) in src/test/txvalidationcache_tests.cpp
 */
bool CheckInputScripts(const CTransaction& tx, TxValidationState& state,
                       const CCoinsViewCache& inputs, unsigned int flags, bool cacheSigStore,
                       bool cacheFullScriptStore, PrecomputedTransactionData& txdata,
                       std::vector<CScriptCheck>* pvChecks)
{
    if (tx.IsCoinBase()) return true;

    if (pvChecks) {
        pvChecks->reserve(tx.vin.size());
    }

    // First check if script executions have been cached with the same
    // flags. Note that this assumes that the inputs provided are
    // correct (ie that the transaction hash which is in tx's prevouts
    // properly commits to the scriptPubKey in the inputs view of that
    // transaction).
    uint256 hashCacheEntry;
    CSHA256 hasher = g_scriptExecutionCacheHasher;
    hasher.Write(tx.GetWitnessHash().begin(), 32).Write((unsigned char*)&flags, sizeof(flags)).Finalize(hashCacheEntry.begin());
    AssertLockHeld(cs_main); //TODO: Remove this requirement by making CuckooCache not require external locks
    if (g_scriptExecutionCache.contains(hashCacheEntry, !cacheFullScriptStore)) {
        return true;
    }

    if (!txdata.m_spent_outputs_ready) {
        std::vector<CTxOut> spent_outputs;
        spent_outputs.reserve(tx.vin.size());

        for (const auto& txin : tx.vin) {
            const COutPoint& prevout = txin.prevout;
            const Coin& coin = inputs.AccessCoin(prevout);
            assert(!coin.IsSpent());
            spent_outputs.emplace_back(coin.out);
        }
        txdata.Init(tx, std::move(spent_outputs));
    }
    assert(txdata.m_spent_outputs.size() == tx.vin.size());

    for (unsigned int i = 0; i < tx.vin.size(); i++) {

        // We very carefully only pass in things to CScriptCheck which
        // are clearly committed to by tx' witness hash. This provides
        // a sanity check that our caching is not introducing consensus
        // failures through additional data in, eg, the coins being
        // spent being checked as a part of CScriptCheck.

        // Verify signature
        CScriptCheck check(txdata.m_spent_outputs[i], tx, i, flags, cacheSigStore, &txdata);
        if (pvChecks) {
            pvChecks->push_back(CScriptCheck());
            check.swap(pvChecks->back());
        } else if (!check()) {
            if (flags & STANDARD_NOT_MANDATORY_VERIFY_FLAGS) {
                // Check whether the failure was caused by a
                // non-mandatory script verification check, such as
                // non-standard DER encodings or non-null dummy
                // arguments; if so, ensure we return NOT_STANDARD
                // instead of CONSENSUS to avoid downstream users
                // splitting the network between upgraded and
                // non-upgraded nodes by banning CONSENSUS-failing
                // data providers.
                CScriptCheck check2(txdata.m_spent_outputs[i], tx, i,
                        flags & ~STANDARD_NOT_MANDATORY_VERIFY_FLAGS, cacheSigStore, &txdata);
                if (check2())
                    return state.Invalid(TxValidationResult::TX_NOT_STANDARD, strprintf("non-mandatory-script-verify-flag (%s)", ScriptErrorString(check.GetScriptError())));
            }
            // MANDATORY flag failures correspond to
            // TxValidationResult::TX_CONSENSUS. Because CONSENSUS
            // failures are the most serious case of validation
            // failures, we may need to consider using
            // RECENT_CONSENSUS_CHANGE for any script failure that
            // could be due to non-upgraded nodes which we may want to
            // support, to avoid splitting the network (but this
            // depends on the details of how net_processing handles
            // such errors).
            return state.Invalid(TxValidationResult::TX_CONSENSUS, strprintf("mandatory-script-verify-flag-failed (%s)", ScriptErrorString(check.GetScriptError())));
        }
    }

    if (cacheFullScriptStore && !pvChecks) {
        // We executed all of the provided scripts, and were told to
        // cache the result. Do so now.
        g_scriptExecutionCache.insert(hashCacheEntry);
    }

    return true;
}

bool AbortNode(BlockValidationState& state, const std::string& strMessage, const bilingual_str& userMessage)
{
    AbortNode(strMessage, userMessage);
    return state.Error(strMessage);
}

/**
 * Restore the UTXO in a Coin at a given COutPoint
 * @param undo The Coin to be restored.
 * @param view The coins view to which to apply the changes.
 * @param out The out point that corresponds to the tx input.
 * @return A DisconnectResult as an int
 */
int ApplyTxInUndo(Coin&& undo, CCoinsViewCache& view, const COutPoint& out)
{
    bool fClean = true;

    if (view.HaveCoin(out)) fClean = false; // overwriting transaction output

    if (undo.nHeight == 0) {
        // Missing undo metadata (height and coinbase). Older versions included this
        // information only in undo records for the last spend of a transactions'
        // outputs. This implies that it must be present for some other output of the same tx.
        const Coin& alternate = AccessByTxid(view, out.hash);
        if (!alternate.IsSpent()) {
            undo.nHeight = alternate.nHeight;
            undo.fCoinBase = alternate.fCoinBase;
        } else {
            return DISCONNECT_FAILED; // adding output for transaction without known metadata
        }
    }
    // If the coin already exists as an unspent coin in the cache, then the
    // possible_overwrite parameter to AddCoin must be set to true. We have
    // already checked whether an unspent coin exists above using HaveCoin, so
    // we don't need to guess. When fClean is false, an unspent coin already
    // existed and it is an overwrite.
    view.AddCoin(out, std::move(undo), !fClean);

    return fClean ? DISCONNECT_OK : DISCONNECT_UNCLEAN;
}
bool GetNEVMData(BlockValidationState& state, const CBlock& block, CNEVMHeader &evmBlockHeader) {
    std::vector<unsigned char> vchData;
	int nOut;
	if (!GetSyscoinData(*block.vtx[0], vchData, nOut))
		return state.Invalid(BlockValidationResult::BLOCK_CONSENSUS, "nevm-block-data-output");
    auto pos = std::search(vchData.begin(), vchData.end(), std::begin(NEVM_MAGIC_BYTES), std::end(NEVM_MAGIC_BYTES));
    if(pos == vchData.end() )
        return state.Invalid(BlockValidationResult::BLOCK_CONSENSUS, "nevm-block-tag");
    pos = std::next(pos, sizeof(NEVM_MAGIC_BYTES));
    vchData = std::vector<unsigned char>(pos, pos+sizeof(CNEVMHeader));
    CDataStream ds(vchData, SER_NETWORK, PROTOCOL_VERSION);
    try {
        ds >> evmBlockHeader;
    } catch (std::exception& e) {
        return state.Invalid(BlockValidationResult::BLOCK_CONSENSUS, "nevm-block-unserialize");
    }
    return true;
}
bool CChainState::ConnectNEVMCommitment(BlockValidationState& state, NEVMTxRootMap &mapNEVMTxRoots, const CBlock& block, const uint256& nBlockHash, const uint32_t& nHeight, const bool fJustCheck, NEVMDataVec &NEVMDataVecOut) {
    CNEVMHeader nevmBlockHeader;
    if(!GetNEVMData(state, block, nevmBlockHeader)) {
        return false; //state filled by GetNEVMData 
    }
    if(block.vchNEVMBlockData.empty()) {
        return state.Invalid(BlockValidationResult::BLOCK_CONSENSUS, "nevm-block-empty");
    }
    if(fNEVMConnection) {
        GetMainSignals().NotifyNEVMBlockConnect(nevmBlockHeader, block, state, fJustCheck? uint256(): nBlockHash, NEVMDataVecOut);
    }
    bool res = true;
    if(nHeight > nLastKnownHeightOnStart)
        res = (state.IsValid() || !fNEVMConnection);
    else 
        LogPrintf("ConnectNEVMCommitment: skipping validation result...\n");
    // try to bring connection back alive if its not connected for some reason
    if(!res) {
        if(state.GetRejectReason() == "nevm-connect-not-sent") {
            bool bResponse = false;
            GetMainSignals().NotifyNEVMComms("status", bResponse);
            if(!bResponse) {
                if(RestartGethNode()) {
                    // try again after resetting connection
                    GetMainSignals().NotifyNEVMBlockConnect(nevmBlockHeader, block, state, fJustCheck? uint256(): nBlockHash, NEVMDataVecOut);
                    if(nHeight > nLastKnownHeightOnStart)
                        res = state.IsValid();
                }
            }
        }
    }
    if(res && !fJustCheck) {
        NEVMTxRoot txRootDB;
        txRootDB.nTxRoot = nevmBlockHeader.nTxRoot;
        txRootDB.nReceiptRoot = nevmBlockHeader.nReceiptRoot;
        mapNEVMTxRoots.try_emplace(nevmBlockHeader.nBlockHash, txRootDB);
    }


    return res;
}
bool DisconnectNEVMCommitment(BlockValidationState& state, std::vector<uint256> &vecNEVMBlocks, const CBlock& block, const uint256& nBlockHash) {
    CNEVMHeader evmBlock;
    if(!GetNEVMData(state, block, evmBlock)) {
        return false; // state filled by GetNEVMData
    }
    if(fNEVMConnection) {
        GetMainSignals().NotifyNEVMBlockDisconnect(state, nBlockHash);
    }
    bool res = state.IsValid() || !fNEVMConnection;
    if(res) {
        vecNEVMBlocks.emplace_back(evmBlock.nBlockHash);
    }
    return res;
}
// before propogating blocks/txs out to peers we need to fill the OPRETURN with the NEVM DA payload from seperate store
bool FillNEVMData(const std::shared_ptr<const CBlock> &pblock) {
    CBlock &block = const_cast<CBlock&>(*pblock);
    return FillNEVMData(block);
}
bool FillNEVMData(const CBlock &blockIn) {
    CBlock &block = const_cast<CBlock&>(blockIn);
    return FillNEVMData(block);
}
bool FillNEVMData(CBlock& block) {
    for (auto &tx : block.vtx) {
        if(tx->IsNEVMData()) {
            if(!FillNEVMData(tx)) {
                return false;
            }
        }
    }
    return true;
}
bool FillNEVMData(CTransactionRef tx) {
    if(!tx->IsNEVMData()) {
        return true;
    }
    const auto &nOut = GetSyscoinDataOutput(*tx);
    if (nOut == -1) {
        return false;
    }
    CScript &scriptPubKey = const_cast<CScript&>(tx->vout[nOut].scriptPubKey);
    CNEVMData nevmData(scriptPubKey);
    if(nevmData.IsNull()) {
        return false;
    }
    // script already has payload
    if(!nevmData.vchData.empty()) {
        return true;
    }
    if(pnevmdatadb->ReadData(nevmData.vchVersionHash, nevmData.vchData)) {
        std::vector<unsigned char> data;
        nevmData.SerializeData(data);
        scriptPubKey = CScript() << OP_RETURN << data;
    }
    return true; 
}
bool EraseNEVMData(NEVMDataVec &NEVMDataVecOut) {
    if(!NEVMDataVecOut.empty()) {
        return pnevmdatadb->FlushErase(NEVMDataVecOut);
    }
    return true;
}
bool ProcessNEVMDataHelper(std::vector<CNEVMDataProcessHelper> &vecNevmData, const int64_t nMedianTime, NEVMDataVec &nevmDataVecOut) { 
    // first sanity test times to ensure data should or shouldn't exist and save to another vector
    std::vector<CNEVMDataProcessHelper> vecNEVMDataToProcess;
    for (auto &nevmDataEntry : vecNevmData) {
        int64_t nTimeNow = GetAdjustedTime();
        bool enforceNotHaveData = nMedianTime > 0 && nMedianTime < (nTimeNow - NEVM_DATA_ENFORCE_TIME_NOT_HAVE_DATA);
        bool enforceHaveData = nMedianTime > 0 && nMedianTime >= (nTimeNow - NEVM_DATA_ENFORCE_TIME_HAVE_DATA);
        bool dataDoesntExistsInDb = nMedianTime == 0 || !pnevmdatadb->ExistsData(nevmDataEntry.nevmData->vchVersionHash);
        // dataDoesntExistInDb is checked here as its not OK semantically for data to be empty within the time window but pragmatically its fine protocol wise as we have the data
        // however this situation is possible since in PartiallyDownloadedBlock::InitData it will use mempool (local txs) that have already stripped data so its expected for the vchData to be empty for those (they are local anyway)
        // it wouldn't be OK for enforceNotHaveData if data existed when it shouldn't (means a peer is spamming)
        if(enforceHaveData && dataDoesntExistsInDb && nevmDataEntry.nevmData->vchData.empty()) {
            LogPrint(BCLog::SYS, "ProcessNEVMDataHelper: Enforcing data but NEVM Data is empty nMedianTime %ld nTimeNow %ld NEVM_DATA_ENFORCE_TIME_NOT_HAVE_DATA %d\n", nMedianTime, nTimeNow, NEVM_DATA_ENFORCE_TIME_NOT_HAVE_DATA);
            return false;
        } else if(enforceNotHaveData && !nevmDataEntry.nevmData->vchData.empty()) {
            LogPrint(BCLog::SYS, "ProcessNEVMDataHelper: Enforcing no data but NEVM Data is not empty nMedianTime %ld nTimeNow %ld NEVM_DATA_ENFORCE_TIME_HAVE_DATA %d\n", nMedianTime, nTimeNow, NEVM_DATA_ENFORCE_TIME_HAVE_DATA);
            return false;
        }
        if(!nevmDataEntry.nevmData->vchData.empty() && dataDoesntExistsInDb) {
            vecNEVMDataToProcess.emplace_back(nevmDataEntry);
        }
    }
    if(fNEVMConnection && nMedianTime > 0) {
        // process new vector in batch checking the blobs
        BlockValidationState state;
        // if not in DB then we need to verify it via Geth KZG blob verification
        GetMainSignals().NotifyCheckNEVMBlobs(vecNEVMDataToProcess, state);
        if(state.IsInvalid()) {
            LogPrint(BCLog::SYS, "ProcessNEVMDataHelper: Invalid blob %s", state.ToString());
            return false;
        }
    }
    // upon success write version hashes to db and strip scriptPubKeys
    for (auto &nevmDataEntry : vecNEVMDataToProcess) {
        if(nMedianTime > 0 && !pnevmdatadb->WriteData(nevmDataEntry.nevmData->vchVersionHash, nevmDataEntry.nevmData->vchData)) {
            return false;
        }
        // upon receiving block we prune data and store in seperate db
        std::vector<unsigned char> data;
        nevmDataEntry.nevmData->vchData.clear();
        nevmDataEntry.nevmData->SerializeData(data);
        nevmDataEntry.scriptPubKey[0] = CScript() << OP_RETURN << data;
        // save the version hashes so we can remove from db (above) if something goes wrong with proceeding block/tx validations
        nevmDataVecOut.emplace_back(nevmDataEntry.nevmData->vchVersionHash);
    }
    return true;
}
bool EnsureOnlyOutputZero(const std::vector<CTxOut>& vout, unsigned int nOut) {
    for (unsigned int i = 0; i<vout.size();i++) {
        if(vout[i].nValue == 0 && i != nOut) {
            return false;
        }
    }
    return vout[nOut].nValue == 0;
}
// when we receive blocks/txs from peers we need to strip the OPRETURN NEVM DA payload and store seperately
bool ProcessNEVMData(CBlock &block, const int64_t nMedianTime, NEVMDataVec &nevmDataVecOut) {
    std::vector<CNEVMDataProcessHelper> vecNevmData;
    int nCountBlobs = 0;
    for (auto &tx : block.vtx) {
        if(tx->IsNEVMData()) {
            nCountBlobs++;
            if(nCountBlobs > MAX_DATA_BLOBS) {
                LogPrintf("ProcessNEVMData nCountBlobs > MAX_DATA_BLOBS, nCountBlobs: %d\n", nCountBlobs);
                return false;
            }
            const auto &nOut = GetSyscoinDataOutput(*tx);
            if (nOut == -1) {
                return false;
            }
            // OPRETURN should be 0 value
            if(!EnsureOnlyOutputZero(tx->vout, (unsigned int)nOut)){
                return false;
            }
              
            CScript &scriptPubKey = const_cast<CScript&>(tx->vout[nOut].scriptPubKey);
            CNEVMData *nevmData = new CNEVMData(scriptPubKey);
            if(nevmData->IsNull()) {
                return false;
            }
            
            CNEVMDataProcessHelper entry;
            entry.nevmData = nevmData;
            entry.scriptPubKey = &scriptPubKey;
            vecNevmData.emplace_back(entry);
        }
    }
    if(!ProcessNEVMDataHelper(vecNevmData, nMedianTime, nevmDataVecOut)) {
        for (auto &nevmDataEntry : vecNevmData) {
            delete nevmDataEntry.nevmData;
        }
        return false;
    }
    for (auto &nevmDataEntry : vecNevmData) {
        delete nevmDataEntry.nevmData;
    }
    return true;
}
bool ProcessNEVMData(CTransactionRef& tx, const int64_t nMedianTime, NEVMDataVec &nevmDataVecOut) {
    if(!tx->IsNEVMData()) {
        return true;
    }
    const auto &nOut = GetSyscoinDataOutput(*tx);
    if (nOut == -1) {
        return false;
    }
    std::vector<CNEVMDataProcessHelper> vecNevmData;
    CScript &scriptPubKey = const_cast<CScript&>(tx->vout[nOut].scriptPubKey);
    CNEVMData nevmData(scriptPubKey);
    if(nevmData.IsNull()) {
        return false;
    }
    CNEVMDataProcessHelper entry;
    entry.nevmData = &nevmData;
    entry.scriptPubKey = &scriptPubKey;
    vecNevmData.emplace_back(entry);
    if(!ProcessNEVMDataHelper(vecNevmData, nMedianTime, nevmDataVecOut)) {
        return false;
    }  
    return true;
}
/** Undo the effects of this block (with given index) on the UTXO set represented by coins.
 *  When FAILED is returned, view is left in an indeterminate state. */
// SYSCOIN
DisconnectResult CChainState::DisconnectBlock(const CBlock& block, const CBlockIndex* pindex, CCoinsViewCache& view, AssetMap &mapAssets, NEVMMintTxMap &mapMintKeys, NEVMDataVec &NEVMDataVecOut, std::vector<uint256> &vecNEVMBlocks, std::vector<std::pair<uint256, uint32_t> > &vecTXIDPairs, bool bReverify)
{
    AssertLockHeld(::cs_main);
    // SYSCOIN
    const auto& params = Params().GetConsensus();
    bool fDIP0003Active = pindex->nHeight >= params.DIP0003Height;
    if (fDIP0003Active && !evoDb->VerifyBestBlock(pindex->GetBlockHash())) {
        // Nodes that upgraded after DIP3 activation will have to reindex to ensure evodb consistency
        AbortNode("Found EvoDB inconsistency, you must reindex to continue");
        return DISCONNECT_FAILED;
    }
    bool fClean = true;

    CBlockUndo blockUndo;
    if (!UndoReadFromDisk(blockUndo, pindex)) {
        error("DisconnectBlock(): failure reading undo data");
        return DISCONNECT_FAILED;
    }

    if (blockUndo.vtxundo.size() + 1 != block.vtx.size()) {
        error("DisconnectBlock(): block and undo data inconsistent");
        return DISCONNECT_FAILED;
    }
    // SYSCOIN
    if (!UndoSpecialTxsInBlock(block, pindex)) {
        return DISCONNECT_FAILED;
    }

    // undo transactions in reverse order
    for (int i = block.vtx.size() - 1; i >= 0; i--) {
        const CTransaction &tx = *(block.vtx[i]);
        // SYSCOIN
        const uint256 &hash = tx.GetHash();
        const bool &is_coinbase = tx.IsCoinBase();

        // Check that all outputs are available and match the outputs in the block itself
        // exactly.
        for (size_t o = 0; o < tx.vout.size(); o++) {
            if (!tx.vout[o].scriptPubKey.IsUnspendable()) {
                COutPoint out(hash, o);
                Coin coin;
                bool is_spent = view.SpendCoin(out, &coin);
                if (!is_spent || tx.vout[o] != coin.out || pindex->nHeight != coin.nHeight || is_coinbase != coin.fCoinBase) {
                    fClean = false; // transaction output mismatch
                }
            }
        }
        // SYSCOIN	
		vecTXIDPairs.emplace_back(std::make_pair(hash, pindex->nHeight));
        // restore inputs
        if (i > 0) { // not coinbases
            CTxUndo &txundo = blockUndo.vtxundo[i-1];
            if (txundo.vprevout.size() != tx.vin.size()) {
                error("DisconnectBlock(): transaction and undo data inconsistent");
                return DISCONNECT_FAILED;
            }
            // SYSCOIN
            if(passetdb != nullptr && !DisconnectSyscoinTransaction(tx, hash, txundo, view, mapAssets, mapMintKeys, NEVMDataVecOut))
                fClean = false;
                
            for (unsigned int j = tx.vin.size(); j > 0;) {
                --j;
                const COutPoint& out = tx.vin[j].prevout;
                int res = ApplyTxInUndo(std::move(txundo.vprevout[j]), view, out);
                if (res == DISCONNECT_FAILED) return DISCONNECT_FAILED;
                fClean = fClean && res != DISCONNECT_UNCLEAN;
            }
            // At this point, all of txundo.vprevout should have been moved out.
        }
    } 
    BlockValidationState state;
    bool bRegTestContext = !fRegTest || (fRegTest && fNEVMConnection);
    if(bRegTestContext && bReverify && pindex->nHeight >= params.nNEVMStartBlock && !DisconnectNEVMCommitment(state, vecNEVMBlocks, block, block.GetHash())) {
        const std::string &errStr = strprintf("DisconnectBlock(): NEVM block failed to disconnect: %s\n", state.ToString().c_str());
        error(errStr.c_str());
        return DISCONNECT_FAILED; 
    }
    // move best block pointer to prevout block
    view.SetBestBlock(pindex->pprev->GetBlockHash());
    // SYSCOIN
    evoDb->WriteBestBlock(pindex->pprev->GetBlockHash());
    return fClean ? DISCONNECT_OK : DISCONNECT_UNCLEAN;
}

static CCheckQueue<CScriptCheck> scriptcheckqueue(128);

void StartScriptCheckWorkerThreads(int threads_num)
{
    scriptcheckqueue.StartWorkerThreads(threads_num);
}

void StopScriptCheckWorkerThreads()
{
    scriptcheckqueue.StopWorkerThreads();
}

// SYSCOIN
bool GetBlockHash(ChainstateManager& chainman, uint256& hashRet, int nBlockHeight)
{
    LOCK(cs_main);
    if(chainman.ActiveTip() == nullptr) return false;
    if(nBlockHeight < -1 || nBlockHeight > chainman.ActiveHeight()) return false;
    if(nBlockHeight == -1) nBlockHeight = chainman.ActiveHeight();
    hashRet = chainman.ActiveChain()[nBlockHeight]->GetBlockHash();
    return true;
}
/**
 * Threshold condition checker that triggers when unknown versionbits are seen on the network.
 */
class WarningBitsConditionChecker : public AbstractThresholdConditionChecker
{
private:
    const ChainstateManager& m_chainman;
    int m_bit;

public:
    explicit WarningBitsConditionChecker(const ChainstateManager& chainman, int bit) : m_chainman{chainman}, m_bit(bit) {}

    int64_t BeginTime(const Consensus::Params& params) const override { return 0; }
    int64_t EndTime(const Consensus::Params& params) const override { return std::numeric_limits<int64_t>::max(); }
    int Period(const Consensus::Params& params) const override { return params.nMinerConfirmationWindow; }
    int Threshold(const Consensus::Params& params) const override { return params.nRuleChangeActivationThreshold; }

    bool Condition(const CBlockIndex* pindex, const Consensus::Params& params) const override
    {
        // SYSCOIN
        return pindex->nHeight >= params.MinBIP9WarningHeight &&
               ((pindex->nVersion & VERSIONBITS_TOP_MASK) == VERSIONBITS_TOP_BITS) &&
               ((pindex->GetBaseVersion() >> m_bit) & 1) != 0 &&
               ((m_chainman.m_versionbitscache.ComputeBlockVersion(pindex->pprev, params) >> m_bit) & 1) == 0;
    }
};

static std::array<ThresholdConditionCache, VERSIONBITS_NUM_BITS> warningcache GUARDED_BY(cs_main);

static unsigned int GetBlockScriptFlags(const CBlockIndex& block_index, const ChainstateManager& chainman)
{
    const Consensus::Params& consensusparams = chainman.GetConsensus();

    // BIP16 didn't become active until Apr 1 2012 (on mainnet, and
    // retroactively applied to testnet)
    // However, only one historical block violated the P2SH rules (on both
    // mainnet and testnet).
    // Similarly, only one historical block violated the TAPROOT rules on
    // mainnet.
    // For simplicity, always leave P2SH+WITNESS+TAPROOT on except for the two
    // violating blocks.
    uint32_t flags{SCRIPT_VERIFY_P2SH | SCRIPT_VERIFY_WITNESS | SCRIPT_VERIFY_TAPROOT};
    const auto it{consensusparams.script_flag_exceptions.find(*Assert(block_index.phashBlock))};
    if (it != consensusparams.script_flag_exceptions.end()) {
        flags = it->second;
    }

    // Enforce the DERSIG (BIP66) rule
    if (DeploymentActiveAt(block_index, chainman, Consensus::DEPLOYMENT_DERSIG)) {
        flags |= SCRIPT_VERIFY_DERSIG;
    }

    // Enforce CHECKLOCKTIMEVERIFY (BIP65)
    if (DeploymentActiveAt(block_index, chainman, Consensus::DEPLOYMENT_CLTV)) {
        flags |= SCRIPT_VERIFY_CHECKLOCKTIMEVERIFY;
    }

    // Enforce CHECKSEQUENCEVERIFY (BIP112)
    if (DeploymentActiveAt(block_index, chainman, Consensus::DEPLOYMENT_CSV)) {
        flags |= SCRIPT_VERIFY_CHECKSEQUENCEVERIFY;
    }

    // Enforce BIP147 NULLDUMMY (activated simultaneously with segwit)
    if (DeploymentActiveAt(block_index, chainman, Consensus::DEPLOYMENT_SEGWIT)) {
        flags |= SCRIPT_VERIFY_NULLDUMMY;
    }

    return flags;
}


static int64_t nTimeCheck = 0;
static int64_t nTimeForks = 0;
static int64_t nTimeConnect = 0;
static int64_t nTimeVerify = 0;
static int64_t nTimeUndo = 0;
static int64_t nTimeIndex = 0;
static int64_t nTimeTotal = 0;
static int64_t nBlocksTotal = 0;
// SYSCOIN
bool CChainState::ConnectBlock(const CBlock& block, BlockValidationState& state, CBlockIndex* pindex,
                  CCoinsViewCache& view, bool fJustCheck, bool bReverify) {
    AssetMap mapAssets;
    NEVMMintTxMap mapMintKeys;
    NEVMTxRootMap mapNEVMTxRoots;
    std::vector<std::pair<uint256, uint32_t> > vecTXIDPairs;
    NEVMDataVec NEVMDataVecOut;
    return ConnectBlock(block, state, pindex, view, fJustCheck, mapAssets, mapMintKeys, mapNEVMTxRoots, NEVMDataVecOut, vecTXIDPairs, bReverify);       
}
/** Apply the effects of this block (with given index) on the UTXO set represented by coins.
 *  Validity checks that depend on the UTXO set are also done; ConnectBlock()
 *  can fail if those validity checks fail (among other reasons). */
bool CChainState::ConnectBlock(const CBlock& block, BlockValidationState& state, CBlockIndex* pindex,
                  CCoinsViewCache& view, bool fJustCheck, 
                  AssetMap &mapAssets, NEVMMintTxMap &mapMintKeys, NEVMTxRootMap &mapNEVMTxRoots, NEVMDataVec &NEVMDataVecOut, std::vector<std::pair<uint256, uint32_t> > &vecTXIDPairs, bool bReverify)
{
    AssertLockHeld(cs_main);
    assert(pindex);

    uint256 block_hash{block.GetHash()};
    assert(*pindex->phashBlock == block_hash);

    int64_t nTimeStart = GetTimeMicros();
    // Check it again in case a previous version let a bad block in
    // NOTE: We don't currently (re-)invoke ContextualCheckBlock() or
    // ContextualCheckBlockHeader() here. This means that if we add a new
    // consensus rule that is enforced in one of those two functions, then we
    // may have let in a block that violates the rule prior to updating the
    // software, and we would NOT be enforcing the rule here. Fully solving
    // upgrade from one software version to the next after a consensus rule
    // change is potentially tricky and issue-specific (see NeedsRedownload()
    // for one approach that was used for BIP 141 deployment).
    // Also, currently the rule against blocks more than 2 hours in the future
    // is enforced in ContextualCheckBlockHeader(); we wouldn't want to
    // re-enforce that rule here (at least until we make it impossible for
    // m_adjusted_time_callback() to go backward).
    if (!CheckBlock(block, state, m_params.GetConsensus(), !fJustCheck, !fJustCheck)) {
        if (state.GetResult() == BlockValidationResult::BLOCK_MUTATED) {
            // We don't write down blocks to disk if they may have been
            // corrupted, so this should be impossible unless we're having hardware
            // problems.
            return AbortNode(state, "Corrupt block found indicating potential hardware failure; shutting down");
        }
        return error("%s: Consensus::CheckBlock: %s", __func__, state.ToString());
    }
    // SYSCOIN
    if (pindex->pprev && pindex->phashBlock && llmq::chainLocksHandler->HasConflictingChainLock(pindex->nHeight, pindex->GetBlockHash())) {
        return state.Invalid(BlockValidationResult::BLOCK_MISSING_PREV, "bad-chainlock");
    }

    // verify that the view's current state corresponds to the previous block
    uint256 hashPrevBlock = pindex->pprev == nullptr ? uint256() : pindex->pprev->GetBlockHash();
    assert(hashPrevBlock == view.GetBestBlock());
    // SYSCOIN
    if (pindex->pprev) {
        bool fDIP0003Active = pindex->nHeight >= Params().GetConsensus().DIP0003Height;
        if (fDIP0003Active && !evoDb->VerifyBestBlock(pindex->pprev->GetBlockHash())) {
            // Nodes that upgraded after DIP3 activation will have to reindex to ensure evodb consistency
            return AbortNode(state, "Found EvoDB inconsistency, you must reindex to continue");
        }
    }
    nBlocksTotal++;

    // Special case for the genesis block, skipping connection of its transactions
    // (its coinbase is unspendable)
    if (block_hash == m_params.GetConsensus().hashGenesisBlock) {
        if (!fJustCheck) {
            view.SetBestBlock(pindex->GetBlockHash());
            // SYSCOIN
            evoDb->WriteBestBlock(pindex->GetBlockHash());
        }
        return true;
    }

    bool fScriptChecks = true;
    if (!hashAssumeValid.IsNull()) {
        // We've been configured with the hash of a block which has been externally verified to have a valid history.
        // A suitable default value is included with the software and updated from time to time.  Because validity
        //  relative to a piece of software is an objective fact these defaults can be easily reviewed.
        // This setting doesn't force the selection of any particular chain but makes validating some faster by
        //  effectively caching the result of part of the verification.
        BlockMap::const_iterator  it = m_blockman.m_block_index.find(hashAssumeValid);
        if (it != m_blockman.m_block_index.end()) {
            if (it->second.GetAncestor(pindex->nHeight) == pindex &&
                m_chainman.m_best_header->GetAncestor(pindex->nHeight) == pindex &&
                m_chainman.m_best_header->nChainWork >= nMinimumChainWork) {
                // This block is a member of the assumed verified chain and an ancestor of the best header.
                // Script verification is skipped when connecting blocks under the
                // assumevalid block. Assuming the assumevalid block is valid this
                // is safe because block merkle hashes are still computed and checked,
                // Of course, if an assumed valid block is invalid due to false scriptSigs
                // this optimization would allow an invalid chain to be accepted.
                // The equivalent time check discourages hash power from extorting the network via DOS attack
                //  into accepting an invalid block through telling users they must manually set assumevalid.
                //  Requiring a software change or burying the invalid block, regardless of the setting, makes
                //  it hard to hide the implication of the demand.  This also avoids having release candidates
                //  that are hardly doing any signature verification at all in testing without having to
                //  artificially set the default assumed verified block further back.
                // The test against nMinimumChainWork prevents the skipping when denied access to any chain at
                //  least as good as the expected chain.
                // SYSCOIN
                int64_t timeForWork = 1209600;
                if(fRegTest)
                    timeForWork /= 10;
                fScriptChecks = (GetBlockProofEquivalentTime(*m_chainman.m_best_header, *pindex, *m_chainman.m_best_header, m_params.GetConsensus()) <= timeForWork);
            }
        }
    }

    int64_t nTime1 = GetTimeMicros(); nTimeCheck += nTime1 - nTimeStart;
    LogPrint(BCLog::BENCHMARK, "    - Sanity checks: %.2fms [%.2fs (%.2fms/blk)]\n", MILLI * (nTime1 - nTimeStart), nTimeCheck * MICRO, nTimeCheck * MILLI / nBlocksTotal);

    for (const auto& tx : block.vtx) {
        for (size_t o = 0; o < tx->vout.size(); o++) {
            if (view.HaveCoin(COutPoint(tx->GetHash(), o))) {
                LogPrintf("ERROR: ConnectBlock(): tried to overwrite transaction\n");
                return state.Invalid(BlockValidationResult::BLOCK_CONSENSUS, "bad-txns-BIP30");
            }
        }
    }

    // Enforce BIP68 (sequence locks)
    int nLockTimeFlags = 0;
    if (DeploymentActiveAt(*pindex, m_chainman, Consensus::DEPLOYMENT_CSV)) {
        nLockTimeFlags |= LOCKTIME_VERIFY_SEQUENCE;
    }

    // Get the script flags for this block
    unsigned int flags{GetBlockScriptFlags(*pindex, m_chainman)};

    int64_t nTime2 = GetTimeMicros(); nTimeForks += nTime2 - nTime1;
    LogPrint(BCLog::BENCHMARK, "    - Fork checks: %.2fms [%.2fs (%.2fms/blk)]\n", MILLI * (nTime2 - nTime1), nTimeForks * MICRO, nTimeForks * MILLI / nBlocksTotal);

    CBlockUndo blockundo;

    // Precomputed transaction data pointers must not be invalidated
    // until after `control` has run the script checks (potentially
    // in multiple threads). Preallocate the vector size so a new allocation
    // doesn't invalidate pointers into the vector, and keep txsdata in scope
    // for as long as `control`.
    CCheckQueueControl<CScriptCheck> control(fScriptChecks && g_parallel_script_checks ? &scriptcheckqueue : nullptr);
    std::vector<PrecomputedTransactionData> txsdata(block.vtx.size());

    std::vector<int> prevheights;
    CAmount nFees = 0;
    int nInputs = 0;
    int64_t nSigOpsCost = 0;
    blockundo.vtxundo.reserve(block.vtx.size() - 1);
    // SYSCOIN
    const bool ibd = IsInitialBlockDownload();
    const uint256& blockHash = block.GetHash();
    // MUST process special txes before updating UTXO to ensure consistency between mempool and block processing
    if (!ProcessSpecialTxsInBlock(m_blockman, block, pindex, state, view, fJustCheck, fScriptChecks)) {
        LogPrintf("ERROR: ConnectBlock(): ProcessSpecialTxsInBlock for block %s failed with %s\n",
                     pindex->GetBlockHash().ToString(), state.ToString());
        return state.Invalid(BlockValidationResult::BLOCK_CONSENSUS, "bad-cb-process-mn");
    }
    for (unsigned int i = 0; i < block.vtx.size(); i++)
    {
        const CTransaction &tx = *(block.vtx[i]);

        nInputs += tx.vin.size();
        // SYSCOIN
        const uint256& txHash = tx.GetHash(); 
        const bool &isCoinBase = tx.IsCoinBase();
        const bool &hasAssets = tx.HasAssets();
        vecTXIDPairs.emplace_back(txHash, pindex->nHeight);
        if (!isCoinBase)
        {
            TxValidationState tx_state;
            CAmount txfee = 0;
            // SYSCOIN
            CAssetsMap mapAssetIn;
            CAssetsMap mapAssetOut;
            if (!Consensus::CheckTxInputs(tx, tx_state, view, pindex->nHeight, txfee, mapAssetIn, mapAssetOut)) {
                // Any transaction validation failure in ConnectBlock is a block consensus failure
                state.Invalid(BlockValidationResult::BLOCK_CONSENSUS,
                            tx_state.GetRejectReason(), tx_state.GetDebugMessage());
                return error("%s: Consensus::CheckTxInputs: %s, %s", __func__, tx.GetHash().ToString(), state.ToString());
            }
            // SYSCOIN
            if(hasAssets){
                TxValidationState tx_statesys;
                // just temp var not used in !fJustCheck mode
                if (!CheckSyscoinInputs(ibd, m_params.GetConsensus(), tx, txHash, tx_statesys, false, (uint32_t)pindex->nHeight, m_chain.Tip()->GetMedianTimePast(), blockHash, fJustCheck, mapAssets, mapMintKeys, mapAssetIn, mapAssetOut)){
                    // Any transaction validation failure in ConnectBlock is a block consensus failure
                    state.Invalid(BlockValidationResult::BLOCK_CONSENSUS,
                                tx_statesys.GetRejectReason(), tx_statesys.GetDebugMessage());
                    return error("%s: Consensus::CheckSyscoinInputs: %s, %s", __func__, tx.GetHash().ToString(), state.ToString());
                }
            }
            else if (tx.IsNEVMData()) {
                CNEVMData nevmData(tx);
                if(nevmData.IsNull()) {
                    return state.Invalid(BlockValidationResult::BLOCK_CONSENSUS, "nevm-data-invalid");
                }
                NEVMDataVecOut.emplace_back(nevmData.vchVersionHash);
            }
            nFees += txfee;
            if (!MoneyRange(nFees)) {
                LogPrintf("ERROR: %s: accumulated fee in the block out of range.\n", __func__);
                return state.Invalid(BlockValidationResult::BLOCK_CONSENSUS, "bad-txns-accumulated-fee-outofrange");
            }

            // Check that transaction is BIP68 final
            // BIP68 lock checks (as opposed to nLockTime checks) must
            // be in ConnectBlock because they require the UTXO set
            prevheights.resize(tx.vin.size());
            for (size_t j = 0; j < tx.vin.size(); j++) {
                prevheights[j] = view.AccessCoin(tx.vin[j].prevout).nHeight;
            }

            if (!SequenceLocks(tx, nLockTimeFlags, prevheights, *pindex)) {
                LogPrintf("ERROR: %s: contains a non-BIP68-final transaction\n", __func__);
                return state.Invalid(BlockValidationResult::BLOCK_CONSENSUS, "bad-txns-nonfinal");
            }
        }

        // GetTransactionSigOpCost counts 3 types of sigops:
        // * legacy (always)
        // * p2sh (when P2SH enabled in flags and excludes coinbase)
        // * witness (when witness enabled in flags and excludes coinbase)
        // SYSCOIN
        nSigOpsCost += GetTransactionSigOpCost(tx, view, flags);
        if (nSigOpsCost > MAX_BLOCK_SIGOPS_COST) {
            LogPrintf("ERROR: ConnectBlock(): too many sigops\n");
            return state.Invalid(BlockValidationResult::BLOCK_CONSENSUS, "bad-blk-sigops");
        }

        if (!tx.IsCoinBase())
        {
            std::vector<CScriptCheck> vChecks;
            bool fCacheResults = fJustCheck; /* Don't cache results if we're actually connecting blocks (still consult the cache, though) */
            TxValidationState tx_state;
            if (fScriptChecks && !CheckInputScripts(tx, tx_state, view, flags, fCacheResults, fCacheResults, txsdata[i], g_parallel_script_checks ? &vChecks : nullptr)) {
                // Any transaction validation failure in ConnectBlock is a block consensus failure
                state.Invalid(BlockValidationResult::BLOCK_CONSENSUS,
                              tx_state.GetRejectReason(), tx_state.GetDebugMessage());
                return error("ConnectBlock(): CheckInputScripts on %s failed with %s",
                    tx.GetHash().ToString(), state.ToString());
            }
            control.Add(vChecks);
        }
        CTxUndo undoDummy;
        if (i > 0) {
            blockundo.vtxundo.push_back(CTxUndo());
        }
        UpdateCoins(tx, view, i == 0 ? undoDummy : blockundo.vtxundo.back(), pindex->nHeight);
    }
    bool bRegTestContext = !fRegTest || (fRegTest && fNEVMConnection);
    if (bRegTestContext && bReverify && pindex->nHeight >= m_params.GetConsensus().nNEVMStartBlock && !ConnectNEVMCommitment(state, mapNEVMTxRoots, block, blockHash, (uint32_t)pindex->nHeight, fJustCheck, NEVMDataVecOut)) {
        return false; // state filled by ConnectNEVMCommitment
    }
    int64_t nTime3 = GetTimeMicros(); nTimeConnect += nTime3 - nTime2;
    LogPrint(BCLog::BENCHMARK, "      - Connect %u transactions: %.2fms (%.3fms/tx, %.3fms/txin) [%.2fs (%.2fms/blk)]\n", (unsigned)block.vtx.size(), MILLI * (nTime3 - nTime2), MILLI * (nTime3 - nTime2) / block.vtx.size(), nInputs <= 1 ? 0 : MILLI * (nTime3 - nTime2) / (nInputs-1), nTimeConnect * MICRO, nTimeConnect * MILLI / nBlocksTotal);


    if (!control.Wait()){
        LogPrintf("ERROR: %s: CheckQueue failed\n", __func__);
        return state.Invalid(BlockValidationResult::BLOCK_CONSENSUS, "block-validation-failed");
    }

    // SYSCOIN : MODIFIED TO CHECK MASTERNODE PAYMENTS AND SUPERBLOCKS
    const CAmount &blockReward = GetBlockSubsidy(pindex->nHeight, m_params.GetConsensus());
    CAmount nMNSeniorityRet = 0;
    CAmount nMNFloorDiffRet = 0;
    // detect MN was paid properly, accounting for seniority which is added to subsidy
    if (!IsBlockPayeeValid(m_chain, *block.vtx[0], pindex->nHeight, blockReward, nFees, nMNSeniorityRet, nMNFloorDiffRet)) {
        LogPrintf("ERROR: ConnectBlock(): couldn't find masternode or superblock payments\n");
        return state.Invalid(BlockValidationResult::BLOCK_CONSENSUS, "bad-cb-payee");
    }

    std::string strError = "";
    // add seniority to reward when checking for limit
    if (!IsBlockValueValid(block, pindex->nHeight, blockReward+nFees+nMNSeniorityRet+nMNFloorDiffRet, strError) && (fRegTest || pindex->nHeight >= m_params.GetConsensus().DIP0003EnforcementHeight)) {
        LogPrintf("ERROR: ConnectBlock(): coinbase pays too much (actual=%lld vs limit=%lld)\n", block.vtx[0]->GetValueOut(), blockReward+nFees+nMNSeniorityRet+nMNFloorDiffRet);
        // hack for feature_signet.py to pass which uses bitcoin blocks signed by the signet witness
        if(!fSigNet || pindex->nHeight > 100) {
            return state.Invalid(BlockValidationResult::BLOCK_CONSENSUS, "bad-cb-amount");
        }
    }


    // END SYSCOIN

    int64_t nTime4 = GetTimeMicros(); nTimeVerify += nTime4 - nTime2;
    LogPrint(BCLog::BENCHMARK, "    - Verify %u txins: %.2fms (%.3fms/txin) [%.2fs (%.2fms/blk)]\n", nInputs - 1, MILLI * (nTime4 - nTime2), nInputs <= 1 ? 0 : MILLI * (nTime4 - nTime2) / (nInputs-1), nTimeVerify * MICRO, nTimeVerify * MILLI / nBlocksTotal);
    if (fJustCheck)
        return true;

    if (!m_blockman.WriteUndoDataForBlock(blockundo, state, pindex, m_params)) {
        return false;
    }

    int64_t nTime5 = GetTimeMicros(); nTimeUndo += nTime5 - nTime4;
    LogPrint(BCLog::BENCHMARK, "    - Write undo data: %.2fms [%.2fs (%.2fms/blk)]\n", MILLI * (nTime5 - nTime4), nTimeUndo * MICRO, nTimeUndo * MILLI / nBlocksTotal);

    if (!pindex->IsValid(BLOCK_VALID_SCRIPTS)) {
        pindex->RaiseValidity(BLOCK_VALID_SCRIPTS);
        m_blockman.m_dirty_blockindex.insert(pindex);
    }

    assert(pindex->phashBlock);
    // add this block to the view's block chain
    view.SetBestBlock(pindex->GetBlockHash());

    int64_t nTime6 = GetTimeMicros(); nTimeIndex += nTime6 - nTime5;
    LogPrint(BCLog::BENCHMARK, "    - Index writing: %.2fms [%.2fs (%.2fms/blk)]\n", MILLI * (nTime6 - nTime5), nTimeIndex * MICRO, nTimeIndex * MILLI / nBlocksTotal);
    // SYSCOIN
    evoDb->WriteBestBlock(pindex->GetBlockHash());
    TRACE6(validation, block_connected,
        block_hash.data(),
        pindex->nHeight,
        block.vtx.size(),
        nInputs,
        nSigOpsCost,
        nTime5 - nTimeStart // in microseconds (µs)
    );

    return true;
}

CoinsCacheSizeState CChainState::GetCoinsCacheSizeState()
{
    return this->GetCoinsCacheSizeState(
        m_coinstip_cache_size_bytes,
        gArgs.GetIntArg("-maxmempool", DEFAULT_MAX_MEMPOOL_SIZE) * 1000000);
}

CoinsCacheSizeState CChainState::GetCoinsCacheSizeState(
    size_t max_coins_cache_size_bytes,
    size_t max_mempool_size_bytes)
{
    const int64_t nMempoolUsage = m_mempool ? m_mempool->DynamicMemoryUsage() : 0;
    int64_t cacheSize = CoinsTip().DynamicMemoryUsage();
    int64_t nTotalSpace =
        max_coins_cache_size_bytes + std::max<int64_t>(int64_t(max_mempool_size_bytes) - nMempoolUsage, 0);

    //! No need to periodic flush if at least this much space still available.
    static constexpr int64_t MAX_BLOCK_COINSDB_USAGE_BYTES = 10 * 1024 * 1024;  // 10MB
    int64_t large_threshold =
        std::max((9 * nTotalSpace) / 10, nTotalSpace - MAX_BLOCK_COINSDB_USAGE_BYTES);

    if (cacheSize > nTotalSpace) {
        LogPrintf("Cache size (%s) exceeds total space (%s)\n", cacheSize, nTotalSpace);
        return CoinsCacheSizeState::CRITICAL;
    } else if (cacheSize > large_threshold) {
        return CoinsCacheSizeState::LARGE;
    }
    return CoinsCacheSizeState::OK;
}

bool CChainState::FlushStateToDisk(
    BlockValidationState &state,
    FlushStateMode mode,
    int nManualPruneHeight)
{
    LOCK(cs_main);
    assert(this->CanFlushToDisk());
    static std::chrono::microseconds nLastWrite{0};
    static std::chrono::microseconds nLastFlush{0};
    std::set<int> setFilesToPrune;
    bool full_flush_completed = false;

    const size_t coins_count = CoinsTip().GetCacheSize();
    // SYSCOIN
    const size_t coins_mem_usage = CoinsTip().DynamicMemoryUsage() + evoDb->GetMemoryUsage();
    try {
    {
        bool fFlushForPrune = false;
        bool fDoFullFlush = false;

        CoinsCacheSizeState cache_state = GetCoinsCacheSizeState();
        LOCK(m_blockman.cs_LastBlockFile);
        if (fPruneMode && (m_blockman.m_check_for_pruning || nManualPruneHeight > 0) && !fReindex) {
            // make sure we don't prune above any of the prune locks bestblocks
            // pruning is height-based
            int last_prune{m_chain.Height()}; // last height we can prune
            std::optional<std::string> limiting_lock; // prune lock that actually was the limiting factor, only used for logging

            for (const auto& prune_lock : m_blockman.m_prune_locks) {
                if (prune_lock.second.height_first == std::numeric_limits<int>::max()) continue;
                // Remove the buffer and one additional block here to get actual height that is outside of the buffer
                const int lock_height{prune_lock.second.height_first - PRUNE_LOCK_BUFFER - 1};
                last_prune = std::max(1, std::min(last_prune, lock_height));
                if (last_prune == lock_height) {
                    limiting_lock = prune_lock.first;
                }
            }

            if (limiting_lock) {
                LogPrint(BCLog::PRUNE, "%s limited pruning to height %d\n", limiting_lock.value(), last_prune);
            }

            if (nManualPruneHeight > 0) {
                LOG_TIME_MILLIS_WITH_CATEGORY("find files to prune (manual)", BCLog::BENCHMARK);

                m_blockman.FindFilesToPruneManual(setFilesToPrune, std::min(last_prune, nManualPruneHeight), m_chain.Height());
            } else {
                LOG_TIME_MILLIS_WITH_CATEGORY("find files to prune", BCLog::BENCHMARK);

                m_blockman.FindFilesToPrune(setFilesToPrune, m_params.PruneAfterHeight(), m_chain.Height(), last_prune, IsInitialBlockDownload());
                m_blockman.m_check_for_pruning = false;
            }
            if (!setFilesToPrune.empty()) {
                fFlushForPrune = true;
                if (!m_blockman.m_have_pruned) {
                    m_blockman.m_block_tree_db->WriteFlag("prunedblockfiles", true);
                    m_blockman.m_have_pruned = true;
                }
            }
        }
        const auto nNow = GetTime<std::chrono::microseconds>();
        // Avoid writing/flushing immediately after startup.
        if (nLastWrite.count() == 0) {
            nLastWrite = nNow;
        }
        if (nLastFlush.count() == 0) {
            nLastFlush = nNow;
        }
        // The cache is large and we're within 10% and 10 MiB of the limit, but we have time now (not in the middle of a block processing).
        bool fCacheLarge = mode == FlushStateMode::PERIODIC && cache_state >= CoinsCacheSizeState::LARGE;
        // The cache is over the limit, we have to write now.
        bool fCacheCritical = mode == FlushStateMode::IF_NEEDED && cache_state >= CoinsCacheSizeState::CRITICAL;
        // It's been a while since we wrote the block index to disk. Do this frequently, so we don't need to redownload after a crash.
        bool fPeriodicWrite = mode == FlushStateMode::PERIODIC && nNow > nLastWrite + DATABASE_WRITE_INTERVAL;
        // It's been very long since we flushed the cache. Do this infrequently, to optimize cache usage.
        bool fPeriodicFlush = mode == FlushStateMode::PERIODIC && nNow > nLastFlush + DATABASE_FLUSH_INTERVAL;
        // Combine all conditions that result in a full cache flush.
        fDoFullFlush = (mode == FlushStateMode::ALWAYS) || fCacheLarge || fCacheCritical || fPeriodicFlush || fFlushForPrune;
        // Write blocks and block index to disk.
        if (fDoFullFlush || fPeriodicWrite) {
            // Ensure we can write block index
            if (!CheckDiskSpace(gArgs.GetBlocksDirPath())) {
                return AbortNode(state, "Disk space is too low!", _("Disk space is too low!"));
            }
            {
                LOG_TIME_MILLIS_WITH_CATEGORY("write block and undo data to disk", BCLog::BENCHMARK);

                // First make sure all block and undo data is flushed to disk.
                m_blockman.FlushBlockFile();
            }

            // Then update all block file information (which may refer to block and undo files).
            {
                LOG_TIME_MILLIS_WITH_CATEGORY("write block index to disk", BCLog::BENCHMARK);

                if (!m_blockman.WriteBlockIndexDB()) {
                    return AbortNode(state, "Failed to write to block index database");
                }
            }
            // Finally remove any pruned files
            if (fFlushForPrune) {
                LOG_TIME_MILLIS_WITH_CATEGORY("unlink pruned files", BCLog::BENCHMARK);

                UnlinkPrunedFiles(setFilesToPrune);
            }
            nLastWrite = nNow;
        }
        // Flush best chain related state. This can only be done if the blocks / block index write was also done.
        if (fDoFullFlush && !CoinsTip().GetBestBlock().IsNull()) {
            LOG_TIME_MILLIS_WITH_CATEGORY(strprintf("write coins cache to disk (%d coins, %.2fkB)",
                coins_count, coins_mem_usage / 1000), BCLog::BENCHMARK);

            // Typical Coin structures on disk are around 48 bytes in size.
            // Pushing a new one to the database can cause it to be written
            // twice (once in the log, and once in the tables). This is already
            // an overestimation, as most will delete an existing entry or
            // overwrite one. Still, use a conservative safety factor of 2.
            if (!CheckDiskSpace(gArgs.GetDataDirNet(), 48 * 2 * 2 * CoinsTip().GetCacheSize())) {
                return AbortNode(state, "Disk space is too low!", _("Disk space is too low!"));
            }
            // Flush the chainstate (which may refer to block index entries).
            if (!CoinsTip().Flush())
                return AbortNode(state, "Failed to write to coin database");
            // SYSCOIN
            if (!evoDb->CommitRootTransaction()) {
                return AbortNode(state, "Failed to commit EvoDB");
            }
            nLastFlush = nNow;
            full_flush_completed = true;
            TRACE5(utxocache, flush,
                   (int64_t)(GetTimeMicros() - nNow.count()), // in microseconds (µs)
                   (uint32_t)mode,
                   (uint64_t)coins_count,
                   (uint64_t)coins_mem_usage,
                   (bool)fFlushForPrune);
        }
    }
    if (full_flush_completed) {
        // Update best block in wallet (so we can detect restored wallets).
        GetMainSignals().ChainStateFlushed(m_chain.GetLocator());
    }
    } catch (const std::runtime_error& e) {
        return AbortNode(state, std::string("System error while flushing: ") + e.what());
    }
    return true;
}

void CChainState::ForceFlushStateToDisk()
{
    BlockValidationState state;
    if (!this->FlushStateToDisk(state, FlushStateMode::ALWAYS)) {
        LogPrintf("%s: failed to flush state (%s)\n", __func__, state.ToString());
    }
}

void CChainState::PruneAndFlush()
{
    BlockValidationState state;
    m_blockman.m_check_for_pruning = true;
    if (!this->FlushStateToDisk(state, FlushStateMode::NONE)) {
        LogPrintf("%s: failed to flush state (%s)\n", __func__, state.ToString());
    }
}

static void DoWarning(const bilingual_str& warning)
{
    static bool fWarned = false;
    SetMiscWarning(warning);
    if (!fWarned) {
        AlertNotify(warning.original);
        fWarned = true;
    }
}

/** Private helper function that concatenates warning messages. */
static void AppendWarning(bilingual_str& res, const bilingual_str& warn)
{
    if (!res.empty()) res += Untranslated(", ");
    res += warn;
}

static void UpdateTipLog(
    const CCoinsViewCache& coins_tip,
    const CBlockIndex* tip,
    const CChainParams& params,
    const std::string& func_name,
    const std::string& prefix,
    const std::string& warning_messages) EXCLUSIVE_LOCKS_REQUIRED(::cs_main)
{

    AssertLockHeld(::cs_main);
    LogPrintf("%s%s: new best=%s height=%d version=0x%08x log2_work=%f tx=%lu date='%s' progress=%f cache=%.1fMiB(%utxo)%s\n",
        prefix, func_name,
        tip->GetBlockHash().ToString(), tip->nHeight, tip->nVersion,
        log(tip->nChainWork.getdouble()) / log(2.0), (unsigned long)tip->nChainTx,
        FormatISO8601DateTime(tip->GetBlockTime()),
        GuessVerificationProgress(params.TxData(), tip),
        coins_tip.DynamicMemoryUsage() * (1.0 / (1 << 20)),
        coins_tip.GetCacheSize(),
        !warning_messages.empty() ? strprintf(" warning='%s'", warning_messages) : "");
}

void CChainState::UpdateTip(const CBlockIndex* pindexNew)
{
    const auto& coins_tip = this->CoinsTip();

    // The remainder of the function isn't relevant if we are not acting on
    // the active chainstate, so return if need be.
    if (this != &m_chainman.ActiveChainstate()) {
        // Only log every so often so that we don't bury log messages at the tip.
        constexpr int BACKGROUND_LOG_INTERVAL = 2000;
        if (pindexNew->nHeight % BACKGROUND_LOG_INTERVAL == 0) {
            UpdateTipLog(coins_tip, pindexNew, m_params, __func__, "[background validation] ", "");
        }
        return;
    }

    // New best block
    if (m_mempool) {
        m_mempool->AddTransactionsUpdated(1);
    }

    {
        LOCK(g_best_block_mutex);
        g_best_block = pindexNew->GetBlockHash();
        g_best_block_cv.notify_all();
    }

    bilingual_str warning_messages;
    if (!this->IsInitialBlockDownload()) {
        const CBlockIndex* pindex = pindexNew;
        for (int bit = 0; bit < VERSIONBITS_NUM_BITS; bit++) {
            WarningBitsConditionChecker checker(m_chainman, bit);
            ThresholdState state = checker.GetStateFor(pindex, m_params.GetConsensus(), warningcache.at(bit));
            if (state == ThresholdState::ACTIVE || state == ThresholdState::LOCKED_IN) {
                const bilingual_str warning = strprintf(_("Unknown new rules activated (versionbit %i)"), bit);
                if (state == ThresholdState::ACTIVE) {
                    DoWarning(warning);
                } else {
                    AppendWarning(warning_messages, warning);
                }
            }
        }
    }
    UpdateTipLog(coins_tip, pindexNew, m_params, __func__, "", warning_messages.original);
}

/** Disconnect m_chain's tip.
  * After calling, the mempool will be in an inconsistent state, with
  * transactions from disconnected blocks being added to disconnectpool.  You
  * should make the mempool consistent again by calling MaybeUpdateMempoolForReorg.
  * with cs_main held.
  *
  * If disconnectpool is nullptr, then no disconnected transactions are added to
  * disconnectpool (note that the caller is responsible for mempool consistency
  * in any case).
  */
 // SYSCOIN
bool CChainState::DisconnectTip(BlockValidationState& state, DisconnectedBlockTransactions* disconnectpool, bool bReverify)
{
    AssertLockHeld(cs_main);
    if (m_mempool) AssertLockHeld(m_mempool->cs);

    CBlockIndex *pindexDelete = m_chain.Tip();
    assert(pindexDelete);
    // Read block from disk.
    std::shared_ptr<CBlock> pblock = std::make_shared<CBlock>();
    CBlock& block = *pblock;
    if (!ReadBlockFromDisk(block, pindexDelete, m_params.GetConsensus())) {
        return error("DisconnectTip(): Failed to read block");
    }
    // Apply the block atomically to the chain state.
    // SYSCOIN
    AssetMap mapAssets;
    NEVMMintTxMap mapMintKeys;
    NEVMDataVec NEVMDataVecOut;
    std::vector<uint256> vecNEVMBlocks;
    std::vector<std::pair<uint256,uint32_t> > vecTXIDPairs;
    int64_t nStart = GetTimeMicros();
    {
        // SYSCOIN
        auto dbTx = evoDb->BeginTransaction();
        CCoinsViewCache view(&CoinsTip());
        assert(view.GetBestBlock() == pindexDelete->GetBlockHash());
        if (DisconnectBlock(block, pindexDelete, view, mapAssets, mapMintKeys, NEVMDataVecOut, vecNEVMBlocks, vecTXIDPairs, bReverify) != DISCONNECT_OK)
            return error("DisconnectTip(): DisconnectBlock %s failed", pindexDelete->GetBlockHash().ToString());
        bool flushed = view.Flush();
        assert(flushed);
        // SYSCOIN
        dbTx->Commit();
    }
    // SYSCOIN 
    if(passetdb != nullptr){
        if(!passetdb->Flush(mapAssets) || !passetnftdb->Flush(mapAssets) || !pnevmtxmintdb->FlushErase(mapMintKeys) || !pnevmtxrootsdb->FlushErase(vecNEVMBlocks) || !pblockindexdb->FlushErase(vecTXIDPairs) || !pnevmdatadb->FlushResetMPTs(NEVMDataVecOut)){
            return error("DisconnectTip(): Error flushing to asset dbs on disconnect %s", pindexDelete->GetBlockHash().ToString());
        }
    }
    LogPrint(BCLog::BENCHMARK, "- Disconnect block: %.2fms\n", (GetTimeMicros() - nStart) * MILLI);

    {
        // Prune locks that began at or after the tip should be moved backward so they get a chance to reorg
        const int max_height_first{pindexDelete->nHeight - 1};
        for (auto& prune_lock : m_blockman.m_prune_locks) {
            if (prune_lock.second.height_first <= max_height_first) continue;

            prune_lock.second.height_first = max_height_first;
            LogPrint(BCLog::PRUNE, "%s prune lock moved back to %d\n", prune_lock.first, max_height_first);
        }
    }

    // Write the chain state to disk, if necessary.
    if (!FlushStateToDisk(state, FlushStateMode::IF_NEEDED)) {
        return false;
    }

    if (disconnectpool && m_mempool) {
        // Save transactions to re-add to mempool at end of reorg
        for (auto it = block.vtx.rbegin(); it != block.vtx.rend(); ++it) {
            disconnectpool->addTransaction(*it);
        }
        while (disconnectpool->DynamicMemoryUsage() > MAX_DISCONNECTED_TX_POOL_SIZE * 1000) {
            // Drop the earliest entry, and remove its children from the mempool.
            auto it = disconnectpool->queuedTx.get<insertion_order>().begin();
            m_mempool->removeRecursive(**it, MemPoolRemovalReason::REORG);
            disconnectpool->removeEntry(it);
        }
    }

    m_chain.SetTip(pindexDelete->pprev);

    UpdateTip(pindexDelete->pprev);
    // Let wallets know transactions went from 1-confirmed to
    // 0-confirmed or conflicted:
    GetMainSignals().BlockDisconnected(pblock, pindexDelete);
    return true;
}

static int64_t nTimeReadFromDiskTotal = 0;
static int64_t nTimeConnectTotal = 0;
static int64_t nTimeFlush = 0;
static int64_t nTimeChainState = 0;
static int64_t nTimePostConnect = 0;

struct PerBlockConnectTrace {
    CBlockIndex* pindex = nullptr;
    std::shared_ptr<const CBlock> pblock;
    PerBlockConnectTrace() = default;
};
/**
 * Used to track blocks whose transactions were applied to the UTXO state as a
 * part of a single ActivateBestChainStep call.
 *
 * This class is single-use, once you call GetBlocksConnected() you have to throw
 * it away and make a new one.
 */
class ConnectTrace {
private:
    std::vector<PerBlockConnectTrace> blocksConnected;

public:
    explicit ConnectTrace() : blocksConnected(1) {}

    void BlockConnected(CBlockIndex* pindex, std::shared_ptr<const CBlock> pblock) {
        assert(!blocksConnected.back().pindex);
        assert(pindex);
        assert(pblock);
        blocksConnected.back().pindex = pindex;
        blocksConnected.back().pblock = std::move(pblock);
        blocksConnected.emplace_back();
    }

    std::vector<PerBlockConnectTrace>& GetBlocksConnected() {
        // We always keep one extra block at the end of our list because
        // blocks are added after all the conflicted transactions have
        // been filled in. Thus, the last entry should always be an empty
        // one waiting for the transactions from the next block. We pop
        // the last entry here to make sure the list we return is sane.
        assert(!blocksConnected.back().pindex);
        blocksConnected.pop_back();
        return blocksConnected;
    }
};

/**
 * Connect a new block to m_chain. pblock is either nullptr or a pointer to a CBlock
 * corresponding to pindexNew, to bypass loading it again from disk.
 *
 * The block is added to connectTrace if connection succeeds.
 */
// SYSCOIN
bool CChainState::ConnectTip(BlockValidationState& state, CBlockIndex* pindexNew, const std::shared_ptr<const CBlock>& pblock, ConnectTrace& connectTrace, DisconnectedBlockTransactions &disconnectpool)
{
    AssertLockHeld(cs_main);
    if (m_mempool) AssertLockHeld(m_mempool->cs);

    assert(pindexNew->pprev == m_chain.Tip());
    // Read block from disk.
    int64_t nTime1 = GetTimeMicros();
    std::shared_ptr<const CBlock> pthisBlock;
    
    if (!pblock) {
        std::shared_ptr<CBlock> pblockNew = std::make_shared<CBlock>();
        if (!ReadBlockFromDisk(*pblockNew, pindexNew, m_params.GetConsensus())) {
            return AbortNode(state, "Failed to read block");
        }
        pthisBlock = pblockNew;
    } else {
        LogPrint(BCLog::BENCHMARK, "  - Using cached block\n");
        pthisBlock = pblock;
    }
    const CBlock& blockConnecting = *pthisBlock;
    // Apply the block atomically to the chain state.
    int64_t nTime2 = GetTimeMicros(); nTimeReadFromDiskTotal += nTime2 - nTime1;
    int64_t nTime3;
    LogPrint(BCLog::BENCHMARK, "  - Load block from disk: %.2fms [%.2fs (%.2fms/blk)]\n", (nTime2 - nTime1) * MILLI, nTimeReadFromDiskTotal * MICRO, nTimeReadFromDiskTotal * MILLI / nBlocksTotal);
    // SYSCOIN
    AssetMap mapAssets;
    NEVMMintTxMap mapMintKeys;
    NEVMTxRootMap mapNEVMTxRoots;
    NEVMDataVec NEVMDataVecOut;
    const bool ibd = IsInitialBlockDownload();
    std::vector<std::pair<uint256, uint32_t> > vecTXIDPairs;
    {
        // SYSCOIN
        auto dbTx = evoDb->BeginTransaction();

        CCoinsViewCache view(&CoinsTip());
        bool rv = ConnectBlock(blockConnecting, state, pindexNew, view, false, mapAssets, mapMintKeys, mapNEVMTxRoots, NEVMDataVecOut, vecTXIDPairs);
        GetMainSignals().BlockChecked(blockConnecting, state);
        if (!rv) {
            if (state.IsInvalid())
                InvalidBlockFound(pindexNew, state);
            return error("%s: ConnectBlock %s failed, %s", __func__, pindexNew->GetBlockHash().ToString(), state.ToString());
        }
        nTime3 = GetTimeMicros(); nTimeConnectTotal += nTime3 - nTime2;
        assert(nBlocksTotal > 0);
        LogPrint(BCLog::BENCHMARK, "  - Connect total: %.2fms [%.2fs (%.2fms/blk)]\n", (nTime3 - nTime2) * MILLI, nTimeConnectTotal * MICRO, nTimeConnectTotal * MILLI / nBlocksTotal);
        bool flushed = view.Flush();
        assert(flushed); 
        // SYSCOIN
        dbTx->Commit();      
    }
    // SYSCOIN
    if(passetdb){
        if(!passetdb->Flush(mapAssets) || !passetnftdb->Flush(mapAssets) || !pnevmtxmintdb->FlushWrite(mapMintKeys) || !pnevmtxrootsdb->FlushWrite(mapNEVMTxRoots) || !pblockindexdb->FlushWrite(vecTXIDPairs, ibd) || !pnevmdatadb->FlushSetMPTs(NEVMDataVecOut, pindexNew->GetMedianTimePast())){
            return error("Error flushing to Syscoin DBs: %s", pindexNew->GetBlockHash().ToString());
        }
    } 
    int64_t nTime4 = GetTimeMicros(); nTimeFlush += nTime4 - nTime3;
    LogPrint(BCLog::BENCHMARK, "  - Flush: %.2fms [%.2fs (%.2fms/blk)]\n", (nTime4 - nTime3) * MILLI, nTimeFlush * MICRO, nTimeFlush * MILLI / nBlocksTotal);
    // Write the chain state to disk, if necessary.
    if (!FlushStateToDisk(state, FlushStateMode::IF_NEEDED)) {
        return false;
    }
    int64_t nTime5 = GetTimeMicros(); nTimeChainState += nTime5 - nTime4;
    LogPrint(BCLog::BENCHMARK, "  - Writing chainstate: %.2fms [%.2fs (%.2fms/blk)]\n", (nTime5 - nTime4) * MILLI, nTimeChainState * MICRO, nTimeChainState * MILLI / nBlocksTotal);
    // Remove conflicting transactions from the mempool.;
    if (m_mempool) {
        m_mempool->removeForBlock(blockConnecting.vtx, pindexNew->nHeight);
        disconnectpool.removeForBlock(blockConnecting.vtx);
    }
    // Update m_chain & related variables.
    m_chain.SetTip(pindexNew);
    UpdateTip(pindexNew);

    int64_t nTime6 = GetTimeMicros(); nTimePostConnect += nTime6 - nTime5; nTimeTotal += nTime6 - nTime1;
    LogPrint(BCLog::BENCHMARK, "  - Connect postprocess: %.2fms [%.2fs (%.2fms/blk)]\n", (nTime6 - nTime5) * MILLI, nTimePostConnect * MICRO, nTimePostConnect * MILLI / nBlocksTotal);
    LogPrint(BCLog::BENCHMARK, "- Connect block: %.2fms [%.2fs (%.2fms/blk)]\n", (nTime6 - nTime1) * MILLI, nTimeTotal * MICRO, nTimeTotal * MILLI / nBlocksTotal);

    connectTrace.BlockConnected(pindexNew, std::move(pthisBlock));
    return true;
}

/**
 * Return the tip of the chain with the most work in it, that isn't
 * known to be invalid (it's however far from certain to be valid).
 */
CBlockIndex* CChainState::FindMostWorkChain() {
    do {
        CBlockIndex *pindexNew = nullptr;

        // Find the best candidate header.
        {
            std::set<CBlockIndex*, CBlockIndexWorkComparator>::reverse_iterator it = setBlockIndexCandidates.rbegin();
            if (it == setBlockIndexCandidates.rend())
                return nullptr;
            pindexNew = *it;
        }

        // Check whether all blocks on the path between the currently active chain and the candidate are valid.
        // Just going until the active chain is an optimization, as we know all blocks in it are valid already.
        CBlockIndex *pindexTest = pindexNew;
        bool fInvalidAncestor = false;
        while (pindexTest && !m_chain.Contains(pindexTest)) {
            assert(pindexTest->HaveTxsDownloaded() || pindexTest->nHeight == 0);

            // Pruned nodes may have entries in setBlockIndexCandidates for
            // which block files have been deleted.  Remove those as candidates
            // for the most work chain if we come across them; we can't switch
            // to a chain unless we have all the non-active-chain parent blocks.
            bool fFailedChain = pindexTest->nStatus & BLOCK_FAILED_MASK;
            // SYSCOIN
            bool fConflictingChain = pindexTest->nStatus & BLOCK_CONFLICT_CHAINLOCK;
            bool fMissingData = !(pindexTest->nStatus & BLOCK_HAVE_DATA);
            // SYSCOIN
            if (fFailedChain || fMissingData || fConflictingChain) {
                // Candidate chain is not usable (either invalid or conflicting or missing data)
                if (fFailedChain && (m_chainman.m_best_invalid == nullptr || pindexNew->nChainWork > m_chainman.m_best_invalid->nChainWork)) {
                    m_chainman.m_best_invalid = pindexNew;
                }
                CBlockIndex *pindexFailed = pindexNew;
                // Remove the entire chain from the set.
                while (pindexTest != pindexFailed) {
                    if (fFailedChain) {
                        pindexFailed->nStatus |= BLOCK_FAILED_CHILD;
                    // SYSCOIN
                    }   else if (fConflictingChain) {
                        // We don't need data for conflicting blocks
                        pindexFailed->nStatus |= BLOCK_CONFLICT_CHAINLOCK;
                    } else if (fMissingData) {
                        // If we're missing data, then add back to m_blocks_unlinked,
                        // so that if the block arrives in the future we can try adding
                        // to setBlockIndexCandidates again.
                        m_blockman.m_blocks_unlinked.insert(
                            std::make_pair(pindexFailed->pprev, pindexFailed));
                    }
                    setBlockIndexCandidates.erase(pindexFailed);
                    pindexFailed = pindexFailed->pprev;
                }
                setBlockIndexCandidates.erase(pindexTest);
                fInvalidAncestor = true;
                break;
            }
            pindexTest = pindexTest->pprev;
        }
        if (!fInvalidAncestor)
            return pindexNew;
    } while(true);
}

/** Delete all entries in setBlockIndexCandidates that are worse than the current tip. */
void CChainState::PruneBlockIndexCandidates() {
    // Note that we can't delete the current block itself, as we may need to return to it later in case a
    // reorganization to a better block fails.
    std::set<CBlockIndex*, CBlockIndexWorkComparator>::iterator it = setBlockIndexCandidates.begin();
    while (it != setBlockIndexCandidates.end() && setBlockIndexCandidates.value_comp()(*it, m_chain.Tip())) {
        setBlockIndexCandidates.erase(it++);
    }
    // Either the current tip or a successor of it we're working towards is left in setBlockIndexCandidates.
    assert(!setBlockIndexCandidates.empty());
}

/**
 * Try to make some progress towards making pindexMostWork the active block.
 * pblock is either nullptr or a pointer to a CBlock corresponding to pindexMostWork.
 *
 * @returns true unless a system error occurred
 */
bool CChainState::ActivateBestChainStep(BlockValidationState& state, CBlockIndex* pindexMostWork, const std::shared_ptr<const CBlock>& pblock, bool& fInvalidFound, ConnectTrace& connectTrace)
{
    AssertLockHeld(cs_main);
    if (m_mempool) AssertLockHeld(m_mempool->cs);

    const CBlockIndex* pindexOldTip = m_chain.Tip();
    const CBlockIndex* pindexFork = m_chain.FindFork(pindexMostWork);

    // Disconnect active blocks which are no longer in the best chain.
    bool fBlocksDisconnected = false;
    DisconnectedBlockTransactions disconnectpool;
    while (m_chain.Tip() && m_chain.Tip() != pindexFork) {
        if (!DisconnectTip(state, &disconnectpool)) {
            // This is likely a fatal error, but keep the mempool consistent,
            // just in case. Only remove from the mempool in this case.
            MaybeUpdateMempoolForReorg(disconnectpool, false);

            // If we're unable to disconnect a block during normal operation,
            // then that is a failure of our local system -- we should abort
            // rather than stay on a less work chain.
            AbortNode(state, "Failed to disconnect block; see debug.log for details");
            return false;
        }
        fBlocksDisconnected = true;
    }

    // Build list of new blocks to connect (in descending height order).
    std::vector<CBlockIndex*> vpindexToConnect;
    bool fContinue = true;
    int nHeight = pindexFork ? pindexFork->nHeight : -1;
    while (fContinue && nHeight != pindexMostWork->nHeight) {
        // Don't iterate the entire list of potential improvements toward the best tip, as we likely only need
        // a few blocks along the way.
        int nTargetHeight = std::min(nHeight + 32, pindexMostWork->nHeight);
        vpindexToConnect.clear();
        vpindexToConnect.reserve(nTargetHeight - nHeight);
        CBlockIndex* pindexIter = pindexMostWork->GetAncestor(nTargetHeight);
        while (pindexIter && pindexIter->nHeight != nHeight) {
            vpindexToConnect.push_back(pindexIter);
            pindexIter = pindexIter->pprev;
        }
        nHeight = nTargetHeight;

        // Connect new blocks.
        for (CBlockIndex* pindexConnect : reverse_iterate(vpindexToConnect)) {
            if (!ConnectTip(state, pindexConnect, pindexConnect == pindexMostWork ? pblock : std::shared_ptr<const CBlock>(), connectTrace, disconnectpool)) {
                if (state.IsInvalid()) {
                    // The block violates a consensus rule.
                    if (state.GetResult() != BlockValidationResult::BLOCK_MUTATED) {
                        InvalidChainFound(vpindexToConnect.front());
                    }
                    state = BlockValidationState();
                    fInvalidFound = true;
                    fContinue = false;
                    break;
                } else {
                    // A system error occurred (disk space, database error, ...).
                    // Make the mempool consistent with the current tip, just in case
                    // any observers try to use it before shutdown.
                    MaybeUpdateMempoolForReorg(disconnectpool, false);
                    return false;
                }
            } else {
                PruneBlockIndexCandidates();
                if (!pindexOldTip || m_chain.Tip()->nChainWork > pindexOldTip->nChainWork) {
                    // We're in a better position than we were. Return temporarily to release the lock.
                    fContinue = false;
                    break;
                }
            }
        }
    }

    if (fBlocksDisconnected) {
        // If any blocks were disconnected, disconnectpool may be non empty.  Add
        // any disconnected transactions back to the mempool.
        MaybeUpdateMempoolForReorg(disconnectpool, true);
    }
    if (m_mempool) m_mempool->check(this->CoinsTip(), this->m_chain.Height() + 1);

    CheckForkWarningConditions();

    return true;
}

static SynchronizationState GetSynchronizationState(bool init)
{
    if (!init) return SynchronizationState::POST_INIT;
    if (::fReindex) return SynchronizationState::INIT_REINDEX;
    return SynchronizationState::INIT_DOWNLOAD;
}

static bool NotifyHeaderTip(CChainState& chainstate) LOCKS_EXCLUDED(cs_main) {
    bool fNotify = false;
    bool fInitialBlockDownload = false;
    static CBlockIndex* pindexHeaderOld = nullptr;
    CBlockIndex* pindexHeader = nullptr;
    {
        LOCK(cs_main);
        pindexHeader = chainstate.m_chainman.m_best_header;

        if (pindexHeader != pindexHeaderOld) {
            fNotify = true;
            fInitialBlockDownload = chainstate.IsInitialBlockDownload();
            pindexHeaderOld = pindexHeader;
        }
    }
    // Send block tip changed notifications without cs_main
    if (fNotify) {
        uiInterface.NotifyHeaderTip(GetSynchronizationState(fInitialBlockDownload), pindexHeader);
        // SYSCOIN
        GetMainSignals().NotifyHeaderTip(pindexHeader, fInitialBlockDownload);
    }
    return fNotify;
}

static void LimitValidationInterfaceQueue() LOCKS_EXCLUDED(cs_main) {
    AssertLockNotHeld(cs_main);

    if (GetMainSignals().CallbacksPending() > 10) {
        SyncWithValidationInterfaceQueue();
    }
}

bool CChainState::ActivateBestChain(BlockValidationState& state, std::shared_ptr<const CBlock> pblock)
{
    AssertLockNotHeld(m_chainstate_mutex);

    // Note that while we're often called here from ProcessNewBlock, this is
    // far from a guarantee. Things in the P2P/RPC will often end up calling
    // us in the middle of ProcessNewBlock - do not assume pblock is set
    // sanely for performance or correctness!
    AssertLockNotHeld(cs_main);

    // ABC maintains a fair degree of expensive-to-calculate internal state
    // because this function periodically releases cs_main so that it does not lock up other threads for too long
    // during large connects - and to allow for e.g. the callback queue to drain
    // we use m_chainstate_mutex to enforce mutual exclusion so that only one caller may execute this function at a time
    LOCK(m_chainstate_mutex);

    CBlockIndex *pindexMostWork = nullptr;
    CBlockIndex *pindexNewTip = nullptr;
    int nStopAtHeight = gArgs.GetIntArg("-stopatheight", DEFAULT_STOPATHEIGHT);
    do {
        // Block until the validation queue drains. This should largely
        // never happen in normal operation, however may happen during
        // reindex, causing memory blowup if we run too far ahead.
        // Note that if a validationinterface callback ends up calling
        // ActivateBestChain this may lead to a deadlock! We should
        // probably have a DEBUG_LOCKORDER test for this in the future.
        LimitValidationInterfaceQueue();

        {
            LOCK(cs_main);
            // Lock transaction pool for at least as long as it takes for connectTrace to be consumed
            LOCK(MempoolMutex());
            CBlockIndex* starting_tip = m_chain.Tip();
            bool blocks_connected = false;
            do {
                // We absolutely may not unlock cs_main until we've made forward progress
                // (with the exception of shutdown due to hardware issues, low disk space, etc).
                ConnectTrace connectTrace; // Destructed before cs_main is unlocked

                if (pindexMostWork == nullptr) {
                    pindexMostWork = FindMostWorkChain();
                }

                // Whether we have anything to do at all.
                if (pindexMostWork == nullptr || pindexMostWork == m_chain.Tip()) {
                    break;
                }

                bool fInvalidFound = false;
                std::shared_ptr<const CBlock> nullBlockPtr;
                // SYSCOIN
                if (!ActivateBestChainStep(state, pindexMostWork, pblock && pblock->GetHash() == pindexMostWork->GetBlockHash() ? pblock : nullBlockPtr, fInvalidFound, connectTrace)) {
                    // A system error occurred
                    return false;
                }
                blocks_connected = true;

                if (fInvalidFound) {
                    // Wipe cache, we may need another branch now.
                    pindexMostWork = nullptr;
                }
                pindexNewTip = m_chain.Tip();

                for (const PerBlockConnectTrace& trace : connectTrace.GetBlocksConnected()) {
                    assert(trace.pblock && trace.pindex);
                    GetMainSignals().BlockConnected(trace.pblock, trace.pindex);
                }
            } while (!m_chain.Tip() || (starting_tip && CBlockIndexWorkComparator()(m_chain.Tip(), starting_tip)));
            if (!blocks_connected) return true;

            const CBlockIndex* pindexFork = m_chain.FindFork(starting_tip);
            bool fInitialDownload = IsInitialBlockDownload();

            // Notify external listeners about the new tip.
            // Enqueue while holding cs_main to ensure that UpdatedBlockTip is called in the order in which blocks are connected
            if (pindexFork != pindexNewTip) {
                // Notify ValidationInterface subscribers
                // SYSCOIN
                GetMainSignals().SynchronousUpdatedBlockTip(pindexNewTip, pindexFork, fInitialDownload);
                GetMainSignals().UpdatedBlockTip(pindexNewTip, pindexFork, m_chainman, fInitialDownload);

                // Always notify the UI if a new block tip was connected
                uiInterface.NotifyBlockTip(GetSynchronizationState(fInitialDownload), pindexNewTip);
            }
        }
        // When we reach this point, we switched to a new tip (stored in pindexNewTip).

        if (nStopAtHeight && pindexNewTip && pindexNewTip->nHeight >= nStopAtHeight) StartShutdown();

        // We check shutdown only after giving ActivateBestChainStep a chance to run once so that we
        // never shutdown before connecting the genesis block during LoadChainTip(). Previously this
        // caused an assert() failure during shutdown in such cases as the UTXO DB flushing checks
        // that the best block hash is non-null.
        if (ShutdownRequested()) break;
    } while (pindexNewTip != pindexMostWork);
    CheckBlockIndex();
    // Write changes periodically to disk, after relay.
    if (!FlushStateToDisk(state, FlushStateMode::PERIODIC)) {
        return false;
    }

    return true;
}

bool CChainState::PreciousBlock(BlockValidationState& state, CBlockIndex* pindex)
{
    {
        LOCK(cs_main);
        if (pindex->nChainWork < m_chain.Tip()->nChainWork) {
            // Nothing to do, this block is not at the tip.
            return true;
        }
        if (m_chain.Tip()->nChainWork > nLastPreciousChainwork) {
            // The chain has been extended since the last call, reset the counter.
            nBlockReverseSequenceId = -1;
        }
        nLastPreciousChainwork = m_chain.Tip()->nChainWork;
        setBlockIndexCandidates.erase(pindex);
        pindex->nSequenceId = nBlockReverseSequenceId;
        if (nBlockReverseSequenceId > std::numeric_limits<int32_t>::min()) {
            // We can't keep reducing the counter if somebody really wants to
            // call preciousblock 2**31-1 times on the same set of tips...
            nBlockReverseSequenceId--;
        }
        // SYSCOIN
        if (pindex->IsValid(BLOCK_VALID_TRANSACTIONS) && !(pindex->nStatus & BLOCK_CONFLICT_CHAINLOCK) && pindex->HaveTxsDownloaded()) {
            setBlockIndexCandidates.insert(pindex);
            PruneBlockIndexCandidates();
        }
    }

    return ActivateBestChain(state, std::shared_ptr<const CBlock>());
}
void CChainState::EnforceBestChainLock(const CBlockIndex* bestChainLockBlockIndex)
{
    AssertLockNotHeld(m_chainstate_mutex);
    if (!bestChainLockBlockIndex) {
        // we don't have the header/block, so we can't do anything right now
        return;
    }
    const CBlockIndex* pindex = bestChainLockBlockIndex;
    BlockValidationState state;
    // Go backwards through the chain referenced by clsig until we find a block that is part of the main chain.
    // For each of these blocks, check if there are children that are NOT part of the chain referenced by clsig
    // and mark all of them as conflicting.
    LogPrint(BCLog::CHAINLOCKS, "CChainLocksHandler::%s -- enforcing block %s via CLSIG\n", __func__, bestChainLockBlockIndex->GetBlockHash().ToString());
    EnforceBlock(state, pindex);
    // no cs_main allowed
    bool activateNeeded = WITH_LOCK(::cs_main, return m_chain.Tip()->GetAncestor(bestChainLockBlockIndex->nHeight)) != bestChainLockBlockIndex;
    if (activateNeeded) {
        if(!ActivateBestChain(state, nullptr)) {
            LogPrintf("CChainLocksHandler::%s -- ActivateBestChain failed: %s\n", __func__, state.ToString());
        }
    }
}
void CChainState::EnforceBlock(BlockValidationState& state, const CBlockIndex *pindex)
{
    AssertLockNotHeld(cs_main);
    LOCK(cs_main);
    const CBlockIndex* pindex_walk = pindex;

    while (pindex_walk && !m_chain.Contains(pindex_walk)) {
        // Mark all blocks that have the same prevBlockHash but are not equal to blockHash as conflicting
        auto itp = m_blockman.LookupBlockIndexPrev(pindex_walk->pprev->GetBlockHash());
        for (auto jt = itp.first; jt != itp.second; ++jt) {
            if (jt->second == pindex_walk) {
                continue;
            }
            if (!MarkConflictingBlock(state, jt->second)) {
                LogPrintf("CChainState::%s -- MarkConflictingBlock failed: %s\n", __func__, state.ToString());
                // This should not have happened and we are in a state were it's not safe to continue anymore
                assert(false);
            }
            LogPrintf("CChainState::%s -- marked block %s as conflicting\n",
                      __func__, jt->second->GetBlockHash().ToString());
        }
        pindex_walk = pindex_walk->pprev;
    }
    // In case blocks from the enforced chain are invalid at the moment, reconsider them.
    if (!pindex->IsValid()) {
        ResetBlockFailureFlags(m_blockman.LookupBlockIndex(pindex->GetBlockHash()));
    }
}
// SYSCOIN
bool CChainState::InvalidateBlock(BlockValidationState& state, CBlockIndex *pindex, bool bReverify)
{
    AssertLockNotHeld(m_chainstate_mutex);

    // Genesis block can't be invalidated
    assert(pindex);
    if (pindex->nHeight == 0) return false;

    CBlockIndex* to_mark_failed = pindex;
    bool pindex_was_in_chain = false;
    int disconnected = 0;

    // We do not allow ActivateBestChain() to run while InvalidateBlock() is
    // running, as that could cause the tip to change while we disconnect
    // blocks.
    LOCK(m_chainstate_mutex);

    // We'll be acquiring and releasing cs_main below, to allow the validation
    // callbacks to run. However, we should keep the block index in a
    // consistent state as we disconnect blocks -- in particular we need to
    // add equal-work blocks to setBlockIndexCandidates as we disconnect.
    // To avoid walking the block index repeatedly in search of candidates,
    // build a map once so that we can look up candidate blocks by chain
    // work as we go.
    std::multimap<const arith_uint256, CBlockIndex *> candidate_blocks_by_work;

    {
        LOCK(cs_main);
        for (auto& entry : m_blockman.m_block_index) {
            CBlockIndex* candidate = &entry.second;
            // We don't need to put anything in our active chain into the
            // multimap, because those candidates will be found and considered
            // as we disconnect.
            // Instead, consider only non-active-chain blocks that have at
            // least as much work as where we expect the new tip to end up.
            if (!m_chain.Contains(candidate) &&
                    !CBlockIndexWorkComparator()(candidate, pindex->pprev) &&
                    candidate->IsValid(BLOCK_VALID_TRANSACTIONS) &&
                    candidate->HaveTxsDownloaded()) {
                candidate_blocks_by_work.insert(std::make_pair(candidate->nChainWork, candidate));
            }
        }
    }

    // Disconnect (descendants of) pindex, and mark them invalid.
    while (true) {
        if (ShutdownRequested()) break;

        // Make sure the queue of validation callbacks doesn't grow unboundedly.
        LimitValidationInterfaceQueue();

        LOCK(cs_main);
        // Lock for as long as disconnectpool is in scope to make sure MaybeUpdateMempoolForReorg is
        // called after DisconnectTip without unlocking in between
        LOCK(MempoolMutex());
        if (!m_chain.Contains(pindex)) break;
        pindex_was_in_chain = true;
        CBlockIndex *invalid_walk_tip = m_chain.Tip();

        // ActivateBestChain considers blocks already in m_chain
        // unconditionally valid already, so force disconnect away from it.
        DisconnectedBlockTransactions disconnectpool;
        bool ret = DisconnectTip(state, &disconnectpool, bReverify);
        // DisconnectTip will add transactions to disconnectpool.
        // Adjust the mempool to be consistent with the new tip, adding
        // transactions back to the mempool if disconnecting was successful,
        // and we're not doing a very deep invalidation (in which case
        // keeping the mempool up to date is probably futile anyway).
        MaybeUpdateMempoolForReorg(disconnectpool, /* fAddToMempool = */ (++disconnected <= 10) && ret);
        if (!ret) return false;
        assert(invalid_walk_tip->pprev == m_chain.Tip());

        // We immediately mark the disconnected blocks as invalid.
        // This prevents a case where pruned nodes may fail to invalidateblock
        // and be left unable to start as they have no tip candidates (as there
        // are no blocks that meet the "have data and are not invalid per
        // nStatus" criteria for inclusion in setBlockIndexCandidates).
        invalid_walk_tip->nStatus |= BLOCK_FAILED_VALID;
        m_blockman.m_dirty_blockindex.insert(invalid_walk_tip);
        setBlockIndexCandidates.erase(invalid_walk_tip);
        setBlockIndexCandidates.insert(invalid_walk_tip->pprev);
        if (invalid_walk_tip->pprev == to_mark_failed && (to_mark_failed->nStatus & BLOCK_FAILED_VALID)) {
            // We only want to mark the last disconnected block as BLOCK_FAILED_VALID; its children
            // need to be BLOCK_FAILED_CHILD instead.
            to_mark_failed->nStatus = (to_mark_failed->nStatus ^ BLOCK_FAILED_VALID) | BLOCK_FAILED_CHILD;
            m_blockman.m_dirty_blockindex.insert(to_mark_failed);
        }

        // Add any equal or more work headers to setBlockIndexCandidates
        auto candidate_it = candidate_blocks_by_work.lower_bound(invalid_walk_tip->pprev->nChainWork);
        while (candidate_it != candidate_blocks_by_work.end()) {
            if (!CBlockIndexWorkComparator()(candidate_it->second, invalid_walk_tip->pprev)) {
                setBlockIndexCandidates.insert(candidate_it->second);
                candidate_it = candidate_blocks_by_work.erase(candidate_it);
            } else {
                ++candidate_it;
            }
        }

        // Track the last disconnected block, so we can correct its BLOCK_FAILED_CHILD status in future
        // iterations, or, if it's the last one, call InvalidChainFound on it.
        to_mark_failed = invalid_walk_tip;
    }

    CheckBlockIndex();

    {
        LOCK(cs_main);
        if (m_chain.Contains(to_mark_failed)) {
            // If the to-be-marked invalid block is in the active chain, something is interfering and we can't proceed.
            return false;
        }

        // Mark pindex (or the last disconnected block) as invalid, even when it never was in the main chain
        to_mark_failed->nStatus |= BLOCK_FAILED_VALID;
        m_blockman.m_dirty_blockindex.insert(to_mark_failed);
        setBlockIndexCandidates.erase(to_mark_failed);
        m_chainman.m_failed_blocks.insert(to_mark_failed);

        // If any new blocks somehow arrived while we were disconnecting
        // (above), then the pre-calculation of what should go into
        // setBlockIndexCandidates may have missed entries. This would
        // technically be an inconsistency in the block index, but if we clean
        // it up here, this should be an essentially unobservable error.
        // Loop back over all block index entries and add any missing entries
        // to setBlockIndexCandidates.
        for (auto& [_, block_index] : m_blockman.m_block_index) {
            // SYSCOIN
            if (!(block_index.nStatus & BLOCK_CONFLICT_CHAINLOCK) && block_index.IsValid(BLOCK_VALID_TRANSACTIONS) && block_index.HaveTxsDownloaded() && !setBlockIndexCandidates.value_comp()(&block_index, m_chain.Tip())) {
                setBlockIndexCandidates.insert(&block_index);
            }
        }

        InvalidChainFound(to_mark_failed);
    }
    // Only notify about a new block tip if the active chain was modified.
    if (pindex_was_in_chain) {
        // SYSCOIN for MN list to update
        GetMainSignals().SynchronousUpdatedBlockTip(to_mark_failed->pprev, nullptr, IsInitialBlockDownload());
        uiInterface.NotifyBlockTip(GetSynchronizationState(IsInitialBlockDownload()), to_mark_failed->pprev);
    }
    return true;
}
// SYSCOIN
bool CChainState::MarkConflictingBlock(BlockValidationState& state, CBlockIndex *pindex)
{
    AssertLockHeld(cs_main);
    AssertLockNotHeld(m_mempool->cs);
    // We first disconnect backwards and then mark the blocks as conflicting.

    bool pindex_was_in_chain = false;
    int disconnected = 0;
    CBlockIndex *conflicting_walk_tip = m_chain.Tip();


    if (pindex == m_chainman.m_best_header) {
        m_chainman.m_best_header = m_chainman.m_best_header->pprev;
    }
    DisconnectedBlockTransactions disconnectpool;
    while (true) {
        if (ShutdownRequested()) break;

        LOCK(MempoolMutex()); // Lock transaction pool for at least as long as it takes for connectTrace to be consumed
        if(!m_chain.Contains(pindex)) break;
        const CBlockIndex* pindexOldTip = m_chain.Tip();
        pindex_was_in_chain = true;
        // ActivateBestChain considers blocks already in m_chain
        // unconditionally valid already, so force disconnect away from it.
        bool ret = DisconnectTip(state, &disconnectpool);
        // DisconnectTip will add transactions to disconnectpool.
        // Adjust the mempool to be consistent with the new tip, adding
        // transactions back to the mempool if disconnecting was successful,
        // and we're not doing a very deep invalidation (in which case
        // keeping the mempool up to date is probably futile anyway).
        MaybeUpdateMempoolForReorg(disconnectpool, /* fAddToMempool = */ (++disconnected <= 10) && ret);
        if (!ret) return false;
        if (pindexOldTip == m_chainman.m_best_header) {
            m_chainman.m_best_header = m_chainman.m_best_header->pprev;
        }
    }

    // Now mark the blocks we just disconnected as descendants conflicting
    // (note this may not be all descendants).
    while (pindex_was_in_chain && conflicting_walk_tip != pindex) {
        conflicting_walk_tip->nStatus |= BLOCK_CONFLICT_CHAINLOCK;
        setBlockIndexCandidates.erase(conflicting_walk_tip);
        conflicting_walk_tip = conflicting_walk_tip->pprev;
    }


    if (m_chain.Contains(pindex)) {
        // If the to-be-marked invalid block is in the active chain, something is interfering and we can't proceed.
        return false;
    }
    // Mark the block itself as conflicting.
    pindex->nStatus |= BLOCK_CONFLICT_CHAINLOCK;
    setBlockIndexCandidates.erase(pindex);

    // DisconnectTip will add transactions to disconnectpool; try to add these
    // back to the mempool.
    {
        LOCK(MempoolMutex());
        MaybeUpdateMempoolForReorg(disconnectpool, true);
    }

    // The resulting new best tip may not be in setBlockIndexCandidates anymore, so
    // add it again.
    for (auto& [_, block_index] : m_blockman.m_block_index) {
        // SYSCOIN
        if (!(block_index.nStatus & BLOCK_CONFLICT_CHAINLOCK) && block_index.IsValid(BLOCK_VALID_TRANSACTIONS) && block_index.HaveTxsDownloaded() && !setBlockIndexCandidates.value_comp()(&block_index, m_chain.Tip())) {
            setBlockIndexCandidates.insert(&block_index);
        }
    }

    ConflictingChainFound(pindex);
    
    GetMainSignals().SynchronousUpdatedBlockTip(m_chain.Tip(), nullptr, IsInitialBlockDownload());
    GetMainSignals().UpdatedBlockTip(m_chain.Tip(), nullptr, m_chainman, IsInitialBlockDownload());

    // Only notify about a new block tip if the active chain was modified.
    if (pindex_was_in_chain) {
        // SYSCOIN for MN list to update
        uiInterface.NotifyBlockTip(GetSynchronizationState(IsInitialBlockDownload()), pindex->pprev);
    }
    return true;
}
bool CChainState::ResetLastBlock() {
    AssertLockHeld(cs_main);
    if(m_chainman.m_best_invalid && m_chainman.m_best_invalid->GetAncestor(m_chain.Height()) == m_chain.Tip()) {
        LogPrintf("%s: Found invalid best block, resetting %s\n", __func__, m_chainman.m_best_invalid->GetBlockHash().ToString());
        uint256 hash(m_chainman.m_best_invalid->GetBlockHash());
        CBlockIndex* pblockindex = m_blockman.LookupBlockIndex(hash);
        if (!pblockindex) {
            LogPrintf("%s: Block not found\n", __func__);
            return false;
        }
        ResetBlockFailureFlags(pblockindex);
    }
    return true;
}
void CChainState::ResetBlockFailureFlags(CBlockIndex *pindex) {
    AssertLockHeld(cs_main);
    // SYSCOIN
    if ( !pindex) {
        if (llmq::AreChainLocksEnabled() && m_chainman.m_best_invalid && m_chainman.m_best_invalid->GetAncestor(m_chain.Height()) == m_chain.Tip()) {
            LogPrintf("%s: the best known invalid block (%s) is ahead of our tip, reconsidering\n",
                    __func__, m_chainman.m_best_invalid->GetBlockHash().ToString());
            pindex = m_chainman.m_best_invalid;
        } else {
            return;
        }
    }
    int nHeight = pindex->nHeight;

    // Remove the invalidity flag from this block and all its descendants.
    for (auto& [_, block_index] : m_blockman.m_block_index) {
        if (!block_index.IsValid() && block_index.GetAncestor(nHeight) == pindex) {
            block_index.nStatus &= ~BLOCK_FAILED_MASK;
            m_blockman.m_dirty_blockindex.insert(&block_index);
            // SYSCOIN
            if (!(block_index.nStatus & BLOCK_CONFLICT_CHAINLOCK) && block_index.IsValid(BLOCK_VALID_TRANSACTIONS) && block_index.HaveTxsDownloaded() && setBlockIndexCandidates.value_comp()(m_chain.Tip(), &block_index)) {
                setBlockIndexCandidates.insert(&block_index);
            }
            if (&block_index == m_chainman.m_best_invalid) {
                // Reset invalid block marker if it was pointing to one of those.
                m_chainman.m_best_invalid = nullptr;
            }
            m_chainman.m_failed_blocks.erase(&block_index);
        }
    }

    // Remove the invalidity flag from all ancestors too.
    while (pindex != nullptr) {
        if (pindex->nStatus & BLOCK_FAILED_MASK) {
            pindex->nStatus &= ~BLOCK_FAILED_MASK;
            m_blockman.m_dirty_blockindex.insert(pindex);
            // SYSCOIN
            if (pindex->IsValid(BLOCK_VALID_TRANSACTIONS) && !(pindex->nStatus & BLOCK_CONFLICT_CHAINLOCK) && pindex->HaveTxsDownloaded() && setBlockIndexCandidates.value_comp()(m_chain.Tip(), pindex)) {
                setBlockIndexCandidates.insert(pindex);
            }
            if (pindex == m_chainman.m_best_invalid) {
                // Reset invalid block marker if it was pointing to one of those.
                m_chainman.m_best_invalid = nullptr;
            }
            m_chainman.m_failed_blocks.erase(pindex);
            // Mark all nearest BLOCK_FAILED_CHILD descendants (if any) as BLOCK_FAILED_VALID
            auto itp = m_blockman.m_prev_block_index.equal_range(pindex->GetBlockHash());
            for (auto jt = itp.first; jt != itp.second; ++jt) {
                if (jt->second->nStatus & BLOCK_FAILED_CHILD) {
                    jt->second->nStatus |= BLOCK_FAILED_VALID;
                    m_chainman.m_failed_blocks.insert(jt->second);
                    m_blockman.m_dirty_blockindex.insert(jt->second);
                    setBlockIndexCandidates.erase(jt->second);
                }
            }
        }
        pindex = pindex->pprev;
    }
}

/** Mark a block as having its data received and checked (up to BLOCK_VALID_TRANSACTIONS). */
void CChainState::ReceivedBlockTransactions(const CBlock& block, CBlockIndex* pindexNew, const FlatFilePos& pos)
{
    pindexNew->nTx = block.vtx.size();
    pindexNew->nChainTx = 0;
    pindexNew->nFile = pos.nFile;
    pindexNew->nDataPos = pos.nPos;
    pindexNew->nUndoPos = 0;
    pindexNew->nStatus |= BLOCK_HAVE_DATA;
    if (DeploymentActiveAt(*pindexNew, m_chainman, Consensus::DEPLOYMENT_SEGWIT)) {
        pindexNew->nStatus |= BLOCK_OPT_WITNESS;
    }
    pindexNew->RaiseValidity(BLOCK_VALID_TRANSACTIONS);
    m_blockman.m_dirty_blockindex.insert(pindexNew);

    if (pindexNew->pprev == nullptr || pindexNew->pprev->HaveTxsDownloaded()) {
        // If pindexNew is the genesis block or all parents are BLOCK_VALID_TRANSACTIONS.
        std::deque<CBlockIndex*> queue;
        queue.push_back(pindexNew);

        // Recursively process any descendant blocks that now may be eligible to be connected.
        while (!queue.empty()) {
            CBlockIndex *pindex = queue.front();
            queue.pop_front();
            pindex->nChainTx = (pindex->pprev ? pindex->pprev->nChainTx : 0) + pindex->nTx;
            pindex->nSequenceId = nBlockSequenceId++;
            if (m_chain.Tip() == nullptr || !setBlockIndexCandidates.value_comp()(pindex, m_chain.Tip())) {
                // SYSCOIN
                if (!(pindex->nStatus & BLOCK_CONFLICT_CHAINLOCK)) {
                    setBlockIndexCandidates.insert(pindex);
                }
            }
            std::pair<std::multimap<CBlockIndex*, CBlockIndex*>::iterator, std::multimap<CBlockIndex*, CBlockIndex*>::iterator> range = m_blockman.m_blocks_unlinked.equal_range(pindex);
            while (range.first != range.second) {
                std::multimap<CBlockIndex*, CBlockIndex*>::iterator it = range.first;
                queue.push_back(it->second);
                range.first++;
                m_blockman.m_blocks_unlinked.erase(it);
            }
        }
    } else {
        if (pindexNew->pprev && pindexNew->pprev->IsValid(BLOCK_VALID_TREE)) {
            m_blockman.m_blocks_unlinked.insert(std::make_pair(pindexNew->pprev, pindexNew));
        }
    }
}

static bool CheckBlockHeader(const CBlockHeader& block, BlockValidationState& state, const Consensus::Params& consensusParams, bool fCheckPOW = true)
{
    // Check proof of work matches claimed amount
    if (fCheckPOW && !CheckProofOfWork(block, consensusParams))
        return state.Invalid(BlockValidationResult::BLOCK_INVALID_HEADER, "high-hash", "proof of work failed");

    return true;
}

bool CheckBlock(const CBlock& block, BlockValidationState& state, const Consensus::Params& consensusParams, bool fCheckPOW, bool fCheckMerkleRoot)
{
    // These are checks that are independent of context.

    if (block.fChecked)
        return true;

    // Check that the header is valid (particularly PoW).  This is mostly
    // redundant with the call in AcceptBlockHeader.
    if (!CheckBlockHeader(block, state, consensusParams, fCheckPOW))
        return false;

    // Signet only: check block solution
    if (consensusParams.signet_blocks && fCheckPOW && !CheckSignetBlockSolution(block, consensusParams)) {
        return state.Invalid(BlockValidationResult::BLOCK_CONSENSUS, "bad-signet-blksig", "signet block signature validation failure");
    }

    // Check the merkle root.
    if (fCheckMerkleRoot) {
        bool mutated;
        uint256 hashMerkleRoot2 = BlockMerkleRoot(block, &mutated);
        if (block.hashMerkleRoot != hashMerkleRoot2)
            return state.Invalid(BlockValidationResult::BLOCK_MUTATED, "bad-txnmrklroot", "hashMerkleRoot mismatch");

        // Check for merkle tree malleability (CVE-2012-2459): repeating sequences
        // of transactions in a block without affecting the merkle root of a block,
        // while still invalidating it.
        if (mutated)
            return state.Invalid(BlockValidationResult::BLOCK_MUTATED, "bad-txns-duplicate", "duplicate transaction");
    }

    // All potential-corruption validation must be done before we do any
    // transaction validation, as otherwise we may mark the header as invalid
    // because we receive the wrong transactions for it.
    // Note that witness malleability is checked in ContextualCheckBlock, so no
    // checks that use witness data may be performed here.

    // Size limits
    if (block.vtx.empty() || block.vtx.size() * WITNESS_SCALE_FACTOR > MAX_BLOCK_WEIGHT || ::GetSerializeSize(block, PROTOCOL_VERSION | SERIALIZE_TRANSACTION_NO_WITNESS) * WITNESS_SCALE_FACTOR > MAX_BLOCK_WEIGHT) {
        // SYSCOIN
        if(block.IsNEVM() || fRegTest) {
            return state.Invalid(BlockValidationResult::BLOCK_CONSENSUS, "bad-blk-length", "size limits failed");
        }
    }
    // SYSCOIN
    if(block.IsNEVM() && block.vchNEVMBlockData.empty() && !fRegTest) {
        return state.Invalid(BlockValidationResult::BLOCK_INVALID_HEADER, "nevm-data-not-found");
    }
    if(block.vchNEVMBlockData.size() > MAX_NEVM_BLOCK_SIZE) {
        return state.Invalid(BlockValidationResult::BLOCK_CONSENSUS, "nevm-block-size");
    }
    // First transaction must be coinbase, the rest must not be
    if (block.vtx.empty() || !block.vtx[0]->IsCoinBase())
        return state.Invalid(BlockValidationResult::BLOCK_CONSENSUS, "bad-cb-missing", "first tx is not coinbase");
    for (unsigned int i = 1; i < block.vtx.size(); i++)
        if (block.vtx[i]->IsCoinBase())
            return state.Invalid(BlockValidationResult::BLOCK_CONSENSUS, "bad-cb-multiple", "more than one coinbase");

    // Check transactions
    // Must check for duplicate inputs (see CVE-2018-17144)
    for (const auto& tx : block.vtx) {
        TxValidationState tx_state;
        if (!CheckTransaction(*tx, tx_state)) {
            // CheckBlock() does context-free validation checks. The only
            // possible failures are consensus failures.
            assert(tx_state.GetResult() == TxValidationResult::TX_CONSENSUS);
            return state.Invalid(BlockValidationResult::BLOCK_CONSENSUS, tx_state.GetRejectReason(),
                                 strprintf("Transaction check failed (tx hash %s) %s", tx->GetHash().ToString(), tx_state.GetDebugMessage()));
        }
    }
    unsigned int nSigOps = 0;
    for (const auto& tx : block.vtx)
    {
        nSigOps += GetLegacySigOpCount(*tx);
    }
    if (nSigOps * WITNESS_SCALE_FACTOR > MAX_BLOCK_SIGOPS_COST)
        return state.Invalid(BlockValidationResult::BLOCK_CONSENSUS, "bad-blk-sigops", "out-of-bounds SigOpCount");

    if (fCheckPOW && fCheckMerkleRoot)
        block.fChecked = true;


    return true;
}

void ChainstateManager::UpdateUncommittedBlockStructures(CBlock& block, const CBlockIndex* pindexPrev) const
{
    int commitpos = GetWitnessCommitmentIndex(block);
    static const std::vector<unsigned char> nonce(32, 0x00);
    if (commitpos != NO_WITNESS_COMMITMENT && DeploymentActiveAfter(pindexPrev, *this, Consensus::DEPLOYMENT_SEGWIT) && !block.vtx[0]->HasWitness()) {
        CMutableTransaction tx(*block.vtx[0]);
        tx.vin[0].scriptWitness.stack.resize(1);
        tx.vin[0].scriptWitness.stack[0] = nonce;
        block.vtx[0] = MakeTransactionRef(std::move(tx));
    }
}
// SYSCOIN
std::vector<unsigned char> ChainstateManager::GenerateCoinbaseCommitment(CBlock& block, const CBlockIndex* pindexPrev, const std::vector<unsigned char> &vchExtraData) const
{
    std::vector<unsigned char> commitment;
    int commitpos = GetWitnessCommitmentIndex(block);
    std::vector<unsigned char> ret(32, 0x00);
    if (commitpos == NO_WITNESS_COMMITMENT) {
        uint256 witnessroot = BlockWitnessMerkleRoot(block, nullptr);
        CHash256().Write(witnessroot).Write(ret).Finalize(witnessroot);
        CTxOut out;
        out.nValue = 0;
        out.scriptPubKey.resize(MINIMUM_WITNESS_COMMITMENT);
        out.scriptPubKey[0] = OP_RETURN;
        out.scriptPubKey[1] = 0x24;
        out.scriptPubKey[2] = 0xaa;
        out.scriptPubKey[3] = 0x21;
        out.scriptPubKey[4] = 0xa9;
        out.scriptPubKey[5] = 0xed;
        memcpy(&out.scriptPubKey[6], witnessroot.begin(), 32);
        // SYSCOIN push extra data to stack
        if(!vchExtraData.empty())
            out.scriptPubKey << vchExtraData;
        commitment = std::vector<unsigned char>(out.scriptPubKey.begin(), out.scriptPubKey.end());
        CMutableTransaction tx(*block.vtx[0]);
        tx.vout.push_back(out);
        block.vtx[0] = MakeTransactionRef(std::move(tx));
    }
    UpdateUncommittedBlockStructures(block, pindexPrev);
    return commitment;
}

/** Context-dependent validity checks.
 *  By "context", we mean only the previous block headers, but not the UTXO
 *  set; UTXO-related validity checks are done in ConnectBlock().
 *  NOTE: This function is not currently invoked by ConnectBlock(), so we
 *  should consider upgrade issues if we change which consensus rules are
 *  enforced in this function (eg by adding a new consensus rule). See comment
 *  in ConnectBlock().
 *  Note that -reindex-chainstate skips the validation that happens here!
 */
static bool ContextualCheckBlockHeader(const bool ibd, const CBlockHeader& block, BlockValidationState& state, node::BlockManager& blockman, const ChainstateManager& chainman, const CBlockIndex* pindexPrev, int64_t nAdjustedTime) EXCLUSIVE_LOCKS_REQUIRED(::cs_main)
{
    assert(pindexPrev != nullptr);
    const int nHeight = pindexPrev->nHeight + 1;

    // Check proof of work
    const Consensus::Params& consensusParams = chainman.GetConsensus();
    // Disallow legacy blocks after merge-mining start.
    if (!consensusParams.AllowLegacyBlocks(nHeight) && block.IsLegacy()){
        LogPrintf("ERROR: %s: legacy block after auxpow start\n", __func__);
        return state.Invalid(BlockValidationResult::BLOCK_INVALID_HEADER, "late-legacy-block");
     }
    if (block.nBits != GetNextWorkRequired(pindexPrev, &block, consensusParams))
        return state.Invalid(BlockValidationResult::BLOCK_INVALID_HEADER, "bad-diffbits", "incorrect proof of work");

    // Check against checkpoints
    if (fCheckpointsEnabled) {
        // Don't accept any forks from the main chain prior to last checkpoint.
        // GetLastCheckpoint finds the last checkpoint in MapCheckpoints that's in our
        // BlockIndex().
        const CBlockIndex* pcheckpoint = blockman.GetLastCheckpoint(chainman.GetParams().Checkpoints());
        if (pcheckpoint && nHeight < pcheckpoint->nHeight) {
            LogPrintf("ERROR: %s: forked chain older than last checkpoint (height %d)\n", __func__, nHeight);
            return state.Invalid(BlockValidationResult::BLOCK_CHECKPOINT, "bad-fork-prior-to-checkpoint");
        }
    }

    // Check timestamp against prev
    if (block.GetBlockTime() <= pindexPrev->GetMedianTimePast())
        return state.Invalid(BlockValidationResult::BLOCK_INVALID_HEADER, "time-too-old", "block's timestamp is too early");

    // Check timestamp
    if (block.GetBlockTime() > nAdjustedTime + MAX_FUTURE_BLOCK_TIME)
        return state.Invalid(BlockValidationResult::BLOCK_TIME_FUTURE, "time-too-new", "block timestamp too far in the future");
    // SYSCOIN
    if((pindexPrev->nHeight+1) >= consensusParams.nNEVMStartBlock) {
        if(!block.IsNEVM() && !fRegTest) {
            return state.Invalid(BlockValidationResult::BLOCK_INVALID_HEADER, "nevm-version-expected");
        }
    }
    // Reject outdated version blocks when 95% (75% on testnet) of the network has upgraded:
    // check for version 2, 3 and 4 upgrades
    // SYSCOIN
    if(nHeight >= consensusParams.nUTXOAssetsBlock) {
        // if valid Chain ID (> 0) then it should always be nAuxpowChainId after nUTXOAssetsBlock block
        const int32_t& nChainID = block.GetChainId();
        const auto& baseVer = block.GetBaseVersion();
        if(!fTestNet && ((baseVer < 2 && nHeight >= consensusParams.BIP34Height) ||
        (baseVer < 3 && nHeight >= consensusParams.BIP66Height) ||
        (baseVer < 4 && nHeight >= consensusParams.BIP65Height) ||
        !CPureBlockHeader::IsValidBaseVersion(baseVer) ||
        (nChainID > 0 && nChainID != consensusParams.nAuxpowChainId)))
                return state.Invalid(BlockValidationResult::BLOCK_INVALID_HEADER, strprintf("bad-version(0x%08x)", baseVer),
                                    strprintf("rejected nVersion=0x%08x block", block.nVersion));
    } else {
        const auto& baseVer = block.GetOldBaseVersion();
        if((baseVer < 2 && nHeight >= consensusParams.BIP34Height) ||
        (baseVer < 3 && nHeight >= consensusParams.BIP66Height) ||
        (baseVer < 4 && nHeight >= consensusParams.BIP65Height))
                return state.Invalid(BlockValidationResult::BLOCK_INVALID_HEADER, strprintf("bad-version-old(0x%08x)", baseVer),
                                    strprintf("rejected nVersion=0x%08x block", block.nVersion));
    }
    return true;
}

/** NOTE: This function is not currently invoked by ConnectBlock(), so we
 *  should consider upgrade issues if we change which consensus rules are
 *  enforced in this function (eg by adding a new consensus rule). See comment
 *  in ConnectBlock().
 *  Note that -reindex-chainstate skips the validation that happens here!
 */
static bool ContextualCheckBlock(const CBlock& block, BlockValidationState& state, const ChainstateManager& chainman, const CBlockIndex* pindexPrev)
{
    const int nHeight = pindexPrev == nullptr ? 0 : pindexPrev->nHeight + 1;

    // Enforce BIP113 (Median Time Past).
    int nLockTimeFlags = 0;
    if (DeploymentActiveAfter(pindexPrev, chainman, Consensus::DEPLOYMENT_CSV)) {
        assert(pindexPrev != nullptr);
        nLockTimeFlags |= LOCKTIME_MEDIAN_TIME_PAST;
    }

    int64_t nLockTimeCutoff = (nLockTimeFlags & LOCKTIME_MEDIAN_TIME_PAST)
                              ? pindexPrev->GetMedianTimePast()
                              : block.GetBlockTime();

    // Check that all transactions are finalized
    for (const auto& tx : block.vtx) {
        if (!IsFinalTx(*tx, nHeight, nLockTimeCutoff)) {
            return state.Invalid(BlockValidationResult::BLOCK_CONSENSUS, "bad-txns-nonfinal", "non-final transaction");
        }
    }

    // Enforce rule that the coinbase starts with serialized block height
    if (DeploymentActiveAfter(pindexPrev, chainman, Consensus::DEPLOYMENT_HEIGHTINCB))
    {
        CScript expect = CScript() << nHeight;
        if (block.vtx[0]->vin[0].scriptSig.size() < expect.size() ||
            !std::equal(expect.begin(), expect.end(), block.vtx[0]->vin[0].scriptSig.begin())) {
            return state.Invalid(BlockValidationResult::BLOCK_CONSENSUS, "bad-cb-height", "block height mismatch in coinbase");
        }
    }

    // Validation for witness commitments.
    // * We compute the witness hash (which is the hash including witnesses) of all the block's transactions, except the
    //   coinbase (where 0x0000....0000 is used instead).
    // * The coinbase scriptWitness is a stack of a single 32-byte vector, containing a witness reserved value (unconstrained).
    // * We build a merkle tree with all those witness hashes as leaves (similar to the hashMerkleRoot in the block header).
    // * There must be at least one output whose scriptPubKey is a single 36-byte push, the first 4 bytes of which are
    //   {0xaa, 0x21, 0xa9, 0xed}, and the following 32 bytes are SHA256^2(witness root, witness reserved value). In case there are
    //   multiple, the last one is used.
    bool fHaveWitness = false;
    if (DeploymentActiveAfter(pindexPrev, chainman, Consensus::DEPLOYMENT_SEGWIT)) {
        int commitpos = GetWitnessCommitmentIndex(block);
        if (commitpos != NO_WITNESS_COMMITMENT) {
            bool malleated = false;
            uint256 hashWitness = BlockWitnessMerkleRoot(block, &malleated);
            // The malleation check is ignored; as the transaction tree itself
            // already does not permit it, it is impossible to trigger in the
            // witness tree.
            if (block.vtx[0]->vin[0].scriptWitness.stack.size() != 1 || block.vtx[0]->vin[0].scriptWitness.stack[0].size() != 32) {
                return state.Invalid(BlockValidationResult::BLOCK_MUTATED, "bad-witness-nonce-size", strprintf("%s : invalid witness reserved value size", __func__));
            }
            CHash256().Write(hashWitness).Write(block.vtx[0]->vin[0].scriptWitness.stack[0]).Finalize(hashWitness);
            if (memcmp(hashWitness.begin(), &block.vtx[0]->vout[commitpos].scriptPubKey[6], 32)) {
                return state.Invalid(BlockValidationResult::BLOCK_MUTATED, "bad-witness-merkle-match", strprintf("%s : witness merkle commitment mismatch", __func__));
            }
            fHaveWitness = true;
        }
    }

    // No witness data is allowed in blocks that don't commit to witness data, as this would otherwise leave room for spam
    if (!fHaveWitness) {
      for (const auto& tx : block.vtx) {
            if (tx->HasWitness()) {
                return state.Invalid(BlockValidationResult::BLOCK_MUTATED, "unexpected-witness", strprintf("%s : unexpected witness data found", __func__));
            }
        }
    }

    // After the coinbase witness reserved value and commitment are verified,
    // we can check if the block weight passes (before we've checked the
    // coinbase witness, it would be possible for the weight to be too
    // large by filling up the coinbase witness, which doesn't change
    // the block hash, so we couldn't mark the block as permanently
    // failed).
    const auto& consensusParams = chainman.GetParams().GetConsensus();
    bool nevmContext = nHeight >= consensusParams.nNEVMStartBlock;
    if ((fRegTest || nevmContext) && GetBlockWeight(block) > MAX_BLOCK_WEIGHT) {
        return state.Invalid(BlockValidationResult::BLOCK_CONSENSUS, "bad-blk-weight", strprintf("%s : weight limit failed", __func__));
    }
    // SYSCOIN
    bool fDIP0003Active_context = nHeight >= consensusParams.DIP0003Height;
    if(fDIP0003Active_context && block.vtx[0]->nVersion != SYSCOIN_TX_VERSION_MN_COINBASE && block.vtx[0]->nVersion != SYSCOIN_TX_VERSION_MN_QUORUM_COMMITMENT) {
        return state.Invalid(BlockValidationResult::BLOCK_CONSENSUS, "bad-txns-cb-type", strprintf("%s : Incorrect version of coinbase transaction", __func__));
    }
    for (const auto& txRef : block.vtx)
    {
        if (!txRef->IsCoinBase() && (txRef->nVersion == SYSCOIN_TX_VERSION_MN_COINBASE || txRef->nVersion == SYSCOIN_TX_VERSION_MN_QUORUM_COMMITMENT)) {
            return state.Invalid(BlockValidationResult::BLOCK_CONSENSUS, "bad-mn-version", "Bad version for non-coinbase masternode transaction");
        }
    }
    return true;
}
// SYSCOIN
bool ChainstateManager::AcceptBlockHeader(const bool ibd, const CBlockHeader& block, BlockValidationState& state, CBlockIndex** ppindex)
{
    AssertLockHeld(cs_main);
    // Check for duplicate
    uint256 hash = block.GetHash();
    BlockMap::iterator miSelf{m_blockman.m_block_index.find(hash)};
    if (hash != GetConsensus().hashGenesisBlock) {
        if (miSelf != m_blockman.m_block_index.end()) {
            // Block header is already known.
            CBlockIndex* pindex = &(miSelf->second);
            if (ppindex)
                *ppindex = pindex;
            if (pindex->nStatus & BLOCK_FAILED_MASK) {
                LogPrint(BCLog::VALIDATION, "%s: block %s is marked invalid\n", __func__, hash.ToString());
                return state.Invalid(BlockValidationResult::BLOCK_CACHED_INVALID, "duplicate");
            }
            // SYSCOIN
            if (pindex->nStatus & BLOCK_CONFLICT_CHAINLOCK) {
                LogPrintf("ERROR: %s: block %s is marked conflicting\n", __func__, hash.ToString());
                return state.Invalid(BlockValidationResult::BLOCK_CACHED_INVALID, "duplicate");
            }
            return true;
        }

        if (!CheckBlockHeader(block, state, GetConsensus())) {
            LogPrint(BCLog::VALIDATION, "%s: Consensus::CheckBlockHeader: %s, %s\n", __func__, hash.ToString(), state.ToString());
            return false;
        }

        // Get prev block index
        CBlockIndex* pindexPrev = nullptr;
        BlockMap::iterator mi{m_blockman.m_block_index.find(block.hashPrevBlock)};
        if (mi == m_blockman.m_block_index.end()) {
            LogPrint(BCLog::VALIDATION, "%s: %s prev block not found\n", __func__, hash.ToString());
            return state.Invalid(BlockValidationResult::BLOCK_MISSING_PREV, "prev-blk-not-found");
        }
        pindexPrev = &((*mi).second);
        if (pindexPrev->nStatus & BLOCK_FAILED_MASK) {
            LogPrint(BCLog::VALIDATION, "%s: %s prev block invalid\n", __func__, hash.ToString());
            return state.Invalid(BlockValidationResult::BLOCK_INVALID_PREV, "bad-prevblk");
        }
        // SYSCOIN
        if (pindexPrev->nStatus & BLOCK_CONFLICT_CHAINLOCK) {
            // it's ok-ish, the other node is probably missing the latest chainlock
            return state.Invalid(BlockValidationResult::BLOCK_MISSING_PREV, "bad-prevblk-chainlock");
        }
        if (!ContextualCheckBlockHeader(ibd, block, state, m_blockman, *this, pindexPrev, m_adjusted_time_callback())) {
            LogPrint(BCLog::VALIDATION, "%s: Consensus::ContextualCheckBlockHeader: %s, %s\n", __func__, hash.ToString(), state.ToString());
            return false;
        }

        /* Determine if this block descends from any block which has been found
         * invalid (m_failed_blocks), then mark pindexPrev and any blocks between
         * them as failed. For example:
         *
         *                D3
         *              /
         *      B2 - C2
         *    /         \
         *  A             D2 - E2 - F2
         *    \
         *      B1 - C1 - D1 - E1
         *
         * In the case that we attempted to reorg from E1 to F2, only to find
         * C2 to be invalid, we would mark D2, E2, and F2 as BLOCK_FAILED_CHILD
         * but NOT D3 (it was not in any of our candidate sets at the time).
         *
         * In any case D3 will also be marked as BLOCK_FAILED_CHILD at restart
         * in LoadBlockIndex.
         */
        if (!pindexPrev->IsValid(BLOCK_VALID_SCRIPTS)) {
            // The above does not mean "invalid": it checks if the previous block
            // hasn't been validated up to BLOCK_VALID_SCRIPTS. This is a performance
            // optimization, in the common case of adding a new block to the tip,
            // we don't need to iterate over the failed blocks list.
            for (const CBlockIndex* failedit : m_failed_blocks) {
                if (pindexPrev->GetAncestor(failedit->nHeight) == failedit) {
                    assert(failedit->nStatus & BLOCK_FAILED_VALID);
                    CBlockIndex* invalid_walk = pindexPrev;
                    while (invalid_walk != failedit) {
                        invalid_walk->nStatus |= BLOCK_FAILED_CHILD;
                        m_blockman.m_dirty_blockindex.insert(invalid_walk);
                        invalid_walk = invalid_walk->pprev;
                    }
                    LogPrint(BCLog::VALIDATION, "%s: %s prev block invalid\n", __func__, hash.ToString());
                    return state.Invalid(BlockValidationResult::BLOCK_INVALID_PREV, "bad-prevblk");
                }
            }
        }
        // SYSCOIN
        if (llmq::chainLocksHandler->HasConflictingChainLock(pindexPrev->nHeight + 1, hash)) {
            m_blockman.AddToBlockIndex(block, m_best_header, BLOCK_CONFLICT_CHAINLOCK);
            return state.Invalid(BlockValidationResult::BLOCK_MISSING_PREV, "bad-chainlock");
        }
    }
    CBlockIndex* pindex{m_blockman.AddToBlockIndex(block, m_best_header)};

    if (ppindex)
        *ppindex = pindex;

    // SYSCOIN Notify external listeners about accepted block header
    GetMainSignals().AcceptedBlockHeader(pindex);
    
    return true;
}

// Exposed wrapper for AcceptBlockHeader
bool ChainstateManager::ProcessNewBlockHeaders(const std::vector<CBlockHeader>& headers, BlockValidationState& state, const CBlockIndex** ppindex)
{
    AssertLockNotHeld(cs_main);
    const bool ibd = ActiveChainstate().IsInitialBlockDownload();
    {
        LOCK(cs_main);
        for (const CBlockHeader& header : headers) {
            CBlockIndex *pindex = nullptr; // Use a temp pindex instead of ppindex to avoid a const_cast
            // SYSCOIN
            bool accepted{AcceptBlockHeader(ibd, header, state, &pindex)};
            ActiveChainstate().CheckBlockIndex();

            if (!accepted) {
                return false;
            }
            if (ppindex) {
                *ppindex = pindex;
            }
        }
    }
    if (NotifyHeaderTip(ActiveChainstate())) {
        if (ibd && ppindex && *ppindex) {
            const CBlockIndex& last_accepted{**ppindex};
            const int64_t blocks_left{(GetTime() - last_accepted.GetBlockTime()) / GetConsensus().nPowTargetSpacing};
            const double progress{100.0 * last_accepted.nHeight / (last_accepted.nHeight + blocks_left)};
            LogPrintf("Synchronizing blockheaders, height: %d (~%.2f%%)\n", last_accepted.nHeight, progress);
        }
    }
    return true;
}

/** Store block on disk. If dbp is non-nullptr, the file is known to already reside on disk */
bool CChainState::AcceptBlock(const std::shared_ptr<const CBlock>& pblock, BlockValidationState& state, CBlockIndex** ppindex, bool fRequested, const FlatFilePos* dbp, bool* fNewBlock)
{
    const CBlock& block = *pblock;

    if (fNewBlock) *fNewBlock = false;
    AssertLockHeld(cs_main);

    CBlockIndex *pindexDummy = nullptr;
    CBlockIndex *&pindex = ppindex ? *ppindex : pindexDummy;
    // SYSCOIN
    bool ibd = IsInitialBlockDownload();
    bool accepted_header{m_chainman.AcceptBlockHeader(ibd || !fNewBlock, block, state, &pindex)};
    CheckBlockIndex();

    if (!accepted_header)
        return false;

    // Try to process all requested blocks that we don't have, but only
    // process an unrequested block if it's new and has enough work to
    // advance our tip, and isn't too many blocks ahead.
    bool fAlreadyHave = pindex->nStatus & BLOCK_HAVE_DATA;
    bool fHasMoreOrSameWork = (m_chain.Tip() ? pindex->nChainWork >= m_chain.Tip()->nChainWork : true);
    // Blocks that are too out-of-order needlessly limit the effectiveness of
    // pruning, because pruning will not delete block files that contain any
    // blocks which are too close in height to the tip.  Apply this test
    // regardless of whether pruning is enabled; it should generally be safe to
    // not process unrequested blocks.
    bool fTooFarAhead{pindex->nHeight > m_chain.Height() + int(MIN_BLOCKS_TO_KEEP)};

    // TODO: Decouple this function from the block download logic by removing fRequested
    // This requires some new chain data structure to efficiently look up if a
    // block is in a chain leading to a candidate for best tip, despite not
    // being such a candidate itself.
    // Note that this would break the getblockfrompeer RPC

    // TODO: deal better with return value and error conditions for duplicate
    // and unrequested blocks.
    if (fAlreadyHave) return true;
    if (!fRequested) {  // If we didn't ask for it:
        if (pindex->nTx != 0) return true;    // This is a previously-processed block that was pruned
        if (!fHasMoreOrSameWork) return true; // Don't process less-work chains
        if (fTooFarAhead) return true;        // Block height is too high

        // Protect against DoS attacks from low-work chains.
        // If our tip is behind, a peer could try to send us
        // low-work blocks on a fake chain that we would never
        // request; don't process these.
        if (pindex->nChainWork < nMinimumChainWork) return true;
    }

    if (!CheckBlock(block, state, m_params.GetConsensus()) ||
        !ContextualCheckBlock(block, state, m_chainman, pindex->pprev)) {
        if (state.IsInvalid() && state.GetResult() != BlockValidationResult::BLOCK_MUTATED) {
            pindex->nStatus |= BLOCK_FAILED_VALID;
            m_blockman.m_dirty_blockindex.insert(pindex);
        }
        return error("%s: %s", __func__, state.ToString());
    }

    // Header is valid/has work, merkle tree and segwit merkle tree are good...RELAY NOW
    // (but if it does not build on our best tip, let the SendMessages loop relay it)
    if (!ibd && m_chain.Tip() == pindex->pprev)
        GetMainSignals().NewPoWValidBlock(pindex, pblock);

    // Write block to history file
    if (fNewBlock) *fNewBlock = true;
    try {
        FlatFilePos blockPos{m_blockman.SaveBlockToDisk(block, pindex->nHeight, m_chain, m_params, dbp)};
        if (blockPos.IsNull()) {
            state.Error(strprintf("%s: Failed to find position to write new block to disk", __func__));
            return false;
        }
        ReceivedBlockTransactions(block, pindex, blockPos);
    } catch (const std::runtime_error& e) {
        return AbortNode(state, std::string("System error: ") + e.what());
    }

    FlushStateToDisk(state, FlushStateMode::NONE);

    CheckBlockIndex();

    return true;
}

bool ChainstateManager::ProcessNewBlock(const std::shared_ptr<const CBlock>& block, bool force_processing, bool* new_block)
{
    AssertLockNotHeld(cs_main);

    {
        CBlockIndex *pindex = nullptr;
        if (new_block) *new_block = false;
        BlockValidationState state;

        // CheckBlock() does not support multi-threaded block validation because CBlock::fChecked can cause data race.
        // Therefore, the following critical section must include the CheckBlock() call as well.
        LOCK(cs_main);

        // Skipping AcceptBlock() for CheckBlock() failures means that we will never mark a block as invalid if
        // CheckBlock() fails.  This is protective against consensus failure if there are any unknown forms of block
        // malleability that cause CheckBlock() to fail; see e.g. CVE-2012-2459 and
        // https://lists.linuxfoundation.org/pipermail/bitcoin-dev/2019-February/016697.html.  Because CheckBlock() is
        // not very expensive, the anti-DoS benefits of caching failure (of a definitely-invalid block) are not substantial.
        bool ret = CheckBlock(*block, state, GetConsensus());
        if (ret) {
            // Store to disk
            ret = ActiveChainstate().AcceptBlock(block, state, &pindex, force_processing, nullptr, new_block);
        }
        if (!ret) {
            GetMainSignals().BlockChecked(*block, state);
            return error("%s: AcceptBlock FAILED (%s)", __func__, state.ToString());
        }
    }

    NotifyHeaderTip(ActiveChainstate());

    BlockValidationState state; // Only used to report errors, not invalidity - ignore it
    if (!ActiveChainstate().ActivateBestChain(state, block)) {
        return error("%s: ActivateBestChain failed (%s)", __func__, state.ToString());
    }
    return true;
}

MempoolAcceptResult ChainstateManager::ProcessTransaction(const CTransactionRef& tx, bool test_accept)
{
    CChainState& active_chainstate = ActiveChainstate();
    if (!active_chainstate.GetMempool()) {
        TxValidationState state;
        state.Invalid(TxValidationResult::TX_NO_MEMPOOL, "no-mempool");
        return MempoolAcceptResult::Failure(state);
    }
    auto result = AcceptToMemoryPool(active_chainstate, tx, GetTime(), /*bypass_limits=*/ false, test_accept);
    active_chainstate.GetMempool()->check(active_chainstate.CoinsTip(), active_chainstate.m_chain.Height() + 1);
    return result;
}

bool TestBlockValidity(BlockValidationState& state,
                       const CChainParams& chainparams,
                       CChainState& chainstate,
                       const CBlock& block,
                       CBlockIndex* pindexPrev,
                       const std::function<int64_t()>& adjusted_time_callback,
                       bool fCheckPOW,
                       bool fCheckMerkleRoot)
{
    AssertLockHeld(cs_main);
    assert(pindexPrev && pindexPrev == chainstate.m_chain.Tip());
    CCoinsViewCache viewNew(&chainstate.CoinsTip());
    // SYSCOIN
    uint256 block_hash(block.GetHash());
    if (llmq::chainLocksHandler->HasConflictingChainLock(pindexPrev->nHeight + 1, block_hash)) {
        return state.Invalid(BlockValidationResult::BLOCK_MISSING_PREV, "bad-chainlock");
    }
    
    CBlockIndex indexDummy(block);
    indexDummy.pprev = pindexPrev;
    indexDummy.nHeight = pindexPrev->nHeight + 1;
    indexDummy.phashBlock = &block_hash;

    // SYSCOIN begin tx and let it rollback
    auto dbTx = evoDb->BeginTransaction();

    // NOTE: CheckBlockHeader is called by CheckBlock
    // SYSCOIN
    if (!ContextualCheckBlockHeader(false, block, state, chainstate.m_blockman, chainstate.m_chainman, pindexPrev, adjusted_time_callback()))
        return error("%s: Consensus::ContextualCheckBlockHeader: %s", __func__, state.ToString());
    if (!CheckBlock(block, state, chainparams.GetConsensus(), fCheckPOW, fCheckMerkleRoot))
        return error("%s: Consensus::CheckBlock: %s", __func__, state.ToString());
    if (!ContextualCheckBlock(block, state, chainstate.m_chainman, pindexPrev))
        return error("%s: Consensus::ContextualCheckBlock: %s", __func__, state.ToString());
    if (!chainstate.ConnectBlock(block, state, &indexDummy, viewNew, true)) {
        return false;
    }
    assert(state.IsValid());

    return true;
}

/* This function is called from the RPC code for pruneblockchain */
void PruneBlockFilesManual(CChainState& active_chainstate, int nManualPruneHeight)
{
    BlockValidationState state;
    if (!active_chainstate.FlushStateToDisk(
            state, FlushStateMode::NONE, nManualPruneHeight)) {
        LogPrintf("%s: failed to flush state (%s)\n", __func__, state.ToString());
    }
}

void CChainState::LoadMempool(const ArgsManager& args)
{
    if (!m_mempool) return;
    if (args.GetBoolArg("-persistmempool", DEFAULT_PERSIST_MEMPOOL)) {
        ::LoadMempool(*m_mempool, *this);
    }
    m_mempool->SetIsLoaded(!ShutdownRequested());
}

bool CChainState::LoadChainTip()
{
    AssertLockHeld(cs_main);
    const CCoinsViewCache& coins_cache = CoinsTip();
    assert(!coins_cache.GetBestBlock().IsNull()); // Never called when the coins view is empty
    const CBlockIndex* tip = m_chain.Tip();

    if (tip && tip->GetBlockHash() == coins_cache.GetBestBlock()) {
        return true;
    }

    // Load pointer to end of best chain
    CBlockIndex* pindex = m_blockman.LookupBlockIndex(coins_cache.GetBestBlock());
    if (!pindex) {
        return false;
    }
    m_chain.SetTip(pindex);
    PruneBlockIndexCandidates();

    tip = m_chain.Tip();
    LogPrintf("Loaded best chain: hashBestChain=%s height=%d date=%s progress=%f\n",
              tip->GetBlockHash().ToString(),
              m_chain.Height(),
              FormatISO8601DateTime(tip->GetBlockTime()),
              GuessVerificationProgress(m_params.TxData(), tip));
    return true;
}

CVerifyDB::CVerifyDB()
{
    uiInterface.ShowProgress(_("Verifying blocks…").translated, 0, false);
}

CVerifyDB::~CVerifyDB()
{
    uiInterface.ShowProgress("", 100, false);
}

bool CVerifyDB::VerifyDB(
    CChainState& chainstate,
    const Consensus::Params& consensus_params,
    CCoinsView& coinsview,
    int nCheckLevel, int nCheckDepth)
{
    AssertLockHeld(cs_main);

    if (chainstate.m_chain.Tip() == nullptr || chainstate.m_chain.Tip()->pprev == nullptr) {
        return true;
    }
    // SYSCOIN begin tx and let it rollback
    auto dbTx = evoDb->BeginTransaction();
    // Verify blocks in the best chain
    if (nCheckDepth <= 0 || nCheckDepth > chainstate.m_chain.Height()) {
        nCheckDepth = chainstate.m_chain.Height();
    }
    nCheckLevel = std::max(0, std::min(4, nCheckLevel));
    LogPrintf("Verifying last %i blocks at level %i\n", nCheckDepth, nCheckLevel);
    CCoinsViewCache coins(&coinsview);
    CBlockIndex* pindex;
    CBlockIndex* pindexFailure = nullptr;
    int nGoodTransactions = 0;
    BlockValidationState state;
    int reportDone = 0;
    LogPrintf("[0%%]..."); /* Continued */

    const bool is_snapshot_cs{!chainstate.m_from_snapshot_blockhash};
    // SYSCOIN
    AssetMap mapAssets;
    NEVMMintTxMap mapMintKeys;
    std::vector<uint256> vecNEVMBlocks;
    NEVMDataVec NEVMDataVecOut;
    std::vector<std::pair<uint256,uint32_t> > vecTXIDPairs;
    for (pindex = chainstate.m_chain.Tip(); pindex && pindex->pprev; pindex = pindex->pprev) {
        const int percentageDone = std::max(1, std::min(99, (int)(((double)(chainstate.m_chain.Height() - pindex->nHeight)) / (double)nCheckDepth * (nCheckLevel >= 4 ? 50 : 100))));
        if (reportDone < percentageDone / 10) {
            // report every 10% step
            LogPrintf("[%d%%]...", percentageDone); /* Continued */
            reportDone = percentageDone / 10;
        }
        uiInterface.ShowProgress(_("Verifying blocks…").translated, percentageDone, false);
        if (pindex->nHeight <= chainstate.m_chain.Height() - nCheckDepth) {
            break;
        }
        if ((fPruneMode || is_snapshot_cs) && !(pindex->nStatus & BLOCK_HAVE_DATA)) {
            // If pruning or running under an assumeutxo snapshot, only go
            // back as far as we have data.
            LogPrintf("VerifyDB(): block verification stopping at height %d (pruning, no data)\n", pindex->nHeight);
            break;
        }
        CBlock block;
        // check level 0: read from disk
        if (!ReadBlockFromDisk(block, pindex, consensus_params)) {
            return error("VerifyDB(): *** ReadBlockFromDisk failed at %d, hash=%s", pindex->nHeight, pindex->GetBlockHash().ToString());
        }
        // check level 1: verify block validity
        if (nCheckLevel >= 1 && !CheckBlock(block, state, consensus_params)) {
            return error("%s: *** found bad block at %d, hash=%s (%s)\n", __func__,
                         pindex->nHeight, pindex->GetBlockHash().ToString(), state.ToString());
        }
        // check level 2: verify undo validity
        if (nCheckLevel >= 2 && pindex) {
            CBlockUndo undo;
            if (!pindex->GetUndoPos().IsNull()) {
                if (!UndoReadFromDisk(undo, pindex)) {
                    return error("VerifyDB(): *** found bad undo data at %d, hash=%s\n", pindex->nHeight, pindex->GetBlockHash().ToString());
                }
            }
        }
        // check level 3: check for inconsistencies during memory-only disconnect of tip blocks
        size_t curr_coins_usage = coins.DynamicMemoryUsage() + chainstate.CoinsTip().DynamicMemoryUsage();

        if (nCheckLevel >= 3 && curr_coins_usage <= chainstate.m_coinstip_cache_size_bytes) {
            assert(coins.GetBestBlock() == pindex->GetBlockHash());
            // SYSCOIN
            DisconnectResult res = chainstate.DisconnectBlock(block, pindex, coins, mapAssets, mapMintKeys, NEVMDataVecOut, vecNEVMBlocks, vecTXIDPairs, false);
            if (res == DISCONNECT_FAILED) {
                return error("VerifyDB(): *** irrecoverable inconsistency in block data at %d, hash=%s", pindex->nHeight, pindex->GetBlockHash().ToString());
            }
            if (res == DISCONNECT_UNCLEAN) {
                nGoodTransactions = 0;
                pindexFailure = pindex;
            } else {
                nGoodTransactions += block.vtx.size();
            }
        }
        if (ShutdownRequested()) return true;
    }
    if (pindexFailure) {
        return error("VerifyDB(): *** coin database inconsistencies found (last %i blocks, %i good transactions before that)\n", chainstate.m_chain.Height() - pindexFailure->nHeight + 1, nGoodTransactions);
    }

    // store block count as we move pindex at check level >= 4
    int block_count = chainstate.m_chain.Height() - pindex->nHeight;

    // check level 4: try reconnecting blocks
    if (nCheckLevel >= 4) {
        while (pindex != chainstate.m_chain.Tip()) {
            const int percentageDone = std::max(1, std::min(99, 100 - (int)(((double)(chainstate.m_chain.Height() - pindex->nHeight)) / (double)nCheckDepth * 50)));
            if (reportDone < percentageDone / 10) {
                // report every 10% step
                LogPrintf("[%d%%]...", percentageDone); /* Continued */
                reportDone = percentageDone / 10;
            }
            uiInterface.ShowProgress(_("Verifying blocks…").translated, percentageDone, false);
            pindex = chainstate.m_chain.Next(pindex);
            CBlock block;
            if (!ReadBlockFromDisk(block, pindex, consensus_params))
                return error("VerifyDB(): *** ReadBlockFromDisk failed at %d, hash=%s", pindex->nHeight, pindex->GetBlockHash().ToString());
            // SYSCOIN
            if (!chainstate.ConnectBlock(block, state, pindex, coins, false, false)) {
                return error("VerifyDB(): *** found unconnectable block at %d, hash=%s (%s)", pindex->nHeight, pindex->GetBlockHash().ToString(), state.ToString());
            }
            if (ShutdownRequested()) return true;
        }
    }

    LogPrintf("[DONE].\n");
    LogPrintf("No coin database inconsistencies in last %i blocks (%i transactions)\n", block_count, nGoodTransactions);

    return true;
}

/** Apply the effects of a block on the utxo cache, ignoring that it may already have been applied. */
bool CChainState::RollforwardBlock(const CBlockIndex* pindex, CCoinsViewCache& inputs, AssetMap &mapAssets, NEVMTxRootMap &mapNEVMTxRoots, NEVMMintTxMap &mapMintKeys, NEVMDataVec &NEVMDataVecOut, std::vector<std::pair<uint256, uint32_t> > &vecTXIDPairs)
{
    // TODO: merge with ConnectBlock
    CBlock block;
    // SYSCOIN 
    const auto& chainParams = m_params.GetConsensus();
    if (!ReadBlockFromDisk(block, pindex, chainParams)) {
        return error("ReplayBlock(): ReadBlockFromDisk failed at %d, hash=%s", pindex->nHeight, pindex->GetBlockHash().ToString());
    }
    // SYSCOIN
    const uint256& blockHash = pindex->GetBlockHash();
    const bool ibd = IsInitialBlockDownload();
    // MUST process special txes before updating UTXO to ensure consistency between mempool and block processing
    BlockValidationState state;
    if (!ProcessSpecialTxsInBlock(m_blockman, block, pindex, state, inputs, false /*fJustCheck*/, false /*fScriptChecks*/)) {
        return error("%s: ProcessSpecialTxsInBlock for block %s failed with %s", __func__,
            pindex->GetBlockHash().ToString(), state.ToString());
    }
    for (const CTransactionRef& tx : block.vtx) {
        if (!tx->IsCoinBase()) {
            for (const CTxIn &txin : tx->vin) {
                inputs.SpendCoin(txin.prevout);
            }
            // SYSCOIN
            const uint256& txHash = tx->GetHash();
            if(tx->HasAssets()){
                TxValidationState tx_state;
                CAmount txfee = 0;
                CAssetsMap mapAssetIn;
                CAssetsMap mapAssetOut;
                if (!Consensus::CheckTxInputs(*tx, tx_state, inputs, pindex->nHeight, txfee, mapAssetIn, mapAssetOut)) {
                    return error("%s: Consensus::CheckTxInputs: %s, %s", __func__, txHash.ToString(), tx_state.ToString());
                }
                // just temp var not used in !fJustCheck mode
                if (!CheckSyscoinInputs(ibd, chainParams, *tx, txHash, tx_state, false, (uint32_t)pindex->nHeight, m_chain.Tip()->GetMedianTimePast(), blockHash, false, mapAssets, mapMintKeys, mapAssetIn, mapAssetOut)) {
                    return error("%s: Consensus::CheckSyscoinInputs: %s, %s", __func__, txHash.ToString(), tx_state.ToString());
                }
            }
            else if (tx->IsNEVMData()) {
                CNEVMData nevmData(*tx);
                if(nevmData.IsNull()) {
                    return error("%s: Consensus::CheckTxInputs %s nevm-data-invalid", __func__, txHash.ToString());
                }
                NEVMDataVecOut.emplace_back(nevmData.vchVersionHash);
            }
            vecTXIDPairs.emplace_back(txHash, pindex->nHeight);

        }
        // Pass check = true as every addition may be an overwrite.
        AddCoins(inputs, *tx, pindex->nHeight, true);
    }
    bool bRegTestContext = !fRegTest || (fRegTest && fNEVMConnection);
    if (bRegTestContext && pindex->nHeight >= m_params.GetConsensus().nNEVMStartBlock && !ConnectNEVMCommitment(state, mapNEVMTxRoots, block, pindex->GetBlockHash(), pindex->nHeight, false, NEVMDataVecOut)) {
        return error("RollforwardBlock(): ConnectNEVMCommitment() failed at %d, hash=%s state=%s", pindex->nHeight, pindex->GetBlockHash().ToString(), state.ToString());
    }
    return true;
}

bool CChainState::ReplayBlocks()
{
    LOCK(cs_main);
    CCoinsView& db = this->CoinsDB();
    CCoinsViewCache cache(&db);
    std::vector<uint256> hashHeads = db.GetHeadBlocks();
    // SYSCOIN
    AssetMap mapAssetsDisconnect, mapAssetsConnect;
    NEVMDataVec mapNEVMDataDisconnect, mapNEVMDataConnect;
    NEVMMintTxMap mapMintKeysDisconnect, mapMintKeysConnect;
    std::vector<uint256> vecNEVMBlocks;
    std::vector<std::pair<uint256,uint32_t> > vecTXIDPairs;
    BlockValidationState state;
    if (hashHeads.empty()) return true; // We're already in a consistent state.
    if (hashHeads.size() != 2) return error("ReplayBlocks(): unknown inconsistent state");

    uiInterface.ShowProgress(_("Replaying blocks…").translated, 0, false);
    LogPrintf("Replaying blocks\n");

    const CBlockIndex* pindexOld = nullptr;  // Old tip during the interrupted flush.
    const CBlockIndex* pindexNew;            // New tip during the interrupted flush.
    const CBlockIndex* pindexFork = nullptr; // Latest block common to both the old and the new tip.

    if (m_blockman.m_block_index.count(hashHeads[0]) == 0) {
        return error("ReplayBlocks(): reorganization to unknown block requested");
    }
    pindexNew = &(m_blockman.m_block_index[hashHeads[0]]);

    if (!hashHeads[1].IsNull()) { // The old tip is allowed to be 0, indicating it's the first flush.
        if (m_blockman.m_block_index.count(hashHeads[1]) == 0) {
            return error("ReplayBlocks(): reorganization from unknown block requested");
        }
        pindexOld = &(m_blockman.m_block_index[hashHeads[1]]);
        pindexFork = LastCommonAncestor(pindexOld, pindexNew);
        assert(pindexFork != nullptr);
    }
    // SYSCOIN
    auto dbTx = evoDb->BeginTransaction();
    const bool ibd = IsInitialBlockDownload();
    // Rollback along the old branch.
    while (pindexOld != pindexFork) {
        if (pindexOld->nHeight > 0) { // Never disconnect the genesis block.
            CBlock block;
            if (!ReadBlockFromDisk(block, pindexOld, m_params.GetConsensus())) {
                return error("RollbackBlock(): ReadBlockFromDisk() failed at %d, hash=%s", pindexOld->nHeight, pindexOld->GetBlockHash().ToString());
            }
            LogPrintf("Rolling back %s (%i)\n", pindexOld->GetBlockHash().ToString(), pindexOld->nHeight);
            // SYSCOIN
            DisconnectResult res = DisconnectBlock(block, pindexOld, cache, mapAssetsDisconnect, mapMintKeysDisconnect, mapNEVMDataDisconnect, vecNEVMBlocks, vecTXIDPairs);
            if (res == DISCONNECT_FAILED) {
                return error("RollbackBlock(): DisconnectBlock failed at %d, hash=%s", pindexOld->nHeight, pindexOld->GetBlockHash().ToString());
            }
            // If DISCONNECT_UNCLEAN is returned, it means a non-existing UTXO was deleted, or an existing UTXO was
            // overwritten. It corresponds to cases where the block-to-be-disconnect never had all its operations
            // applied to the UTXO set. However, as both writing a UTXO and deleting a UTXO are idempotent operations,
            // the result is still a version of the UTXO set with the effects of that block undone.
        }
        pindexOld = pindexOld->pprev;
    }
    // SYSCOIN must flush for now because disconnect may remove asset data and rolling forward expects it to be clean from db
    if(passetdb != nullptr){
        if(!passetdb->Flush(mapAssetsDisconnect) || !passetnftdb->Flush(mapAssetsDisconnect) || !pnevmtxmintdb->FlushErase(mapMintKeysDisconnect) || !pnevmtxrootsdb->FlushErase(vecNEVMBlocks) || !pblockindexdb->FlushErase(vecTXIDPairs) || !pnevmdatadb->FlushResetMPTs(mapNEVMDataDisconnect)){
            return error("RollbackBlock(): Error flushing to asset dbs on disconnect %s", pindexOld->GetBlockHash().ToString());
        }
    }
    NEVMTxRootMap mapNEVMTxRoots;
    vecTXIDPairs.clear();
    // Roll forward from the forking point to the new tip.
    int nForkHeight = pindexFork ? pindexFork->nHeight : 0;
    for (int nHeight = nForkHeight + 1; nHeight <= pindexNew->nHeight; ++nHeight) {
        const CBlockIndex& pindex{*Assert(pindexNew->GetAncestor(nHeight))};
        LogPrintf("Rolling forward %s (%i)\n", pindex.GetBlockHash().ToString(), nHeight);
        // SYSCOIN
        uiInterface.ShowProgress(_("Replaying blocks…").translated, (int) ((nHeight - nForkHeight) * 100.0 / (pindexNew->nHeight - nForkHeight)) , false);
        if (!RollforwardBlock(&pindex, cache, mapAssetsConnect, mapNEVMTxRoots, mapMintKeysConnect, mapNEVMDataConnect, vecTXIDPairs)) return false;
    }

    cache.SetBestBlock(pindexNew->GetBlockHash());
    // SYSCOIN
    evoDb->WriteBestBlock(pindexNew->GetBlockHash());
    cache.Flush();
    if(passetdb != nullptr){
        if(!passetdb->Flush(mapAssetsConnect) || !passetnftdb->Flush(mapAssetsConnect) || !pnevmtxmintdb->FlushWrite(mapMintKeysConnect) || !pnevmtxrootsdb->FlushWrite(mapNEVMTxRoots) || !pblockindexdb->FlushWrite(vecTXIDPairs, ibd) || !pnevmdatadb->FlushSetMPTs(mapNEVMDataConnect, pindexNew->GetMedianTimePast())){
            return error("RollbackBlock(): Error flushing to Syscoin dbs on roll forward %s", pindexOld->GetBlockHash().ToString());
        }
    }
    dbTx->Commit();
    uiInterface.ShowProgress("", 100, false);
    return true;
}

bool CChainState::NeedsRedownload() const
{
    AssertLockHeld(cs_main);

    // At and above m_params.SegwitHeight, segwit consensus rules must be validated
    CBlockIndex* block{m_chain.Tip()};

    while (block != nullptr && DeploymentActiveAt(*block, m_chainman, Consensus::DEPLOYMENT_SEGWIT)) {
        if (!(block->nStatus & BLOCK_OPT_WITNESS)) {
            // block is insufficiently validated for a segwit client
            return true;
        }
        block = block->pprev;
    }

    return false;
}

void CChainState::UnloadBlockIndex() {
    nBlockSequenceId = 1;
    setBlockIndexCandidates.clear();
}

bool ChainstateManager::LoadBlockIndex()
{
    AssertLockHeld(cs_main);
    // Load block index from databases
    bool needs_init = fReindex;
    if (!fReindex) {
        bool ret = m_blockman.LoadBlockIndexDB();
        if (!ret) return false;

        std::vector<CBlockIndex*> vSortedByHeight{m_blockman.GetAllBlockIndices()};
        std::sort(vSortedByHeight.begin(), vSortedByHeight.end(),
                  CBlockIndexHeightOnlyComparator());

        // Find start of assumed-valid region.
        int first_assumed_valid_height = std::numeric_limits<int>::max();

        for (const CBlockIndex* block : vSortedByHeight) {
            if (block->IsAssumedValid()) {
                auto chainstates = GetAll();

                // If we encounter an assumed-valid block index entry, ensure that we have
                // one chainstate that tolerates assumed-valid entries and another that does
                // not (i.e. the background validation chainstate), since assumed-valid
                // entries should always be pending validation by a fully-validated chainstate.
                auto any_chain = [&](auto fnc) { return std::any_of(chainstates.cbegin(), chainstates.cend(), fnc); };
                assert(any_chain([](auto chainstate) { return chainstate->reliesOnAssumedValid(); }));
                assert(any_chain([](auto chainstate) { return !chainstate->reliesOnAssumedValid(); }));

                first_assumed_valid_height = block->nHeight;
                break;
            }
        }

        for (CBlockIndex* pindex : vSortedByHeight) {
            if (ShutdownRequested()) return false;
            if (pindex->IsAssumedValid() ||
                    (pindex->IsValid(BLOCK_VALID_TRANSACTIONS) &&
                    // SYSCOIN
                    !(pindex->nStatus & BLOCK_CONFLICT_CHAINLOCK) && 
                     (pindex->HaveTxsDownloaded() || pindex->pprev == nullptr))) {

                // Fill each chainstate's block candidate set. Only add assumed-valid
                // blocks to the tip candidate set if the chainstate is allowed to rely on
                // assumed-valid blocks.
                //
                // If all setBlockIndexCandidates contained the assumed-valid blocks, the
                // background chainstate's ActivateBestChain() call would add assumed-valid
                // blocks to the chain (based on how FindMostWorkChain() works). Obviously
                // we don't want this since the purpose of the background validation chain
                // is to validate assued-valid blocks.
                //
                // Note: This is considering all blocks whose height is greater or equal to
                // the first assumed-valid block to be assumed-valid blocks, and excluding
                // them from the background chainstate's setBlockIndexCandidates set. This
                // does mean that some blocks which are not technically assumed-valid
                // (later blocks on a fork beginning before the first assumed-valid block)
                // might not get added to the background chainstate, but this is ok,
                // because they will still be attached to the active chainstate if they
                // actually contain more work.
                //
                // Instead of this height-based approach, an earlier attempt was made at
                // detecting "holistically" whether the block index under consideration
                // relied on an assumed-valid ancestor, but this proved to be too slow to
                // be practical.
                for (CChainState* chainstate : GetAll()) {
                    if (chainstate->reliesOnAssumedValid() ||
                            pindex->nHeight < first_assumed_valid_height) {
                        chainstate->setBlockIndexCandidates.insert(pindex);
                    }
                }
            }
            if (pindex->nStatus & BLOCK_FAILED_MASK && (!m_best_invalid || pindex->nChainWork > m_best_invalid->nChainWork)) {
                m_best_invalid = pindex;
            }
            if (pindex->IsValid(BLOCK_VALID_TREE) && (m_best_header == nullptr || CBlockIndexWorkComparator()(m_best_header, pindex)))
                m_best_header = pindex;
        }

        needs_init = m_blockman.m_block_index.empty();
    }

    if (needs_init) {
        // Everything here is for *new* reindex/DBs. Thus, though
        // LoadBlockIndexDB may have set fReindex if we shut down
        // mid-reindex previously, we don't check fReindex and
        // instead only check it prior to LoadBlockIndexDB to set
        // needs_init.

        LogPrintf("Initializing databases...\n");
    }
    return true;
}

bool CChainState::LoadGenesisBlock()
{
    LOCK(cs_main);

    // Check whether we're already initialized by checking for genesis in
    // m_blockman.m_block_index. Note that we can't use m_chain here, since it is
    // set based on the coins db, not the block index db, which is the only
    // thing loaded at this point.
    if (m_blockman.m_block_index.count(m_params.GenesisBlock().GetHash()))
        return true;

    try {
        const CBlock& block = m_params.GenesisBlock();
        FlatFilePos blockPos{m_blockman.SaveBlockToDisk(block, 0, m_chain, m_params, nullptr)};
        if (blockPos.IsNull()) {
            return error("%s: writing genesis block to disk failed", __func__);
        }
        CBlockIndex* pindex = m_blockman.AddToBlockIndex(block, m_chainman.m_best_header);
        ReceivedBlockTransactions(block, pindex, blockPos);
    } catch (const std::runtime_error& e) {
        return error("%s: failed to write genesis block: %s", __func__, e.what());
    }

    return true;
}

void CChainState::LoadExternalBlockFile(FILE* fileIn, FlatFilePos* dbp)
{
    // Map of disk positions for blocks with unknown parent (only used for reindex)
    static std::multimap<uint256, FlatFilePos> mapBlocksUnknownParent;
    int64_t nStart = GetTimeMillis();

    int nLoaded = 0;
    try {
        // This takes over fileIn and calls fclose() on it in the CBufferedFile destructor
        CBufferedFile blkdat(fileIn, 2*MAX_BLOCK_SERIALIZED_SIZE, MAX_BLOCK_SERIALIZED_SIZE+8, SER_DISK, CLIENT_VERSION);
        uint64_t nRewind = blkdat.GetPos();
        while (!blkdat.eof()) {
            if (ShutdownRequested()) return;

            blkdat.SetPos(nRewind);
            nRewind++; // start one byte further next time, in case of failure
            blkdat.SetLimit(); // remove former limit
            unsigned int nSize = 0;
            try {
                // locate a header
                unsigned char buf[CMessageHeader::MESSAGE_START_SIZE];
                blkdat.FindByte(m_params.MessageStart()[0]);
                nRewind = blkdat.GetPos() + 1;
                blkdat >> buf;
                if (memcmp(buf, m_params.MessageStart(), CMessageHeader::MESSAGE_START_SIZE)) {
                    continue;
                }
                // read size
                blkdat >> nSize;
                if (nSize < 80 || nSize > MAX_BLOCK_SERIALIZED_SIZE)
                    continue;
            } catch (const std::exception&) {
                // no valid block header found; don't complain
                break;
            }
            try {
                // read block
                uint64_t nBlockPos = blkdat.GetPos();
                if (dbp)
                    dbp->nPos = nBlockPos;
                blkdat.SetLimit(nBlockPos + nSize);
                std::shared_ptr<CBlock> pblock = std::make_shared<CBlock>();
                CBlock& block = *pblock;
                blkdat >> block;
                nRewind = blkdat.GetPos();

                uint256 hash = block.GetHash();
                {
                    LOCK(cs_main);
                    // detect out of order blocks, and store them for later
                    if (hash != m_params.GetConsensus().hashGenesisBlock && !m_blockman.LookupBlockIndex(block.hashPrevBlock)) {
                        LogPrint(BCLog::REINDEX, "%s: Out of order block %s, parent %s not known\n", __func__, hash.ToString(),
                                block.hashPrevBlock.ToString());
                        if (dbp)
                            mapBlocksUnknownParent.insert(std::make_pair(block.hashPrevBlock, *dbp));
                        continue;
                    }

                    // process in case the block isn't known yet
                    const CBlockIndex* pindex = m_blockman.LookupBlockIndex(hash);
                    if (!pindex || (pindex->nStatus & BLOCK_HAVE_DATA) == 0) {
                      BlockValidationState state;
                      if (AcceptBlock(pblock, state, nullptr, true, dbp, nullptr)) {
                          nLoaded++;
                      }
                      if (state.IsError()) {
                          break;
                      }
                    } else if (hash != m_params.GetConsensus().hashGenesisBlock && pindex->nHeight % 1000 == 0) {
                        LogPrint(BCLog::REINDEX, "Block Import: already had block %s at height %d\n", hash.ToString(), pindex->nHeight);
                    }
                }

                // Activate the genesis block so normal node progress can continue
                if (hash == m_params.GetConsensus().hashGenesisBlock) {
                    BlockValidationState state;
                    if (!ActivateBestChain(state, nullptr)) {
                        break;
                    }
                }

                NotifyHeaderTip(*this);

                // Recursively process earlier encountered successors of this block
                std::deque<uint256> queue;
                queue.push_back(hash);
                while (!queue.empty()) {
                    uint256 head = queue.front();
                    queue.pop_front();
                    std::pair<std::multimap<uint256, FlatFilePos>::iterator, std::multimap<uint256, FlatFilePos>::iterator> range = mapBlocksUnknownParent.equal_range(head);
                    while (range.first != range.second) {
                        std::multimap<uint256, FlatFilePos>::iterator it = range.first;
                        std::shared_ptr<CBlock> pblockrecursive = std::make_shared<CBlock>();
                        if (ReadBlockFromDisk(*pblockrecursive, it->second, m_params.GetConsensus())) {
                            LogPrint(BCLog::REINDEX, "%s: Processing out of order child %s of %s\n", __func__, pblockrecursive->GetHash().ToString(),
                                    head.ToString());
                            LOCK(cs_main);
                            BlockValidationState dummy;
                            if (AcceptBlock(pblockrecursive, dummy, nullptr, true, &it->second, nullptr)) {
                                nLoaded++;
                                queue.push_back(pblockrecursive->GetHash());
                            }
                        }
                        range.first++;
                        mapBlocksUnknownParent.erase(it);
                        NotifyHeaderTip(*this);
                    }
                }
            } catch (const std::exception& e) {
                LogPrintf("%s: Deserialize or I/O error - %s\n", __func__, e.what());
            }
        }
    } catch (const std::runtime_error& e) {
        AbortNode(std::string("System error: ") + e.what());
    }
    LogPrintf("Loaded %i blocks from external file in %dms\n", nLoaded, GetTimeMillis() - nStart);
}

void CChainState::CheckBlockIndex()
{
    if (!fCheckBlockIndex) {
        return;
    }

    LOCK(cs_main);

    // During a reindex, we read the genesis block and call CheckBlockIndex before ActivateBestChain,
    // so we have the genesis block in m_blockman.m_block_index but no active chain. (A few of the
    // tests when iterating the block tree require that m_chain has been initialized.)
    if (m_chain.Height() < 0) {
        assert(m_blockman.m_block_index.size() <= 1);
        return;
    }

    // Build forward-pointing map of the entire block tree.
    std::multimap<CBlockIndex*,CBlockIndex*> forward;
    for (auto& [_, block_index] : m_blockman.m_block_index) {
        forward.emplace(block_index.pprev, &block_index);
    }

    assert(forward.size() == m_blockman.m_block_index.size());

    std::pair<std::multimap<CBlockIndex*,CBlockIndex*>::iterator,std::multimap<CBlockIndex*,CBlockIndex*>::iterator> rangeGenesis = forward.equal_range(nullptr);
    CBlockIndex *pindex = rangeGenesis.first->second;
    rangeGenesis.first++;
    assert(rangeGenesis.first == rangeGenesis.second); // There is only one index entry with parent nullptr.

    // Iterate over the entire block tree, using depth-first search.
    // Along the way, remember whether there are blocks on the path from genesis
    // block being explored which are the first to have certain properties.
    size_t nNodes = 0;
    int nHeight = 0;
    CBlockIndex* pindexFirstInvalid = nullptr; // Oldest ancestor of pindex which is invalid.
    // SYSCOIN
    CBlockIndex* pindexFirstConflicting = nullptr; // Oldest ancestor of pindex which has BLOCK_CONFLICT_CHAINLOCK
    CBlockIndex* pindexFirstMissing = nullptr; // Oldest ancestor of pindex which does not have BLOCK_HAVE_DATA.
    CBlockIndex* pindexFirstNeverProcessed = nullptr; // Oldest ancestor of pindex for which nTx == 0.
    CBlockIndex* pindexFirstNotTreeValid = nullptr; // Oldest ancestor of pindex which does not have BLOCK_VALID_TREE (regardless of being valid or not).
    CBlockIndex* pindexFirstNotTransactionsValid = nullptr; // Oldest ancestor of pindex which does not have BLOCK_VALID_TRANSACTIONS (regardless of being valid or not).
    CBlockIndex* pindexFirstNotChainValid = nullptr; // Oldest ancestor of pindex which does not have BLOCK_VALID_CHAIN (regardless of being valid or not).
    CBlockIndex* pindexFirstNotScriptsValid = nullptr; // Oldest ancestor of pindex which does not have BLOCK_VALID_SCRIPTS (regardless of being valid or not).
    while (pindex != nullptr) {
        nNodes++;
        if (pindexFirstInvalid == nullptr && pindex->nStatus & BLOCK_FAILED_VALID) pindexFirstInvalid = pindex;
        // SYSCOIN
        if (pindexFirstConflicting == nullptr && pindex->nStatus & BLOCK_CONFLICT_CHAINLOCK) {
            pindexFirstConflicting = pindex;
        }
        // Assumed-valid index entries will not have data since we haven't downloaded the
        // full block yet.
        if (pindexFirstMissing == nullptr && !(pindex->nStatus & BLOCK_HAVE_DATA) && !pindex->IsAssumedValid()) {
            pindexFirstMissing = pindex;
        }
        if (pindexFirstNeverProcessed == nullptr && pindex->nTx == 0) pindexFirstNeverProcessed = pindex;
        if (pindex->pprev != nullptr && pindexFirstNotTreeValid == nullptr && (pindex->nStatus & BLOCK_VALID_MASK) < BLOCK_VALID_TREE) pindexFirstNotTreeValid = pindex;

        if (pindex->pprev != nullptr && !pindex->IsAssumedValid()) {
            // Skip validity flag checks for BLOCK_ASSUMED_VALID index entries, since these
            // *_VALID_MASK flags will not be present for index entries we are temporarily assuming
            // valid.
            if (pindexFirstNotTransactionsValid == nullptr &&
                    (pindex->nStatus & BLOCK_VALID_MASK) < BLOCK_VALID_TRANSACTIONS) {
                pindexFirstNotTransactionsValid = pindex;
            }

            if (pindexFirstNotChainValid == nullptr &&
                    (pindex->nStatus & BLOCK_VALID_MASK) < BLOCK_VALID_CHAIN) {
                pindexFirstNotChainValid = pindex;
            }

            if (pindexFirstNotScriptsValid == nullptr &&
                    (pindex->nStatus & BLOCK_VALID_MASK) < BLOCK_VALID_SCRIPTS) {
                pindexFirstNotScriptsValid = pindex;
            }
        }

        // Begin: actual consistency checks.
        if (pindex->pprev == nullptr) {
            // Genesis block checks.
            assert(pindex->GetBlockHash() == m_params.GetConsensus().hashGenesisBlock); // Genesis block's hash must match.
            assert(pindex == m_chain.Genesis()); // The current active chain's genesis block must be this block.
        }
        if (!pindex->HaveTxsDownloaded()) assert(pindex->nSequenceId <= 0); // nSequenceId can't be set positive for blocks that aren't linked (negative is used for preciousblock)
        // VALID_TRANSACTIONS is equivalent to nTx > 0 for all nodes (whether or not pruning has occurred).
        // HAVE_DATA is only equivalent to nTx > 0 (or VALID_TRANSACTIONS) if no pruning has occurred.
        // Unless these indexes are assumed valid and pending block download on a
        // background chainstate.
        if (!m_blockman.m_have_pruned && !pindex->IsAssumedValid()) {
            // If we've never pruned, then HAVE_DATA should be equivalent to nTx > 0
            assert(!(pindex->nStatus & BLOCK_HAVE_DATA) == (pindex->nTx == 0));
            assert(pindexFirstMissing == pindexFirstNeverProcessed);
        } else {
            // If we have pruned, then we can only say that HAVE_DATA implies nTx > 0
            if (pindex->nStatus & BLOCK_HAVE_DATA) assert(pindex->nTx > 0);
        }
        if (pindex->nStatus & BLOCK_HAVE_UNDO) assert(pindex->nStatus & BLOCK_HAVE_DATA);
        if (pindex->IsAssumedValid()) {
            // Assumed-valid blocks should have some nTx value.
            assert(pindex->nTx > 0);
            // Assumed-valid blocks should connect to the main chain.
            assert((pindex->nStatus & BLOCK_VALID_MASK) >= BLOCK_VALID_TREE);
        } else {
            // Otherwise there should only be an nTx value if we have
            // actually seen a block's transactions.
            assert(((pindex->nStatus & BLOCK_VALID_MASK) >= BLOCK_VALID_TRANSACTIONS) == (pindex->nTx > 0)); // This is pruning-independent.
        }
        // All parents having had data (at some point) is equivalent to all parents being VALID_TRANSACTIONS, which is equivalent to HaveTxsDownloaded().
        assert((pindexFirstNeverProcessed == nullptr) == pindex->HaveTxsDownloaded());
        assert((pindexFirstNotTransactionsValid == nullptr) == pindex->HaveTxsDownloaded());
        assert(pindex->nHeight == nHeight); // nHeight must be consistent.
        assert(pindex->pprev == nullptr || pindex->nChainWork >= pindex->pprev->nChainWork); // For every block except the genesis block, the chainwork must be larger than the parent's.
        assert(nHeight < 2 || (pindex->pskip && (pindex->pskip->nHeight < nHeight))); // The pskip pointer must point back for all but the first 2 blocks.
        assert(pindexFirstNotTreeValid == nullptr); // All m_blockman.m_block_index entries must at least be TREE valid
        if ((pindex->nStatus & BLOCK_VALID_MASK) >= BLOCK_VALID_TREE) assert(pindexFirstNotTreeValid == nullptr); // TREE valid implies all parents are TREE valid
        if ((pindex->nStatus & BLOCK_VALID_MASK) >= BLOCK_VALID_CHAIN) assert(pindexFirstNotChainValid == nullptr); // CHAIN valid implies all parents are CHAIN valid
        if ((pindex->nStatus & BLOCK_VALID_MASK) >= BLOCK_VALID_SCRIPTS) assert(pindexFirstNotScriptsValid == nullptr); // SCRIPTS valid implies all parents are SCRIPTS valid
        if (pindexFirstInvalid == nullptr) {
            // Checks for not-invalid blocks.
            assert((pindex->nStatus & BLOCK_FAILED_MASK) == 0); // The failed mask cannot be set for blocks without invalid parents.
        }
        // SYSCOIN
        if (pindexFirstConflicting == nullptr) {
            // Checks for not-conflicting blocks.
            assert((pindex->nStatus & BLOCK_CONFLICT_CHAINLOCK) == 0); // The conflicting mask cannot be set for blocks without conflicting parents.
        }
        if (!CBlockIndexWorkComparator()(pindex, m_chain.Tip()) && pindexFirstNeverProcessed == nullptr) {
            // SYSCOIN
            if (pindexFirstInvalid == nullptr && pindexFirstConflicting == nullptr) {
                const bool is_active = this == &m_chainman.ActiveChainstate();

                // If this block sorts at least as good as the current tip and
                // is valid and we have all data for its parents, it must be in
                // setBlockIndexCandidates.  m_chain.Tip() must also be there
                // even if some data has been pruned.
                //
                // Don't perform this check for the background chainstate since
                // its setBlockIndexCandidates shouldn't have some entries (i.e. those past the
                // snapshot block) which do exist in the block index for the active chainstate.
                if (is_active && (pindexFirstMissing == nullptr || pindex == m_chain.Tip())) {
                    assert(setBlockIndexCandidates.count(pindex));
                }
                // If some parent is missing, then it could be that this block was in
                // setBlockIndexCandidates but had to be removed because of the missing data.
                // In this case it must be in m_blocks_unlinked -- see test below.
            }
        } else { // If this block sorts worse than the current tip or some ancestor's block has never been seen, it cannot be in setBlockIndexCandidates.
            assert(setBlockIndexCandidates.count(pindex) == 0);
        }
        // Check whether this block is in m_blocks_unlinked.
        std::pair<std::multimap<CBlockIndex*,CBlockIndex*>::iterator,std::multimap<CBlockIndex*,CBlockIndex*>::iterator> rangeUnlinked = m_blockman.m_blocks_unlinked.equal_range(pindex->pprev);
        bool foundInUnlinked = false;
        while (rangeUnlinked.first != rangeUnlinked.second) {
            assert(rangeUnlinked.first->first == pindex->pprev);
            if (rangeUnlinked.first->second == pindex) {
                foundInUnlinked = true;
                break;
            }
            rangeUnlinked.first++;
        }
        if (pindex->pprev && (pindex->nStatus & BLOCK_HAVE_DATA) && pindexFirstNeverProcessed != nullptr && pindexFirstInvalid == nullptr) {
            // If this block has block data available, some parent was never received, and has no invalid parents, it must be in m_blocks_unlinked.
            assert(foundInUnlinked);
        }
        if (!(pindex->nStatus & BLOCK_HAVE_DATA)) assert(!foundInUnlinked); // Can't be in m_blocks_unlinked if we don't HAVE_DATA
        if (pindexFirstMissing == nullptr) assert(!foundInUnlinked); // We aren't missing data for any parent -- cannot be in m_blocks_unlinked.
        if (pindex->pprev && (pindex->nStatus & BLOCK_HAVE_DATA) && pindexFirstNeverProcessed == nullptr && pindexFirstMissing != nullptr) {
            // We HAVE_DATA for this block, have received data for all parents at some point, but we're currently missing data for some parent.
            assert(m_blockman.m_have_pruned); // We must have pruned.
            // This block may have entered m_blocks_unlinked if:
            //  - it has a descendant that at some point had more work than the
            //    tip, and
            //  - we tried switching to that descendant but were missing
            //    data for some intermediate block between m_chain and the
            //    tip.
            // So if this block is itself better than m_chain.Tip() and it wasn't in
            // setBlockIndexCandidates, then it must be in m_blocks_unlinked.
            if (!CBlockIndexWorkComparator()(pindex, m_chain.Tip()) && setBlockIndexCandidates.count(pindex) == 0) {
                if (pindexFirstInvalid == nullptr) {
                    assert(foundInUnlinked);
                }
            }
        }
        // assert(pindex->GetBlockHash() == pindex->GetBlockHeader().GetHash()); // Perhaps too slow
        // End: actual consistency checks.

        // Try descending into the first subnode.
        std::pair<std::multimap<CBlockIndex*,CBlockIndex*>::iterator,std::multimap<CBlockIndex*,CBlockIndex*>::iterator> range = forward.equal_range(pindex);
        if (range.first != range.second) {
            // A subnode was found.
            pindex = range.first->second;
            nHeight++;
            continue;
        }
        // This is a leaf node.
        // Move upwards until we reach a node of which we have not yet visited the last child.
        while (pindex) {
            // We are going to either move to a parent or a sibling of pindex.
            // If pindex was the first with a certain property, unset the corresponding variable.
            if (pindex == pindexFirstInvalid) pindexFirstInvalid = nullptr;
            // SYSCOIN
            if (pindex == pindexFirstConflicting) pindexFirstConflicting = nullptr;
            if (pindex == pindexFirstMissing) pindexFirstMissing = nullptr;
            if (pindex == pindexFirstNeverProcessed) pindexFirstNeverProcessed = nullptr;
            if (pindex == pindexFirstNotTreeValid) pindexFirstNotTreeValid = nullptr;
            if (pindex == pindexFirstNotTransactionsValid) pindexFirstNotTransactionsValid = nullptr;
            if (pindex == pindexFirstNotChainValid) pindexFirstNotChainValid = nullptr;
            if (pindex == pindexFirstNotScriptsValid) pindexFirstNotScriptsValid = nullptr;
            // Find our parent.
            CBlockIndex* pindexPar = pindex->pprev;
            // Find which child we just visited.
            std::pair<std::multimap<CBlockIndex*,CBlockIndex*>::iterator,std::multimap<CBlockIndex*,CBlockIndex*>::iterator> rangePar = forward.equal_range(pindexPar);
            while (rangePar.first->second != pindex) {
                assert(rangePar.first != rangePar.second); // Our parent must have at least the node we're coming from as child.
                rangePar.first++;
            }
            // Proceed to the next one.
            rangePar.first++;
            if (rangePar.first != rangePar.second) {
                // Move to the sibling.
                pindex = rangePar.first->second;
                break;
            } else {
                // Move up further.
                pindex = pindexPar;
                nHeight--;
                continue;
            }
        }
    }

    // Check that we actually traversed the entire map.
    assert(nNodes == forward.size());
}

std::string CChainState::ToString()
{
    CBlockIndex* tip = m_chain.Tip();
    return strprintf("Chainstate [%s] @ height %d (%s)",
                     m_from_snapshot_blockhash ? "snapshot" : "ibd",
                     tip ? tip->nHeight : -1, tip ? tip->GetBlockHash().ToString() : "null");
}

bool CChainState::ResizeCoinsCaches(size_t coinstip_size, size_t coinsdb_size)
{
    if (coinstip_size == m_coinstip_cache_size_bytes &&
            coinsdb_size == m_coinsdb_cache_size_bytes) {
        // Cache sizes are unchanged, no need to continue.
        return true;
    }
    size_t old_coinstip_size = m_coinstip_cache_size_bytes;
    m_coinstip_cache_size_bytes = coinstip_size;
    m_coinsdb_cache_size_bytes = coinsdb_size;
    CoinsDB().ResizeCache(coinsdb_size);

    LogPrintf("[%s] resized coinsdb cache to %.1f MiB\n",
        this->ToString(), coinsdb_size * (1.0 / 1024 / 1024));
    LogPrintf("[%s] resized coinstip cache to %.1f MiB\n",
        this->ToString(), coinstip_size * (1.0 / 1024 / 1024));

    BlockValidationState state;
    bool ret;

    if (coinstip_size > old_coinstip_size) {
        // Likely no need to flush if cache sizes have grown.
        ret = FlushStateToDisk(state, FlushStateMode::IF_NEEDED);
    } else {
        // Otherwise, flush state to disk and deallocate the in-memory coins map.
        ret = FlushStateToDisk(state, FlushStateMode::ALWAYS);
        CoinsTip().ReallocateCache();
    }
    return ret;
}

static const uint64_t MEMPOOL_DUMP_VERSION = 1;

bool LoadMempool(CTxMemPool& pool, CChainState& active_chainstate, FopenFn mockable_fopen_function)
{
    int64_t nExpiryTimeout = gArgs.GetIntArg("-mempoolexpiry", DEFAULT_MEMPOOL_EXPIRY) * 60 * 60;
    FILE* filestr{mockable_fopen_function(gArgs.GetDataDirNet() / "mempool.dat", "rb")};
    CAutoFile file(filestr, SER_DISK, CLIENT_VERSION);
    if (file.IsNull()) {
        LogPrintf("Failed to open mempool file from disk. Continuing anyway.\n");
        return false;
    }

    int64_t count = 0;
    int64_t expired = 0;
    int64_t failed = 0;
    int64_t already_there = 0;
    int64_t unbroadcast = 0;
    int64_t nNow = GetTime();

    try {
        uint64_t version;
        file >> version;
        if (version != MEMPOOL_DUMP_VERSION) {
            return false;
        }
        uint64_t num;
        file >> num;
        while (num) {
            --num;
            CTransactionRef tx;
            int64_t nTime;
            int64_t nFeeDelta;
            file >> tx;
            file >> nTime;
            file >> nFeeDelta;

            CAmount amountdelta = nFeeDelta;
            if (amountdelta) {
                pool.PrioritiseTransaction(tx->GetHash(), amountdelta);
            }
            if (nTime > nNow - nExpiryTimeout) {
                LOCK(cs_main);
                const auto& accepted = AcceptToMemoryPool(active_chainstate, tx, nTime, /*bypass_limits=*/false, /*test_accept=*/false);
                if (accepted.m_result_type == MempoolAcceptResult::ResultType::VALID) {
                    ++count;
                } else {
                    // mempool may contain the transaction already, e.g. from
                    // wallet(s) having loaded it while we were processing
                    // mempool transactions; consider these as valid, instead of
                    // failed, but mark them as 'already there'
                    if (pool.exists(GenTxid::Txid(tx->GetHash()))) {
                        ++already_there;
                    } else {
                        ++failed;
                    }
                }
            } else {
                ++expired;
            }
            if (ShutdownRequested())
                return false;
        }
        std::map<uint256, CAmount> mapDeltas;
        file >> mapDeltas;

        for (const auto& i : mapDeltas) {
            pool.PrioritiseTransaction(i.first, i.second);
        }

        std::set<uint256> unbroadcast_txids;
        file >> unbroadcast_txids;
        unbroadcast = unbroadcast_txids.size();
        for (const auto& txid : unbroadcast_txids) {
            // Ensure transactions were accepted to mempool then add to
            // unbroadcast set.
            if (pool.get(txid) != nullptr) pool.AddUnbroadcastTx(txid);
        }
    } catch (const std::exception& e) {
        LogPrintf("Failed to deserialize mempool data on disk: %s. Continuing anyway.\n", e.what());
        return false;
    }

    LogPrintf("Imported mempool transactions from disk: %i succeeded, %i failed, %i expired, %i already there, %i waiting for initial broadcast\n", count, failed, expired, already_there, unbroadcast);
    return true;
}

bool DumpMempool(const CTxMemPool& pool, FopenFn mockable_fopen_function, bool skip_file_commit)
{
    int64_t start = GetTimeMicros();

    std::map<uint256, CAmount> mapDeltas;
    std::vector<TxMempoolInfo> vinfo;
    std::set<uint256> unbroadcast_txids;

    static Mutex dump_mutex;
    LOCK(dump_mutex);

    {
        LOCK(pool.cs);
        for (const auto &i : pool.mapDeltas) {
            mapDeltas[i.first] = i.second;
        }
        vinfo = pool.infoAll();
        unbroadcast_txids = pool.GetUnbroadcastTxs();
    }

    int64_t mid = GetTimeMicros();

    try {
        FILE* filestr{mockable_fopen_function(gArgs.GetDataDirNet() / "mempool.dat.new", "wb")};
        if (!filestr) {
            return false;
        }

        CAutoFile file(filestr, SER_DISK, CLIENT_VERSION);

        uint64_t version = MEMPOOL_DUMP_VERSION;
        file << version;

        file << (uint64_t)vinfo.size();
        for (const auto& i : vinfo) {
            file << *(i.tx);
            file << int64_t{count_seconds(i.m_time)};
            file << int64_t{i.nFeeDelta};
            mapDeltas.erase(i.tx->GetHash());
        }

        file << mapDeltas;

        LogPrintf("Writing %d unbroadcast transactions to disk.\n", unbroadcast_txids.size());
        file << unbroadcast_txids;

        if (!skip_file_commit && !FileCommit(file.Get()))
            throw std::runtime_error("FileCommit failed");
        file.fclose();
        if (!RenameOver(gArgs.GetDataDirNet() / "mempool.dat.new", gArgs.GetDataDirNet() / "mempool.dat")) {
            throw std::runtime_error("Rename failed");
        }
        int64_t last = GetTimeMicros();
        LogPrintf("Dumped mempool: %gs to copy, %gs to dump\n", (mid-start)*MICRO, (last-mid)*MICRO);
    } catch (const std::exception& e) {
        LogPrintf("Failed to dump mempool: %s. Continuing anyway.\n", e.what());
        return false;
    }
    return true;
}

//! Guess how far we are in the verification process at the given block index
//! require cs_main if pindex has not been validated yet (because nChainTx might be unset)
double GuessVerificationProgress(const ChainTxData& data, const CBlockIndex *pindex) {
    if (pindex == nullptr)
        return 0.0;

    int64_t nNow = time(nullptr);

    double fTxTotal;

    if (pindex->nChainTx <= data.nTxCount) {
        fTxTotal = data.nTxCount + (nNow - data.nTime) * data.dTxRate;
    } else {
        fTxTotal = pindex->nChainTx + (nNow - pindex->GetBlockTime()) * data.dTxRate;
    }

    return std::min<double>(pindex->nChainTx / fTxTotal, 1.0);
}

std::optional<uint256> ChainstateManager::SnapshotBlockhash() const
{
    LOCK(::cs_main);
    if (m_active_chainstate && m_active_chainstate->m_from_snapshot_blockhash) {
        // If a snapshot chainstate exists, it will always be our active.
        return m_active_chainstate->m_from_snapshot_blockhash;
    }
    return std::nullopt;
}

std::vector<CChainState*> ChainstateManager::GetAll()
{
    LOCK(::cs_main);
    std::vector<CChainState*> out;

    if (!IsSnapshotValidated() && m_ibd_chainstate) {
        out.push_back(m_ibd_chainstate.get());
    }

    if (m_snapshot_chainstate) {
        out.push_back(m_snapshot_chainstate.get());
    }

    return out;
}

CChainState& ChainstateManager::InitializeChainstate(
    CTxMemPool* mempool, const std::optional<uint256>& snapshot_blockhash)
{
    bool is_snapshot = snapshot_blockhash.has_value();
    std::unique_ptr<CChainState>& to_modify =
        is_snapshot ? m_snapshot_chainstate : m_ibd_chainstate;

    if (to_modify) {
        throw std::logic_error("should not be overwriting a chainstate");
    }
    to_modify.reset(new CChainState(mempool, m_blockman, *this, snapshot_blockhash));

    // Snapshot chainstates and initial IBD chaintates always become active.
    if (is_snapshot || (!is_snapshot && !m_active_chainstate)) {
        LogPrintf("Switching active chainstate to %s\n", to_modify->ToString());
        m_active_chainstate = to_modify.get();
    } else {
        throw std::logic_error("unexpected chainstate activation");
    }

    return *to_modify;
}

const AssumeutxoData* ExpectedAssumeutxo(
    const int height, const CChainParams& chainparams)
{
    const MapAssumeutxo& valid_assumeutxos_map = chainparams.Assumeutxo();
    const auto assumeutxo_found = valid_assumeutxos_map.find(height);

    if (assumeutxo_found != valid_assumeutxos_map.end()) {
        return &assumeutxo_found->second;
    }
    return nullptr;
}

bool ChainstateManager::ActivateSnapshot(
        CAutoFile& coins_file,
        const SnapshotMetadata& metadata,
        bool in_memory)
{
    uint256 base_blockhash = metadata.m_base_blockhash;

    if (this->SnapshotBlockhash()) {
        LogPrintf("[snapshot] can't activate a snapshot-based chainstate more than once\n");
        return false;
    }

    int64_t current_coinsdb_cache_size{0};
    int64_t current_coinstip_cache_size{0};

    // Cache percentages to allocate to each chainstate.
    //
    // These particular percentages don't matter so much since they will only be
    // relevant during snapshot activation; caches are rebalanced at the conclusion of
    // this function. We want to give (essentially) all available cache capacity to the
    // snapshot to aid the bulk load later in this function.
    static constexpr double IBD_CACHE_PERC = 0.01;
    static constexpr double SNAPSHOT_CACHE_PERC = 0.99;

    {
        LOCK(::cs_main);
        // Resize the coins caches to ensure we're not exceeding memory limits.
        //
        // Allocate the majority of the cache to the incoming snapshot chainstate, since
        // (optimistically) getting to its tip will be the top priority. We'll need to call
        // `MaybeRebalanceCaches()` once we're done with this function to ensure
        // the right allocation (including the possibility that no snapshot was activated
        // and that we should restore the active chainstate caches to their original size).
        //
        current_coinsdb_cache_size = this->ActiveChainstate().m_coinsdb_cache_size_bytes;
        current_coinstip_cache_size = this->ActiveChainstate().m_coinstip_cache_size_bytes;

        // Temporarily resize the active coins cache to make room for the newly-created
        // snapshot chain.
        this->ActiveChainstate().ResizeCoinsCaches(
            static_cast<size_t>(current_coinstip_cache_size * IBD_CACHE_PERC),
            static_cast<size_t>(current_coinsdb_cache_size * IBD_CACHE_PERC));
    }

    auto snapshot_chainstate = WITH_LOCK(::cs_main,
        return std::make_unique<CChainState>(
            /*mempool=*/nullptr, m_blockman, *this, base_blockhash));

    {
        LOCK(::cs_main);
        snapshot_chainstate->InitCoinsDB(
            static_cast<size_t>(current_coinsdb_cache_size * SNAPSHOT_CACHE_PERC),
            in_memory, false, "chainstate");
        snapshot_chainstate->InitCoinsCache(
            static_cast<size_t>(current_coinstip_cache_size * SNAPSHOT_CACHE_PERC));
    }

    const bool snapshot_ok = this->PopulateAndValidateSnapshot(
        *snapshot_chainstate, coins_file, metadata);

    if (!snapshot_ok) {
        WITH_LOCK(::cs_main, this->MaybeRebalanceCaches());
        return false;
    }

    {
        LOCK(::cs_main);
        assert(!m_snapshot_chainstate);
        m_snapshot_chainstate.swap(snapshot_chainstate);
        const bool chaintip_loaded = m_snapshot_chainstate->LoadChainTip();
        assert(chaintip_loaded);

        m_active_chainstate = m_snapshot_chainstate.get();

        LogPrintf("[snapshot] successfully activated snapshot %s\n", base_blockhash.ToString());
        LogPrintf("[snapshot] (%.2f MB)\n",
            m_snapshot_chainstate->CoinsTip().DynamicMemoryUsage() / (1000 * 1000));

        this->MaybeRebalanceCaches();
    }
    return true;
}

static void FlushSnapshotToDisk(CCoinsViewCache& coins_cache, bool snapshot_loaded)
{
    LOG_TIME_MILLIS_WITH_CATEGORY_MSG_ONCE(
        strprintf("%s (%.2f MB)",
                  snapshot_loaded ? "saving snapshot chainstate" : "flushing coins cache",
                  coins_cache.DynamicMemoryUsage() / (1000 * 1000)),
        BCLog::LogFlags::ALL);

    coins_cache.Flush();
}

bool ChainstateManager::PopulateAndValidateSnapshot(
    CChainState& snapshot_chainstate,
    CAutoFile& coins_file,
    const SnapshotMetadata& metadata)
{
    // It's okay to release cs_main before we're done using `coins_cache` because we know
    // that nothing else will be referencing the newly created snapshot_chainstate yet.
    CCoinsViewCache& coins_cache = *WITH_LOCK(::cs_main, return &snapshot_chainstate.CoinsTip());

    uint256 base_blockhash = metadata.m_base_blockhash;

    CBlockIndex* snapshot_start_block = WITH_LOCK(::cs_main, return m_blockman.LookupBlockIndex(base_blockhash));

    if (!snapshot_start_block) {
        // Needed for ComputeUTXOStats and ExpectedAssumeutxo to determine the
        // height and to avoid a crash when base_blockhash.IsNull()
        LogPrintf("[snapshot] Did not find snapshot start blockheader %s\n",
                  base_blockhash.ToString());
        return false;
    }

    int base_height = snapshot_start_block->nHeight;
    auto maybe_au_data = ExpectedAssumeutxo(base_height, GetParams());

    if (!maybe_au_data) {
        LogPrintf("[snapshot] assumeutxo height in snapshot metadata not recognized " /* Continued */
                  "(%d) - refusing to load snapshot\n", base_height);
        return false;
    }

    const AssumeutxoData& au_data = *maybe_au_data;

    COutPoint outpoint;
    Coin coin;
    const uint64_t coins_count = metadata.m_coins_count;
    uint64_t coins_left = metadata.m_coins_count;

    LogPrintf("[snapshot] loading coins from snapshot %s\n", base_blockhash.ToString());
    int64_t coins_processed{0};

    while (coins_left > 0) {
        try {
            coins_file >> outpoint;
            coins_file >> coin;
        } catch (const std::ios_base::failure&) {
            LogPrintf("[snapshot] bad snapshot format or truncated snapshot after deserializing %d coins\n",
                      coins_count - coins_left);
            return false;
        }
        if (coin.nHeight > base_height ||
            outpoint.n >= std::numeric_limits<decltype(outpoint.n)>::max() // Avoid integer wrap-around in coinstats.cpp:ApplyHash
        ) {
            LogPrintf("[snapshot] bad snapshot data after deserializing %d coins\n",
                      coins_count - coins_left);
            return false;
        }

        coins_cache.EmplaceCoinInternalDANGER(std::move(outpoint), std::move(coin));

        --coins_left;
        ++coins_processed;

        if (coins_processed % 1000000 == 0) {
            LogPrintf("[snapshot] %d coins loaded (%.2f%%, %.2f MB)\n",
                coins_processed,
                static_cast<float>(coins_processed) * 100 / static_cast<float>(coins_count),
                coins_cache.DynamicMemoryUsage() / (1000 * 1000));
        }

        // Batch write and flush (if we need to) every so often.
        //
        // If our average Coin size is roughly 41 bytes, checking every 120,000 coins
        // means <5MB of memory imprecision.
        if (coins_processed % 120000 == 0) {
            if (ShutdownRequested()) {
                return false;
            }

            const auto snapshot_cache_state = WITH_LOCK(::cs_main,
                return snapshot_chainstate.GetCoinsCacheSizeState());

            if (snapshot_cache_state >= CoinsCacheSizeState::CRITICAL) {
                // This is a hack - we don't know what the actual best block is, but that
                // doesn't matter for the purposes of flushing the cache here. We'll set this
                // to its correct value (`base_blockhash`) below after the coins are loaded.
                coins_cache.SetBestBlock(GetRandHash());

                // No need to acquire cs_main since this chainstate isn't being used yet.
                FlushSnapshotToDisk(coins_cache, /*snapshot_loaded=*/false);
            }
        }
    }

    // Important that we set this. This and the coins_cache accesses above are
    // sort of a layer violation, but either we reach into the innards of
    // CCoinsViewCache here or we have to invert some of the CChainState to
    // embed them in a snapshot-activation-specific CCoinsViewCache bulk load
    // method.
    coins_cache.SetBestBlock(base_blockhash);

    bool out_of_coins{false};
    try {
        coins_file >> outpoint;
    } catch (const std::ios_base::failure&) {
        // We expect an exception since we should be out of coins.
        out_of_coins = true;
    }
    if (!out_of_coins) {
        LogPrintf("[snapshot] bad snapshot - coins left over after deserializing %d coins\n",
            coins_count);
        return false;
    }

    LogPrintf("[snapshot] loaded %d (%.2f MB) coins from snapshot %s\n",
        coins_count,
        coins_cache.DynamicMemoryUsage() / (1000 * 1000),
        base_blockhash.ToString());

    // No need to acquire cs_main since this chainstate isn't being used yet.
    FlushSnapshotToDisk(coins_cache, /*snapshot_loaded=*/true);

    assert(coins_cache.GetBestBlock() == base_blockhash);

    auto breakpoint_fnc = [] { /* TODO insert breakpoint here? */ };

    // As above, okay to immediately release cs_main here since no other context knows
    // about the snapshot_chainstate.
    CCoinsViewDB* snapshot_coinsdb = WITH_LOCK(::cs_main, return &snapshot_chainstate.CoinsDB());

    const std::optional<CCoinsStats> maybe_stats = ComputeUTXOStats(CoinStatsHashType::HASH_SERIALIZED, snapshot_coinsdb, m_blockman, breakpoint_fnc);
    if (!maybe_stats.has_value()) {
        LogPrintf("[snapshot] failed to generate coins stats\n");
        return false;
    }

    // Assert that the deserialized chainstate contents match the expected assumeutxo value.
    if (AssumeutxoHash{maybe_stats->hashSerialized} != au_data.hash_serialized) {
        LogPrintf("[snapshot] bad snapshot content hash: expected %s, got %s\n",
            au_data.hash_serialized.ToString(), maybe_stats->hashSerialized.ToString());
        return false;
    }

    snapshot_chainstate.m_chain.SetTip(snapshot_start_block);

    // The remainder of this function requires modifying data protected by cs_main.
    LOCK(::cs_main);

    // Fake various pieces of CBlockIndex state:
    CBlockIndex* index = nullptr;

    // Don't make any modifications to the genesis block.
    // This is especially important because we don't want to erroneously
    // apply BLOCK_ASSUMED_VALID to genesis, which would happen if we didn't skip
    // it here (since it apparently isn't BLOCK_VALID_SCRIPTS).
    constexpr int AFTER_GENESIS_START{1};

    for (int i = AFTER_GENESIS_START; i <= snapshot_chainstate.m_chain.Height(); ++i) {
        index = snapshot_chainstate.m_chain[i];

        // Fake nTx so that LoadBlockIndex() loads assumed-valid CBlockIndex
        // entries (among other things)
        if (!index->nTx) {
            index->nTx = 1;
        }
        // Fake nChainTx so that GuessVerificationProgress reports accurately
        index->nChainTx = index->pprev->nChainTx + index->nTx;

        // Mark unvalidated block index entries beneath the snapshot base block as assumed-valid.
        if (!index->IsValid(BLOCK_VALID_SCRIPTS)) {
            // This flag will be removed once the block is fully validated by a
            // background chainstate.
            index->nStatus |= BLOCK_ASSUMED_VALID;
        }

        // Fake BLOCK_OPT_WITNESS so that CChainState::NeedsRedownload()
        // won't ask to rewind the entire assumed-valid chain on startup.
        if (DeploymentActiveAt(*index, *this, Consensus::DEPLOYMENT_SEGWIT)) {
            index->nStatus |= BLOCK_OPT_WITNESS;
        }

        m_blockman.m_dirty_blockindex.insert(index);
        // Changes to the block index will be flushed to disk after this call
        // returns in `ActivateSnapshot()`, when `MaybeRebalanceCaches()` is
        // called, since we've added a snapshot chainstate and therefore will
        // have to downsize the IBD chainstate, which will result in a call to
        // `FlushStateToDisk(ALWAYS)`.
    }

    assert(index);
    index->nChainTx = au_data.nChainTx;
    snapshot_chainstate.setBlockIndexCandidates.insert(snapshot_start_block);

    LogPrintf("[snapshot] validated snapshot (%.2f MB)\n",
        coins_cache.DynamicMemoryUsage() / (1000 * 1000));
    return true;
}

CChainState& ChainstateManager::ActiveChainstate() const
{
    LOCK(::cs_main);
    assert(m_active_chainstate);
    return *m_active_chainstate;
}

bool ChainstateManager::IsSnapshotActive() const
{
    LOCK(::cs_main);
    return m_snapshot_chainstate && m_active_chainstate == m_snapshot_chainstate.get();
}


// SYSCOIN
bool CBlockIndexDB::FlushErase(const std::vector<std::pair<uint256,uint32_t> > &vecTXIDPairs, bool bDisconnect) {	
    if(vecTXIDPairs.empty())	
        return true;
    uint32_t nLastHeight = std::numeric_limits<uint32_t>::max();
    CDBBatch batch(*this);
    for (const auto &pair : vecTXIDPairs) {	
        batch.Erase(pair.first);
        if(pair.second < nLastHeight)	
            nLastHeight = pair.second;
    }
    if(bDisconnect) {
        batch.Write(LAST_KNOWN_HEIGHT_TAG, nLastHeight-1);
        nLastKnownHeightOnStart = nLastHeight - 1;
    }
    LogPrint(BCLog::SYS, "Flushing %d block index removals\n", vecTXIDPairs.size());	
    return WriteBatch(batch, true);	
}	
bool CBlockIndexDB::FlushWrite(const std::vector<std::pair<uint256, uint32_t> > &blockIndex, bool ibd){	
    if(blockIndex.empty())	
        return true;
    CDBBatch batch(*this);	
    uint32_t nLastHeight = 0;
    for (const auto &pair : blockIndex) {	
        batch.Write(pair.first, pair.second);
        if(pair.second > nLastHeight)	
            nLastHeight = pair.second;	
    }

    batch.Write(LAST_KNOWN_HEIGHT_TAG, nLastHeight);
    
    LogPrint(BCLog::SYS, "Flush writing %d block indexes, flush to disk: %d\n", blockIndex.size(), !ibd? 1: 0);	
    return WriteBatch(batch, !ibd);	
}
bool CBlockIndexDB::PruneIndex(ChainstateManager& chainman) {
    AssertLockHeld(cs_main);
    if(MAX_BLOCK_INDEX > (uint32_t)chainman.ActiveHeight()) {
        LogPrintf("PruneIndex not enough blocks, not pruning\n");
        return true;
    }
    std::unique_ptr<CDBIterator> pcursor(NewIterator());
    pcursor->SeekToFirst();
    uint32_t nValue = 0;
    uint32_t cutoffHeight = chainman.ActiveHeight() - MAX_BLOCK_INDEX;
    std::vector<std::pair<uint256,uint32_t> > vecTXIDPairs;
    uint256 nKey;
    int index = 0;
    while (pcursor->Valid()) {
        index++;
        try {
            if(pcursor->GetValue(nValue) && nValue < cutoffHeight && pcursor->GetKey(nKey)) {
                vecTXIDPairs.emplace_back(std::make_pair(nKey, nValue));
            }
            pcursor->Next();
        }
        catch (std::exception &e) {
            return error("%s() : deserialize error", __PRETTY_FUNCTION__);
        }
    }
    return FlushErase(vecTXIDPairs, false);
}
bool PruneSyscoinDBs(ChainstateManager& chainman) {
    bool ret = true;
    if (pblockindexdb != nullptr)
     {
        if(!pblockindexdb->PruneIndex(chainman))
        {
            LogPrintf("Failed to write to prune block index database!\n");
            ret = false;
        }
     }
	return ret;
}


void recursive_copy(const fs::path &src, const fs::path &dst)
{
  if (fs::exists(dst)){
    throw std::runtime_error(dst.generic_string() + " exists");
  }

  if (fs::is_directory(src)) {
    TryCreateDirectories(dst);
    for (auto item : fs::directory_iterator(src)) {
      recursive_copy(item.path(), dst/fs::u8path(fs::PathToString(item.path().filename())));
    }
  } 
  else if (fs::is_regular_file(src)) {
    fs::copy(src, dst);
  } 
  else {
    throw std::runtime_error(dst.generic_string() + " not dir or file");
  }
}
#ifdef WIN32
    #include <windows.h>
    #include <winnt.h>
    #include <winternl.h>
    #include <stdio.h>
    #include <errno.h>
    #include <assert.h>
    #include <process.h>
    pid_t fork(fs::path appIn, std::string arg)
    {
        std::string app = fs::PathToString(appIn);
        std::string appQuoted = strprintf("%s", fs::quoted(app));
        PROCESS_INFORMATION pi;
        STARTUPINFOW si;
        ZeroMemory(&pi, sizeof(pi));
        ZeroMemory(&si, sizeof(si));
        GetStartupInfoW (&si);
        si.cb = sizeof(si); 
        //Prepare CreateProcess args
        std::wstring appQuoted_w(appQuoted.length(), L' '); // Make room for characters
        std::copy(appQuoted.begin(), appQuoted.end(), appQuoted_w.begin()); // Copy string to wstring.

        std::wstring app_w(app.length(), L' '); // Make room for characters
        std::copy(app.begin(), app.end(), app_w.begin()); // Copy string to wstring.

        std::wstring arg_w(arg.length(), L' '); // Make room for characters
        std::copy(arg.begin(), arg.end(), arg_w.begin()); // Copy string to wstring.

        std::wstring input = appQuoted_w + L" " + arg_w;
        wchar_t* arg_concat = const_cast<wchar_t*>( input.c_str() );
        const wchar_t* app_const = app_w.c_str();
        LogPrintf("CreateProcessW app %s %s\n",app,arg);
        int result = CreateProcessW(app_const, arg_concat, nullptr, nullptr, FALSE, 
              CREATE_NO_WINDOW, nullptr, nullptr, &si, &pi);
        if(!result)
        {
            LogPrintf("CreateProcess failed (%d)\n", GetLastError());
            return 0;
        }
        pid_t pid = (pid_t)pi.dwProcessId;
        CloseHandle(pi.hProcess);
        CloseHandle(pi.hThread);
        return pid;
    }
#endif
size_t write_data(void *ptr, size_t size, size_t nmemb, FILE *stream) {
    size_t written = fwrite(ptr, size, nmemb, stream);
    return written;
}
bool DownloadFile(const std::string &url, const fs::path &dest, const std::string &mode="wb", const std::string &checksum="", const std::string &signature="") {
    CURL *curl;
    FILE *fp;
    CURLcode res;
    const fs::path destTmp = dest + "tmp";
    curl = curl_easy_init();
    if (curl) {
        fp = fopen(fs::PathToString(destTmp).c_str(),mode.c_str());
        curl_easy_setopt(curl, CURLOPT_FOLLOWLOCATION, 1L);
        curl_easy_setopt(curl, CURLOPT_MAXREDIRS, 1);
        curl_easy_setopt(curl, CURLOPT_SSL_VERIFYPEER, 0L);
        curl_easy_setopt(curl, CURLOPT_URL, url.c_str());
        curl_easy_setopt(curl, CURLOPT_WRITEFUNCTION, write_data);
        curl_easy_setopt(curl, CURLOPT_WRITEDATA, fp);
        res = curl_easy_perform(curl);
        /* Check for errors */ 
        if(res != CURLE_OK) {
            LogPrintf("%s curl_easy_perform() failed: %s\n", __func__, curl_easy_strerror(res));
            return false;
        } 
        /* always cleanup */
        curl_easy_cleanup(curl);
        fclose(fp);
        UninterruptibleSleep(std::chrono::milliseconds{100});
        if(fs::exists(destTmp) && mode == "wb")
            fs::permissions(destTmp,
                    fs::perms::owner_exec  | fs::perms::owner_write | fs::perms::group_exec |
                    fs::perms::others_exec | fs::perms::owner_read | fs::perms::group_read |
                    fs::perms::others_read);
    }
    if(!checksum.empty()) {
        LogPrintf("%s: Checking file checksum of %s\n", __func__, fs::PathToString(destTmp));
        std::ifstream file{destTmp, std::ios::binary};
        if (!file.is_open())
            return false;
        std::string fileBuffer;
        while (file.good()) {
            std::string input_buffer;
            file >> input_buffer;
            fileBuffer += input_buffer;
        }
        file.close();
        CHashWriter ss(SER_GETHASH, PROTOCOL_VERSION);
        ss << fileBuffer;
        const uint256& calcHash = ss.GetSHA256();
        bool checksumMatched = calcHash.ToString() == checksum;
        if(!checksumMatched) {
            LogPrintf("%s: Checksum mismatch calculated: %s vs expected: %s\n", __func__, calcHash.ToString(), checksum);
        }
        const std::vector<std::string> &vSporkAddresses = Params().SporkAddresses();
        bool sigVerified = false;
        // any of the spork addresses can sign on the binaries
        for(const auto& sporkAddress: vSporkAddresses) {
            CTxDestination txdest = DecodeDestination(sporkAddress);
            CKeyID keyID;
            if (auto witness_id = std::get_if<WitnessV0KeyHash>(&txdest)) {	
                keyID = ToKeyID(*witness_id);
            }	
            else if (auto key_id = std::get_if<PKHash>(&txdest)) {	
                keyID = ToKeyID(*key_id);
            }	
            if (keyID.IsNull()) {
                LogPrintf("DownloadFile -- Failed to parse spork address\n");
                return false;
            }
            auto vchSig = DecodeBase64(signature.c_str());
            sigVerified = CMessageSigner::VerifyMessage(keyID, *vchSig, checksum);
            if(sigVerified) {
                break;
            }
        }
        // everything OK so rename to dest so it can be run
        if(checksumMatched && sigVerified) {
            if(fs::exists(dest)) {
                fs::remove(dest);
            }
            if (!fs::exists(dest) && fs::exists(destTmp)) {
                try {
                     fs::rename(destTmp, dest);
                } catch (...) {
                     LogPrintf("%s: Failed renaming File %s\n", __func__, fs::PathToString(destTmp));
                     LogPrintf("%s: Trying again in 1s\n", __func__);
                     UninterruptibleSleep(std::chrono::milliseconds{1000});
                     try {
                          fs::rename(destTmp, dest);
                     } catch (...) {
                          LogPrintf("%s: Failed again renaming File %s\n", __func__, fs::PathToString(destTmp));
                          return false;
                     }
                }
            }
            return true;
        }
        // was an issue verifying so delete temporary
        if(fs::exists(destTmp)) {
            fs::remove(destTmp);
        }
        return false;
    }
    // no checksum check required so rename file to dest
    if(fs::exists(dest)) {
        fs::remove(dest);
    }
    fs::rename(destTmp, dest);
    return true;
}
bool GetDescriptorStats(const fs::path filePath, DescriptorDetails& details) {
    std::ifstream file{filePath};
    if (!file.is_open())
        return false;
    std::string fileBuffer;
    while (file.good()) {
        std::string input_buffer;
        file >> input_buffer;
        fileBuffer += input_buffer;
    }
    file.close();
    UniValue json(UniValue::VOBJ);
    std::string binArchitectureTag = "linux";
    #ifdef WIN32
        binArchitectureTag = "windows";
    #endif    
    #ifdef MAC_OSX
        binArchitectureTag = "darwin";
    #endif
    if(json.read(fileBuffer) && json.isObject()) {
        const UniValue& jsonObj = json.get_obj();
        const UniValue& versionValue = find_value(jsonObj, "version");
        const UniValue& architectureValue = find_value(jsonObj, "bins");
        if(architectureValue.isObject() && versionValue.isStr()) {
            const UniValue& binValue = find_value(architectureValue.get_obj(), binArchitectureTag);
            if(binValue.isObject()) {
                const UniValue& binURLValue = find_value(binValue, "url");
                if(binURLValue.isStr()) {
                    const UniValue& binChecksumValue = find_value(binValue, "sha256sum");
                    const UniValue& signatureValue = find_value(binValue, fTestNet? "signatureT": "signatureM");
                    if(binChecksumValue.isStr() && signatureValue.isStr()) {
                        details.version = versionValue.get_str();
                        details.binURL = binURLValue.get_str();
                        details.sha256Sum = binChecksumValue.get_str();
                        details.signature = signatureValue.get_str();
                        return true;
                    }
                }
            }
        }  
    }
    return false;
}
std::vector<std::string> SanitizeGethCmdLine(const fs::path& binaryURL, const fs::path& dataDir) {
    const std::vector<std::string> &cmdLine = gArgs.GetArgs("-gethcommandline");
    std::vector<std::string> cmdLineRet;
    cmdLineRet.push_back(fs::PathToString(binaryURL));
    for(const auto &cmd: cmdLine){
        cmdLineRet.push_back(cmd);
    }
    cmdLineRet.push_back("--datadir");
    cmdLineRet.push_back(fs::PathToString(dataDir));
    if(fTestNet || fRegTest) {
        cmdLineRet.push_back("--tanenbaum");
    } else {
        cmdLineRet.push_back("--syscoin");
    }
    // Geth should subscribe to our publisher
    const std::string &strPub = gArgs.GetArg("-zmqpubnevm", GetDefaultPubNEVM());
    cmdLineRet.push_back("--nevmpub");
    cmdLineRet.push_back(strPub);
    return cmdLineRet;
}
bool DownloadBinaryFromDescriptor(const fs::path &descriptorDestPath, const fs::path& binaryDestPath, const std::string& descriptorURL) {
    DescriptorDetails descriptorDetailsLocal, descriptorDetailsRemote;
    GetDescriptorStats(descriptorDestPath, descriptorDetailsLocal);
    // always download remote descriptor to check checksum, if remote doesn't exist use local. Both local and remote cannot be missing.
    if(!DownloadFile(descriptorURL, descriptorDestPath, "w"))
        return false;
    if(!GetDescriptorStats(descriptorDestPath, descriptorDetailsRemote)) {
        if(!descriptorDetailsLocal.binURL.empty()) {
            LogPrintf("%s: Could not download descriptor from %s but found local descriptor so using that...\n", __func__, descriptorURL);
            return true;
        }
        LogPrintf("%s: Could not download descriptor from %s\n", __func__, descriptorURL);
        return false;
    }
    if(descriptorDetailsLocal.sha256Sum.empty() || descriptorDetailsLocal.sha256Sum != descriptorDetailsRemote.sha256Sum) {
         LogPrintf("%s: Checksum mismatch, version local (%s) vs remote version (%s)! Downloading from %s and saving to %s\n", __func__, descriptorDetailsLocal.version, descriptorDetailsRemote.version, descriptorDetailsRemote.binURL, fs::PathToString(binaryDestPath));
         if(!DownloadFile(descriptorDetailsRemote.binURL, binaryDestPath, "wb", descriptorDetailsRemote.sha256Sum, descriptorDetailsRemote.signature)) {
             LogPrintf("%s: Could not download binary %s or checksum failed\n", __func__, descriptorDetailsRemote.binURL);
             return false;
         }
    }
    LogPrintf("%s: Version (%s) is up-to-date!\n", __func__, descriptorDetailsRemote.version);
    return true;
}
bool CChainState::RestartGethNode() {
    const auto &NEVMSub = gArgs.GetArg("-zmqpubnevm", GetDefaultPubNEVM());
    if(NEVMSub.empty()) {
        LogPrintf("RestartGethNode: Could not start Geth. zmqpubnevm not defined\n");
        return false;
    }
    StopGethNode();
#if ENABLE_ZMQ
    if (g_zmq_notification_interface) {
        UnregisterValidationInterface(g_zmq_notification_interface);
        delete g_zmq_notification_interface;
        g_zmq_notification_interface = nullptr;
    }
    g_zmq_notification_interface = CZMQNotificationInterface::Create();
    if(fNEVMConnection) {
        if(!g_zmq_notification_interface) {
            LogPrintf("RestartGethNode: Could not establish ZMQ interface connections, check your ZMQ settings and try again...\n");
        }
    }
    if (g_zmq_notification_interface) {
        RegisterValidationInterface(g_zmq_notification_interface);
    }
#endif
    const std::string gethDescriptorURL = gArgs.GetArg("-gethDescriptorURL", "https://raw.githubusercontent.com/syscoin/descriptors/master/gethdescriptor.json");
    if(!StartGethNode(gethDescriptorURL)) {
        LogPrintf("RestartGethNode: Could not start Geth\n");
        return false;
    }
    {
        LOCK(cs_main);
        if(!ResetLastBlock()) {
            LogPrintf("RestartGethNode: Could not reset last invalid block\n");
            return false;
        }
    }
    bool bResponse = false;
    GetMainSignals().NotifyNEVMComms("startnetwork", bResponse);
    if(!bResponse) {
        LogPrintf("RestartGethNode: Could not start network\n");
        return false;  
    }
    return true;
}
bool StartGethNode(const std::string &gethDescriptorURL)
{
    LOCK(cs_geth);

    LogPrintf("%s: Downloading Geth descriptor from %s\n", __func__, gethDescriptorURL);
    fs::path descriptorPath = gArgs.GetDataDirBase() / "gethdescriptor.json";
    fs::path binaryURL = gArgs.GetDataDirBase() / fs::u8path(GetGethFilename());
    // if either bin or descriptor not existing remove both files to download from scratch
    if (!fs::exists(binaryURL) || !fs::exists(descriptorPath)) {
        if(fs::exists(binaryURL))
            fs::remove(binaryURL);
        if(fs::exists(descriptorPath))
            fs::remove(descriptorPath);          
    }
    if(!DownloadBinaryFromDescriptor(descriptorPath, binaryURL, gethDescriptorURL)) {
        if (fs::exists(descriptorPath)) {
            fs::remove(descriptorPath);
        }
        if (fs::exists(binaryURL)) {
            fs::remove(binaryURL);
        }
        return false;
    }

    fs::path attempt1 = binaryURL;
    attempt1 = attempt1.make_preferred();

    fs::path dataDir = gArgs.GetDataDirNet() / "geth";
    std::vector<std::string> vecCmdLineStr = SanitizeGethCmdLine(attempt1, dataDir);
    fs::path log = gArgs.GetDataDirNet() / "sysgeth.log";

    #ifndef WIN32
    // Prevent killed child-processes remaining as "defunct"
    struct sigaction sa;
    sa.sa_handler = SIG_DFL;
    sa.sa_flags = SA_NOCLDWAIT;
        
    sigaction( SIGCHLD, &sa, nullptr ) ;
        
    // Duplicate ("fork") the process. Will return zero in the child
    // process, and the child's PID in the parent (or negative on error).
    pid_t pid = fork() ;
    if( pid < 0 ) {
        LogPrintf("Could not start Geth, pid < 0 %d\n", pid);
        return false;
    }  
    // TODO: sanitize environment variables as per
    // https://wiki.sei.cmu.edu/confluence/display/c/ENV03-C.+Sanitize+the+environment+when+invoking+external+programs
    if( pid == 0 ) {  
        std::vector<char*> commandVector;
        for(const std::string &cmdStr: vecCmdLineStr) {
            commandVector.push_back(const_cast<char*>(cmdStr.c_str()));
        }  
    
        // push NULL to the end of the vector (execvp expects NULL as last element)
        commandVector.push_back(nullptr);
        char **command = commandVector.data();    
        LogPrintf("%s: Starting geth with command line: %s...\n", __func__, command[0]); 
        int err = open(fs::PathToString(log).c_str(), O_RDWR|O_CREAT|O_APPEND, 0600);
        if (err == -1) {
            LogPrintf("Could not open sysgeth.log\n");
        }
        if (-1 == dup2(err, fileno(stderr))) { LogPrintf("Cannot redirect stderr for syssgeth\n"); return false; }   
        fflush(stderr); close(err);                               
        execvp(command[0], &command[0]);
        if (errno != 0) {
            LogPrintf("Geth not found at %s\n", fs::PathToString(attempt1));
        }
    }
    #else
        std::string commandStr = "";
        // the first cmd is the binary file which is not needed as attempt1 is that, in windows we only need params passed as commandStr
        vecCmdLineStr.erase(vecCmdLineStr.begin());
        for(const std::string &cmdStr: vecCmdLineStr) {
            commandStr += cmdStr + " ";
        }
        pid_t pid = fork(attempt1, commandStr);
        if( pid <= 0 ) {
            LogPrintf("Geth not found at %s\n", fs::PathToString(attempt1));
            return false;
        }
    #endif
    if(pid > 0)
        LogPrintf("%s: Geth Started with pid %d\n", __func__, pid);
    return true;
}
bool StopGethNode(bool bOnStart)
{
    if(!fNEVMConnection) {
        return false;
    }
    if(!bOnStart) {
        bool bResponse = false;
        GetMainSignals().NotifyNEVMComms("disconnect", bResponse);
        if(bResponse) {
            return true;
        }
    }
    
    #ifndef USE_SYSCALL_SANDBOX
    #if HAVE_SYSTEM
    LogPrintf("Killing any sysgeth processes that may be already running...\n");
    std::string cmd = "pkill -9 -f sysgeth";
    #ifdef WIN32
        cmd = "taskkill /F /T /IM sysgeth.exe >nul 2>&1";
    #endif
    std::thread t(runCommand, cmd);
    if (t.joinable())
        t.join();
    #endif
    #endif
    
    return true;
}
void DoGethMaintenance() {
    if(ShutdownRequested()) {
        return;
    }
    // hasn't started yet so start
    if(!fReindexGeth ) {
        LogPrintf("%s: Stopping Geth\n", __func__); 
        StopGethNode(true);
        LogPrintf("%s: Starting Geth because PID's were uninitialized\n", __func__);
        const std::string gethDescriptorURL = gArgs.GetArg("-gethDescriptorURL", "https://raw.githubusercontent.com/syscoin/descriptors/master/gethdescriptor.json");
        if(!StartGethNode(gethDescriptorURL)) {
            LogPrintf("%s: Failed to start Geth\n", __func__); 
        }
    } else {
        fReindexGeth = false;
        LogPrintf("%s: Stopping Geth\n", __func__); 
        StopGethNode(true);
        // copy wallet dir if exists
        fs::path dataDir = gArgs.GetDataDirNet();
        fs::path gethDir = dataDir / "geth";
        fs::path gethKeyStoreDir = gethDir / "keystore";
        fs::path gethNodeKeyPath = gethDir / "geth" / "nodekey";
        fs::path keyStoreTmpDir = dataDir / "keystoretmp";
        fs::path nodeKeyTmpDir = dataDir / "nodekeytmp";
        bool existedKeystore = fs::exists(gethKeyStoreDir);
        bool existedKeystoreTmp = fs::exists(keyStoreTmpDir);
        if(existedKeystore && !existedKeystoreTmp){
            LogPrintf("%s: Copying keystore for Geth to a temp directory\n", __func__); 
            try{
                recursive_copy(gethKeyStoreDir, keyStoreTmpDir);
            } catch(const  std::runtime_error& e) {
                LogPrintf("Failed copying keystore geth directory to keystoretmp %s\n", e.what());
                return;
            }
        }
        bool existedNodekey = fs::exists(gethNodeKeyPath);
        bool existedNodekeyTmp = fs::exists(nodeKeyTmpDir);
        if(existedNodekey && !existedNodekeyTmp){
            LogPrintf("%s: Copying temporary nodekey\n", __func__); 
            try{
                recursive_copy(gethNodeKeyPath, nodeKeyTmpDir);
            } catch(const  std::runtime_error& e) {
                LogPrintf("Failed copying nodekey %s\n", e.what());
                return;
            }
        }
        LogPrintf("%s: Removing Geth data directory\n", __func__);
        // clean geth data dir
        fs::remove_all(gethDir);
        UninterruptibleSleep(std::chrono::milliseconds{100});
        // replace keystore dir
        if(existedKeystore){
            LogPrintf("%s: Replacing keystore with temp keystore directory\n", __func__);
            try{
                fs::create_directory(gethDir);
                recursive_copy(keyStoreTmpDir, gethKeyStoreDir);
            } catch(const  std::runtime_error& e) {
                LogPrintf("Failed copying keystore geth keystoretmp directory to keystore %s\n", e.what());
                return;
            }
            fs::remove_all(keyStoreTmpDir);
        }
        // preserve nodekey file
        if(existedNodekey){
            LogPrintf("%s: Replacing nodekey with temp nodekey\n", __func__);
            try{
                fs::create_directory(gethDir / "geth");
                recursive_copy(nodeKeyTmpDir, gethNodeKeyPath);
            } catch(const  std::runtime_error& e) {
                LogPrintf("Failed copying temporary nodekey %s\n", e.what());
                return;
            }
            fs::remove_all(nodeKeyTmpDir);
        }
        LogPrintf("%s: Restarting Geth \n", __func__);
        const std::string gethDescriptorURL = gArgs.GetArg("-gethDescriptorURL", "https://raw.githubusercontent.com/syscoin/descriptors/master/gethdescriptor.json");
        if(!StartGethNode(gethDescriptorURL))
            LogPrintf("%s: Failed to start Geth\n", __func__); 
        // set flag that geth is resyncing
        fGethSynced = false;
        LogPrintf("%s: Done, waiting for resync...\n", __func__);
    }
}

void ChainstateManager::MaybeRebalanceCaches()
{
    if (m_ibd_chainstate && !m_snapshot_chainstate) {
        LogPrintf("[snapshot] allocating all cache to the IBD chainstate\n");
        // Allocate everything to the IBD chainstate.
        m_ibd_chainstate->ResizeCoinsCaches(m_total_coinstip_cache, m_total_coinsdb_cache);
    }
    else if (m_snapshot_chainstate && !m_ibd_chainstate) {
        LogPrintf("[snapshot] allocating all cache to the snapshot chainstate\n");
        // Allocate everything to the snapshot chainstate.
        m_snapshot_chainstate->ResizeCoinsCaches(m_total_coinstip_cache, m_total_coinsdb_cache);
    }
    else if (m_ibd_chainstate && m_snapshot_chainstate) {
        // If both chainstates exist, determine who needs more cache based on IBD status.
        //
        // Note: shrink caches first so that we don't inadvertently overwhelm available memory.
        if (m_snapshot_chainstate->IsInitialBlockDownload()) {
            m_ibd_chainstate->ResizeCoinsCaches(
                m_total_coinstip_cache * 0.05, m_total_coinsdb_cache * 0.05);
            m_snapshot_chainstate->ResizeCoinsCaches(
                m_total_coinstip_cache * 0.95, m_total_coinsdb_cache * 0.95);
        } else {
            m_snapshot_chainstate->ResizeCoinsCaches(
                m_total_coinstip_cache * 0.05, m_total_coinsdb_cache * 0.05);
            m_ibd_chainstate->ResizeCoinsCaches(
                m_total_coinstip_cache * 0.95, m_total_coinsdb_cache * 0.95);
        }
    }
}

ChainstateManager::~ChainstateManager()
{
    LOCK(::cs_main);

    m_versionbitscache.Clear();

    // TODO: The warning cache should probably become non-global
    for (auto& i : warningcache) {
        i.clear();
    }
}<|MERGE_RESOLUTION|>--- conflicted
+++ resolved
@@ -872,13 +872,8 @@
         if (!CheckSyscoinInputs(tx, params, hash, state, (uint32_t)m_active_chainstate.m_chain.Tip()->nHeight, m_active_chainstate.m_chain.Tip()->GetMedianTimePast(), mapMintKeysMempool, args.m_test_accept, mapAssetIn, mapAssetOut)) {
             return false; // state filled in by CheckSyscoinInputs
         } 
-<<<<<<< HEAD
     }  
 
-=======
-    }
-    // Check for non-standard pay-to-script-hash in inputs
->>>>>>> 0622a3e8
     if (fRequireStandard && !AreInputsStandard(tx, m_view)) {
         return state.Invalid(TxValidationResult::TX_INPUTS_NOT_STANDARD, "bad-txns-nonstandard-inputs");
     }
