// Copyright (c) 2009-2010 Satoshi Nakamoto
// Copyright (c) 2009-2015 The Bitcoin Core developers
// Copyright (c) 2014-2016 The Dash Core developers
// Distributed under the MIT software license, see the accompanying
// file COPYING or http://www.opensource.org/licenses/mit-license.php.

#include "main.h"

#include "addrman.h"
#include "alert.h"
#include "arith_uint256.h"
#include "chainparams.h"
#include "checkpoints.h"
#include "checkqueue.h"
#include "consensus/consensus.h"
#include "consensus/merkle.h"
#include "consensus/validation.h"
#include "hash.h"
#include "init.h"
#include "instantx.h"
#include "darksend.h"
#include "governance.h"
#include "masternode-payments.h"
#include "masternode-sync.h"
#include "masternodeman.h"
#include "merkleblock.h"
#include "net.h"
#include "policy/policy.h"
#include "pow.h"
#include "primitives/block.h"
#include "primitives/transaction.h"
#include "script/script.h"
#include "script/sigcache.h"
#include "script/standard.h"
#include "tinyformat.h"
#include "txdb.h"
#include "txmempool.h"
#include "ui_interface.h"
#include "undo.h"
#include "util.h"
#include "spork.h"
#include "utilmoneystr.h"
#include "utilstrencodings.h"
#include "validationinterface.h"
#include "versionbits.h"

#include <sstream>

#include <boost/algorithm/string/replace.hpp>
#include <boost/filesystem.hpp>
#include <boost/filesystem/fstream.hpp>
#include <boost/lexical_cast.hpp>
#include <boost/math/distributions/poisson.hpp>
#include <boost/thread.hpp>

using namespace std;

#if defined(NDEBUG)
# error "Dash cannot be compiled without assertions."
#endif

/**
 * Global state
 */

CCriticalSection cs_main;

BlockMap mapBlockIndex;
CChain chainActive;
CBlockIndex *pindexBestHeader = NULL;
int64_t nTimeBestReceived = 0;
CWaitableCriticalSection csBestBlock;
CConditionVariable cvBlockChange;
int nScriptCheckThreads = 0;
bool fImporting = false;
bool fReindex = false;
<<<<<<< HEAD
bool fTxIndex = true;
=======
bool fTxIndex = false;
bool fAddressIndex = false;
bool fTimestampIndex = false;
bool fSpentIndex = false;
>>>>>>> e0d02ff2
bool fHavePruned = false;
bool fPruneMode = false;
bool fIsBareMultisigStd = DEFAULT_PERMIT_BAREMULTISIG;
bool fRequireStandard = true;
unsigned int nBytesPerSigOp = DEFAULT_BYTES_PER_SIGOP;
bool fCheckBlockIndex = false;
bool fCheckpointsEnabled = DEFAULT_CHECKPOINTS_ENABLED;
size_t nCoinCacheUsage = 5000 * 300;
uint64_t nPruneTarget = 0;
bool fAlerts = DEFAULT_ALERTS;
bool fEnableReplacement = DEFAULT_ENABLE_REPLACEMENT;

/** Fees smaller than this (in duffs) are considered zero fee (for relaying, mining and transaction creation) */
CFeeRate minRelayTxFee = CFeeRate(DEFAULT_MIN_RELAY_TX_FEE);

CTxMemPool mempool(::minRelayTxFee);

struct COrphanTx {
    CTransaction tx;
    NodeId fromPeer;
};
map<uint256, COrphanTx> mapOrphanTransactions GUARDED_BY(cs_main);;
map<uint256, set<uint256> > mapOrphanTransactionsByPrev GUARDED_BY(cs_main);;
map<uint256, int64_t> mapRejectedBlocks;
void EraseOrphansFor(NodeId peer) EXCLUSIVE_LOCKS_REQUIRED(cs_main);

/**
 * Returns true if there are nRequired or more blocks of minVersion or above
 * in the last Consensus::Params::nMajorityWindow blocks, starting at pstart and going backwards.
 */
static bool IsSuperMajority(int minVersion, const CBlockIndex* pstart, unsigned nRequired, const Consensus::Params& consensusParams);
static void CheckBlockIndex(const Consensus::Params& consensusParams);

/** Constant stuff for coinbase transactions we create: */
CScript COINBASE_FLAGS;

const string strMessageMagic = "DarkCoin Signed Message:\n";

// Internal stuff
namespace {

    struct CBlockIndexWorkComparator
    {
        bool operator()(CBlockIndex *pa, CBlockIndex *pb) const {
            // First sort by most total work, ...
            if (pa->nChainWork > pb->nChainWork) return false;
            if (pa->nChainWork < pb->nChainWork) return true;

            // ... then by earliest time received, ...
            if (pa->nSequenceId < pb->nSequenceId) return false;
            if (pa->nSequenceId > pb->nSequenceId) return true;

            // Use pointer address as tie breaker (should only happen with blocks
            // loaded from disk, as those all have id 0).
            if (pa < pb) return false;
            if (pa > pb) return true;

            // Identical blocks.
            return false;
        }
    };

    CBlockIndex *pindexBestInvalid;

    /**
     * The set of all CBlockIndex entries with BLOCK_VALID_TRANSACTIONS (for itself and all ancestors) and
     * as good as our current tip or better. Entries may be failed, though, and pruning nodes may be
     * missing the data for the block.
     */
    set<CBlockIndex*, CBlockIndexWorkComparator> setBlockIndexCandidates;
    /** Number of nodes with fSyncStarted. */
    int nSyncStarted = 0;
    /** All pairs A->B, where A (or one of its ancestors) misses transactions, but B has transactions.
     * Pruned nodes may have entries where B is missing data.
     */
    multimap<CBlockIndex*, CBlockIndex*> mapBlocksUnlinked;

    CCriticalSection cs_LastBlockFile;
    std::vector<CBlockFileInfo> vinfoBlockFile;
    int nLastBlockFile = 0;
    /** Global flag to indicate we should check to see if there are
     *  block/undo files that should be deleted.  Set on startup
     *  or if we allocate more file space when we're in prune mode
     */
    bool fCheckForPruning = false;

    /**
     * Every received block is assigned a unique and increasing identifier, so we
     * know which one to give priority in case of a fork.
     */
    CCriticalSection cs_nBlockSequenceId;
    /** Blocks loaded from disk are assigned id 0, so start the counter at 1. */
    uint32_t nBlockSequenceId = 1;

    /**
     * Sources of received blocks, saved to be able to send them reject
     * messages or ban them when processing happens afterwards. Protected by
     * cs_main.
     */
    map<uint256, NodeId> mapBlockSource;

    /**
     * Filter for transactions that were recently rejected by
     * AcceptToMemoryPool. These are not rerequested until the chain tip
     * changes, at which point the entire filter is reset. Protected by
     * cs_main.
     *
     * Without this filter we'd be re-requesting txs from each of our peers,
     * increasing bandwidth consumption considerably. For instance, with 100
     * peers, half of which relay a tx we don't accept, that might be a 50x
     * bandwidth increase. A flooding attacker attempting to roll-over the
     * filter using minimum-sized, 60byte, transactions might manage to send
     * 1000/sec if we have fast peers, so we pick 120,000 to give our peers a
     * two minute window to send invs to us.
     *
     * Decreasing the false positive rate is fairly cheap, so we pick one in a
     * million to make it highly unlikely for users to have issues with this
     * filter.
     *
     * Memory used: 1.7MB
     */
    boost::scoped_ptr<CRollingBloomFilter> recentRejects;
    uint256 hashRecentRejectsChainTip;

    /** Blocks that are in flight, and that are in the queue to be downloaded. Protected by cs_main. */
    struct QueuedBlock {
        uint256 hash;
        CBlockIndex* pindex;     //!< Optional.
        bool fValidatedHeaders;  //!< Whether this block has validated headers at the time of request.
    };
    map<uint256, pair<NodeId, list<QueuedBlock>::iterator> > mapBlocksInFlight;

    /** Number of preferable block download peers. */
    int nPreferredDownload = 0;

    /** Dirty block index entries. */
    set<CBlockIndex*> setDirtyBlockIndex;

    /** Dirty block file entries. */
    set<int> setDirtyFileInfo;

    /** Number of peers from which we're downloading blocks. */
    int nPeersWithValidatedDownloads = 0;
} // anon namespace

//////////////////////////////////////////////////////////////////////////////
//
// Registration of network node signals.
//

namespace {

struct CBlockReject {
    unsigned char chRejectCode;
    string strRejectReason;
    uint256 hashBlock;
};

/**
 * Maintain validation-specific state about nodes, protected by cs_main, instead
 * by CNode's own locks. This simplifies asynchronous operation, where
 * processing of incoming data is done after the ProcessMessage call returns,
 * and we're no longer holding the node's locks.
 */
struct CNodeState {
    //! The peer's address
    CService address;
    //! Whether we have a fully established connection.
    bool fCurrentlyConnected;
    //! Accumulated misbehaviour score for this peer.
    int nMisbehavior;
    //! Whether this peer should be disconnected and banned (unless whitelisted).
    bool fShouldBan;
    //! String name of this peer (debugging/logging purposes).
    std::string name;
    //! List of asynchronously-determined block rejections to notify this peer about.
    std::vector<CBlockReject> rejects;
    //! The best known block we know this peer has announced.
    CBlockIndex *pindexBestKnownBlock;
    //! The hash of the last unknown block this peer has announced.
    uint256 hashLastUnknownBlock;
    //! The last full block we both have.
    CBlockIndex *pindexLastCommonBlock;
    //! The best header we have sent our peer.
    CBlockIndex *pindexBestHeaderSent;
    //! Whether we've started headers synchronization with this peer.
    bool fSyncStarted;
    //! Since when we're stalling block download progress (in microseconds), or 0.
    int64_t nStallingSince;
    list<QueuedBlock> vBlocksInFlight;
    //! When the first entry in vBlocksInFlight started downloading. Don't care when vBlocksInFlight is empty.
    int64_t nDownloadingSince;
    int nBlocksInFlight;
    int nBlocksInFlightValidHeaders;
    //! Whether we consider this a preferred download peer.
    bool fPreferredDownload;
    //! Whether this peer wants invs or headers (when possible) for block announcements.
    bool fPreferHeaders;

    CNodeState() {
        fCurrentlyConnected = false;
        nMisbehavior = 0;
        fShouldBan = false;
        pindexBestKnownBlock = NULL;
        hashLastUnknownBlock.SetNull();
        pindexLastCommonBlock = NULL;
        pindexBestHeaderSent = NULL;
        fSyncStarted = false;
        nStallingSince = 0;
        nDownloadingSince = 0;
        nBlocksInFlight = 0;
        nBlocksInFlightValidHeaders = 0;
        fPreferredDownload = false;
        fPreferHeaders = false;
    }
};

/** Map maintaining per-node state. Requires cs_main. */
map<NodeId, CNodeState> mapNodeState;

// Requires cs_main.
CNodeState *State(NodeId pnode) {
    map<NodeId, CNodeState>::iterator it = mapNodeState.find(pnode);
    if (it == mapNodeState.end())
        return NULL;
    return &it->second;
}

int GetHeight()
{
    LOCK(cs_main);
    return chainActive.Height();
}

void UpdatePreferredDownload(CNode* node, CNodeState* state)
{
    nPreferredDownload -= state->fPreferredDownload;

    // Whether this node should be marked as a preferred download node.
    state->fPreferredDownload = (!node->fInbound || node->fWhitelisted) && !node->fOneShot && !node->fClient;

    nPreferredDownload += state->fPreferredDownload;
}

void InitializeNode(NodeId nodeid, const CNode *pnode) {
    LOCK(cs_main);
    CNodeState &state = mapNodeState.insert(std::make_pair(nodeid, CNodeState())).first->second;
    state.name = pnode->addrName;
    state.address = pnode->addr;
}

void FinalizeNode(NodeId nodeid) {
    LOCK(cs_main);
    CNodeState *state = State(nodeid);

    if (state->fSyncStarted)
        nSyncStarted--;

    if (state->nMisbehavior == 0 && state->fCurrentlyConnected) {
        AddressCurrentlyConnected(state->address);
    }

    BOOST_FOREACH(const QueuedBlock& entry, state->vBlocksInFlight) {
        mapBlocksInFlight.erase(entry.hash);
    }
    EraseOrphansFor(nodeid);
    nPreferredDownload -= state->fPreferredDownload;
    nPeersWithValidatedDownloads -= (state->nBlocksInFlightValidHeaders != 0);
    assert(nPeersWithValidatedDownloads >= 0);

    mapNodeState.erase(nodeid);

    if (mapNodeState.empty()) {
        // Do a consistency check after the last peer is removed.
        assert(mapBlocksInFlight.empty());
        assert(nPreferredDownload == 0);
        assert(nPeersWithValidatedDownloads == 0);
    }
}

// Requires cs_main.
// Returns a bool indicating whether we requested this block.
bool MarkBlockAsReceived(const uint256& hash) {
    map<uint256, pair<NodeId, list<QueuedBlock>::iterator> >::iterator itInFlight = mapBlocksInFlight.find(hash);
    if (itInFlight != mapBlocksInFlight.end()) {
        CNodeState *state = State(itInFlight->second.first);
        state->nBlocksInFlightValidHeaders -= itInFlight->second.second->fValidatedHeaders;
        if (state->nBlocksInFlightValidHeaders == 0 && itInFlight->second.second->fValidatedHeaders) {
            // Last validated block on the queue was received.
            nPeersWithValidatedDownloads--;
        }
        if (state->vBlocksInFlight.begin() == itInFlight->second.second) {
            // First block on the queue was received, update the start download time for the next one
            state->nDownloadingSince = std::max(state->nDownloadingSince, GetTimeMicros());
        }
        state->vBlocksInFlight.erase(itInFlight->second.second);
        state->nBlocksInFlight--;
        state->nStallingSince = 0;
        mapBlocksInFlight.erase(itInFlight);
        return true;
    }
    return false;
}

// Requires cs_main.
void MarkBlockAsInFlight(NodeId nodeid, const uint256& hash, const Consensus::Params& consensusParams, CBlockIndex *pindex = NULL) {
    CNodeState *state = State(nodeid);
    assert(state != NULL);

    // Make sure it's not listed somewhere already.
    MarkBlockAsReceived(hash);

    QueuedBlock newentry = {hash, pindex, pindex != NULL};
    list<QueuedBlock>::iterator it = state->vBlocksInFlight.insert(state->vBlocksInFlight.end(), newentry);
    state->nBlocksInFlight++;
    state->nBlocksInFlightValidHeaders += newentry.fValidatedHeaders;
    if (state->nBlocksInFlight == 1) {
        // We're starting a block download (batch) from this peer.
        state->nDownloadingSince = GetTimeMicros();
    }
    if (state->nBlocksInFlightValidHeaders == 1 && pindex != NULL) {
        nPeersWithValidatedDownloads++;
    }
    mapBlocksInFlight[hash] = std::make_pair(nodeid, it);
}

/** Check whether the last unknown block a peer advertized is not yet known. */
void ProcessBlockAvailability(NodeId nodeid) {
    CNodeState *state = State(nodeid);
    assert(state != NULL);

    if (!state->hashLastUnknownBlock.IsNull()) {
        BlockMap::iterator itOld = mapBlockIndex.find(state->hashLastUnknownBlock);
        if (itOld != mapBlockIndex.end() && itOld->second->nChainWork > 0) {
            if (state->pindexBestKnownBlock == NULL || itOld->second->nChainWork >= state->pindexBestKnownBlock->nChainWork)
                state->pindexBestKnownBlock = itOld->second;
            state->hashLastUnknownBlock.SetNull();
        }
    }
}

/** Update tracking information about which blocks a peer is assumed to have. */
void UpdateBlockAvailability(NodeId nodeid, const uint256 &hash) {
    CNodeState *state = State(nodeid);
    assert(state != NULL);

    ProcessBlockAvailability(nodeid);

    BlockMap::iterator it = mapBlockIndex.find(hash);
    if (it != mapBlockIndex.end() && it->second->nChainWork > 0) {
        // An actually better block was announced.
        if (state->pindexBestKnownBlock == NULL || it->second->nChainWork >= state->pindexBestKnownBlock->nChainWork)
            state->pindexBestKnownBlock = it->second;
    } else {
        // An unknown block was announced; just assume that the latest one is the best one.
        state->hashLastUnknownBlock = hash;
    }
}

// Requires cs_main
bool CanDirectFetch(const Consensus::Params &consensusParams)
{
    return chainActive.Tip()->GetBlockTime() > GetAdjustedTime() - consensusParams.nPowTargetSpacing * 20;
}

// Requires cs_main
bool PeerHasHeader(CNodeState *state, CBlockIndex *pindex)
{
    if (state->pindexBestKnownBlock && pindex == state->pindexBestKnownBlock->GetAncestor(pindex->nHeight))
        return true;
    if (state->pindexBestHeaderSent && pindex == state->pindexBestHeaderSent->GetAncestor(pindex->nHeight))
        return true;
    return false;
}

/** Find the last common ancestor two blocks have.
 *  Both pa and pb must be non-NULL. */
CBlockIndex* LastCommonAncestor(CBlockIndex* pa, CBlockIndex* pb) {
    if (pa->nHeight > pb->nHeight) {
        pa = pa->GetAncestor(pb->nHeight);
    } else if (pb->nHeight > pa->nHeight) {
        pb = pb->GetAncestor(pa->nHeight);
    }

    while (pa != pb && pa && pb) {
        pa = pa->pprev;
        pb = pb->pprev;
    }

    // Eventually all chain branches meet at the genesis block.
    assert(pa == pb);
    return pa;
}

/** Update pindexLastCommonBlock and add not-in-flight missing successors to vBlocks, until it has
 *  at most count entries. */
void FindNextBlocksToDownload(NodeId nodeid, unsigned int count, std::vector<CBlockIndex*>& vBlocks, NodeId& nodeStaller) {
    if (count == 0)
        return;

    vBlocks.reserve(vBlocks.size() + count);
    CNodeState *state = State(nodeid);
    assert(state != NULL);

    // Make sure pindexBestKnownBlock is up to date, we'll need it.
    ProcessBlockAvailability(nodeid);

    if (state->pindexBestKnownBlock == NULL || state->pindexBestKnownBlock->nChainWork < chainActive.Tip()->nChainWork) {
        // This peer has nothing interesting.
        return;
    }

    if (state->pindexLastCommonBlock == NULL) {
        // Bootstrap quickly by guessing a parent of our best tip is the forking point.
        // Guessing wrong in either direction is not a problem.
        state->pindexLastCommonBlock = chainActive[std::min(state->pindexBestKnownBlock->nHeight, chainActive.Height())];
    }

    // If the peer reorganized, our previous pindexLastCommonBlock may not be an ancestor
    // of its current tip anymore. Go back enough to fix that.
    state->pindexLastCommonBlock = LastCommonAncestor(state->pindexLastCommonBlock, state->pindexBestKnownBlock);
    if (state->pindexLastCommonBlock == state->pindexBestKnownBlock)
        return;

    std::vector<CBlockIndex*> vToFetch;
    CBlockIndex *pindexWalk = state->pindexLastCommonBlock;
    // Never fetch further than the best block we know the peer has, or more than BLOCK_DOWNLOAD_WINDOW + 1 beyond the last
    // linked block we have in common with this peer. The +1 is so we can detect stalling, namely if we would be able to
    // download that next block if the window were 1 larger.
    int nWindowEnd = state->pindexLastCommonBlock->nHeight + BLOCK_DOWNLOAD_WINDOW;
    int nMaxHeight = std::min<int>(state->pindexBestKnownBlock->nHeight, nWindowEnd + 1);
    NodeId waitingfor = -1;
    while (pindexWalk->nHeight < nMaxHeight) {
        // Read up to 128 (or more, if more blocks than that are needed) successors of pindexWalk (towards
        // pindexBestKnownBlock) into vToFetch. We fetch 128, because CBlockIndex::GetAncestor may be as expensive
        // as iterating over ~100 CBlockIndex* entries anyway.
        int nToFetch = std::min(nMaxHeight - pindexWalk->nHeight, std::max<int>(count - vBlocks.size(), 128));
        vToFetch.resize(nToFetch);
        pindexWalk = state->pindexBestKnownBlock->GetAncestor(pindexWalk->nHeight + nToFetch);
        vToFetch[nToFetch - 1] = pindexWalk;
        for (unsigned int i = nToFetch - 1; i > 0; i--) {
            vToFetch[i - 1] = vToFetch[i]->pprev;
        }

        // Iterate over those blocks in vToFetch (in forward direction), adding the ones that
        // are not yet downloaded and not in flight to vBlocks. In the mean time, update
        // pindexLastCommonBlock as long as all ancestors are already downloaded, or if it's
        // already part of our chain (and therefore don't need it even if pruned).
        BOOST_FOREACH(CBlockIndex* pindex, vToFetch) {
            if (!pindex->IsValid(BLOCK_VALID_TREE)) {
                // We consider the chain that this peer is on invalid.
                return;
            }
            if (pindex->nStatus & BLOCK_HAVE_DATA || chainActive.Contains(pindex)) {
                if (pindex->nChainTx)
                    state->pindexLastCommonBlock = pindex;
            } else if (mapBlocksInFlight.count(pindex->GetBlockHash()) == 0) {
                // The block is not already downloaded, and not yet in flight.
                if (pindex->nHeight > nWindowEnd) {
                    // We reached the end of the window.
                    if (vBlocks.size() == 0 && waitingfor != nodeid) {
                        // We aren't able to fetch anything, but we would be if the download window was one larger.
                        nodeStaller = waitingfor;
                    }
                    return;
                }
                vBlocks.push_back(pindex);
                if (vBlocks.size() == count) {
                    return;
                }
            } else if (waitingfor == -1) {
                // This is the first already-in-flight block.
                waitingfor = mapBlocksInFlight[pindex->GetBlockHash()].first;
            }
        }
    }
}

} // anon namespace

bool GetNodeStateStats(NodeId nodeid, CNodeStateStats &stats) {
    LOCK(cs_main);
    CNodeState *state = State(nodeid);
    if (state == NULL)
        return false;
    stats.nMisbehavior = state->nMisbehavior;
    stats.nSyncHeight = state->pindexBestKnownBlock ? state->pindexBestKnownBlock->nHeight : -1;
    stats.nCommonHeight = state->pindexLastCommonBlock ? state->pindexLastCommonBlock->nHeight : -1;
    BOOST_FOREACH(const QueuedBlock& queue, state->vBlocksInFlight) {
        if (queue.pindex)
            stats.vHeightInFlight.push_back(queue.pindex->nHeight);
    }
    return true;
}

void RegisterNodeSignals(CNodeSignals& nodeSignals)
{
    nodeSignals.GetHeight.connect(&GetHeight);
    nodeSignals.ProcessMessages.connect(&ProcessMessages);
    nodeSignals.SendMessages.connect(&SendMessages);
    nodeSignals.InitializeNode.connect(&InitializeNode);
    nodeSignals.FinalizeNode.connect(&FinalizeNode);
}

void UnregisterNodeSignals(CNodeSignals& nodeSignals)
{
    nodeSignals.GetHeight.disconnect(&GetHeight);
    nodeSignals.ProcessMessages.disconnect(&ProcessMessages);
    nodeSignals.SendMessages.disconnect(&SendMessages);
    nodeSignals.InitializeNode.disconnect(&InitializeNode);
    nodeSignals.FinalizeNode.disconnect(&FinalizeNode);
}

CBlockIndex* FindForkInGlobalIndex(const CChain& chain, const CBlockLocator& locator)
{
    // Find the first block the caller has in the main chain
    BOOST_FOREACH(const uint256& hash, locator.vHave) {
        BlockMap::iterator mi = mapBlockIndex.find(hash);
        if (mi != mapBlockIndex.end())
        {
            CBlockIndex* pindex = (*mi).second;
            if (chain.Contains(pindex))
                return pindex;
        }
    }
    return chain.Genesis();
}

CCoinsViewCache *pcoinsTip = NULL;
CBlockTreeDB *pblocktree = NULL;

//////////////////////////////////////////////////////////////////////////////
//
// mapOrphanTransactions
//

bool AddOrphanTx(const CTransaction& tx, NodeId peer) EXCLUSIVE_LOCKS_REQUIRED(cs_main)
{
    uint256 hash = tx.GetHash();
    if (mapOrphanTransactions.count(hash))
        return false;

    // Ignore big transactions, to avoid a
    // send-big-orphans memory exhaustion attack. If a peer has a legitimate
    // large transaction with a missing parent then we assume
    // it will rebroadcast it later, after the parent transaction(s)
    // have been mined or received.
    // 10,000 orphans, each of which is at most 5,000 bytes big is
    // at most 500 megabytes of orphans:
    unsigned int sz = tx.GetSerializeSize(SER_NETWORK, CTransaction::CURRENT_VERSION);
    if (sz > 5000)
    {
        LogPrint("mempool", "ignoring large orphan tx (size: %u, hash: %s)\n", sz, hash.ToString());
        return false;
    }

    mapOrphanTransactions[hash].tx = tx;
    mapOrphanTransactions[hash].fromPeer = peer;
    BOOST_FOREACH(const CTxIn& txin, tx.vin)
        mapOrphanTransactionsByPrev[txin.prevout.hash].insert(hash);

    LogPrint("mempool", "stored orphan tx %s (mapsz %u prevsz %u)\n", hash.ToString(),
             mapOrphanTransactions.size(), mapOrphanTransactionsByPrev.size());
    return true;
}

void static EraseOrphanTx(uint256 hash) EXCLUSIVE_LOCKS_REQUIRED(cs_main)
{
    map<uint256, COrphanTx>::iterator it = mapOrphanTransactions.find(hash);
    if (it == mapOrphanTransactions.end())
        return;
    BOOST_FOREACH(const CTxIn& txin, it->second.tx.vin)
    {
        map<uint256, set<uint256> >::iterator itPrev = mapOrphanTransactionsByPrev.find(txin.prevout.hash);
        if (itPrev == mapOrphanTransactionsByPrev.end())
            continue;
        itPrev->second.erase(hash);
        if (itPrev->second.empty())
            mapOrphanTransactionsByPrev.erase(itPrev);
    }
    mapOrphanTransactions.erase(it);
}

void EraseOrphansFor(NodeId peer)
{
    int nErased = 0;
    map<uint256, COrphanTx>::iterator iter = mapOrphanTransactions.begin();
    while (iter != mapOrphanTransactions.end())
    {
        map<uint256, COrphanTx>::iterator maybeErase = iter++; // increment to avoid iterator becoming invalid
        if (maybeErase->second.fromPeer == peer)
        {
            EraseOrphanTx(maybeErase->second.tx.GetHash());
            ++nErased;
        }
    }
    if (nErased > 0) LogPrint("mempool", "Erased %d orphan tx from peer %d\n", nErased, peer);
}


unsigned int LimitOrphanTxSize(unsigned int nMaxOrphans) EXCLUSIVE_LOCKS_REQUIRED(cs_main)
{
    unsigned int nEvicted = 0;
    while (mapOrphanTransactions.size() > nMaxOrphans)
    {
        // Evict a random orphan:
        uint256 randomhash = GetRandHash();
        map<uint256, COrphanTx>::iterator it = mapOrphanTransactions.lower_bound(randomhash);
        if (it == mapOrphanTransactions.end())
            it = mapOrphanTransactions.begin();
        EraseOrphanTx(it->first);
        ++nEvicted;
    }
    return nEvicted;
}

bool IsFinalTx(const CTransaction &tx, int nBlockHeight, int64_t nBlockTime)
{
    if (tx.nLockTime == 0)
        return true;
    if ((int64_t)tx.nLockTime < ((int64_t)tx.nLockTime < LOCKTIME_THRESHOLD ? (int64_t)nBlockHeight : nBlockTime))
        return true;
    BOOST_FOREACH(const CTxIn& txin, tx.vin) {
        if (!(txin.nSequence == CTxIn::SEQUENCE_FINAL))
            return false;
    }
    return true;
}

bool CheckFinalTx(const CTransaction &tx, int flags)
{
    AssertLockHeld(cs_main);

    // By convention a negative value for flags indicates that the
    // current network-enforced consensus rules should be used. In
    // a future soft-fork scenario that would mean checking which
    // rules would be enforced for the next block and setting the
    // appropriate flags. At the present time no soft-forks are
    // scheduled, so no flags are set.
    flags = std::max(flags, 0);

    // CheckFinalTx() uses chainActive.Height()+1 to evaluate
    // nLockTime because when IsFinalTx() is called within
    // CBlock::AcceptBlock(), the height of the block *being*
    // evaluated is what is used. Thus if we want to know if a
    // transaction can be part of the *next* block, we need to call
    // IsFinalTx() with one more than chainActive.Height().
    const int nBlockHeight = chainActive.Height() + 1;

    // BIP113 will require that time-locked transactions have nLockTime set to
    // less than the median time of the previous block they're contained in.
    // When the next block is created its previous block will be the current
    // chain tip, so we use that to calculate the median time passed to
    // IsFinalTx() if LOCKTIME_MEDIAN_TIME_PAST is set.
    const int64_t nBlockTime = (flags & LOCKTIME_MEDIAN_TIME_PAST)
                             ? chainActive.Tip()->GetMedianTimePast()
                             : GetAdjustedTime();

    return IsFinalTx(tx, nBlockHeight, nBlockTime);
}

/**
 * Calculates the block height and previous block's median time past at
 * which the transaction will be considered final in the context of BIP 68.
 * Also removes from the vector of input heights any entries which did not
 * correspond to sequence locked inputs as they do not affect the calculation.
 */
static std::pair<int, int64_t> CalculateSequenceLocks(const CTransaction &tx, int flags, std::vector<int>* prevHeights, const CBlockIndex& block)
{
    assert(prevHeights->size() == tx.vin.size());

    // Will be set to the equivalent height- and time-based nLockTime
    // values that would be necessary to satisfy all relative lock-
    // time constraints given our view of block chain history.
    // The semantics of nLockTime are the last invalid height/time, so
    // use -1 to have the effect of any height or time being valid.
    int nMinHeight = -1;
    int64_t nMinTime = -1;

    // tx.nVersion is signed integer so requires cast to unsigned otherwise
    // we would be doing a signed comparison and half the range of nVersion
    // wouldn't support BIP 68.
    bool fEnforceBIP68 = static_cast<uint32_t>(tx.nVersion) >= 2
                      && flags & LOCKTIME_VERIFY_SEQUENCE;

    // Do not enforce sequence numbers as a relative lock time
    // unless we have been instructed to
    if (!fEnforceBIP68) {
        return std::make_pair(nMinHeight, nMinTime);
    }

    for (size_t txinIndex = 0; txinIndex < tx.vin.size(); txinIndex++) {
        const CTxIn& txin = tx.vin[txinIndex];

        // Sequence numbers with the most significant bit set are not
        // treated as relative lock-times, nor are they given any
        // consensus-enforced meaning at this point.
        if (txin.nSequence & CTxIn::SEQUENCE_LOCKTIME_DISABLE_FLAG) {
            // The height of this input is not relevant for sequence locks
            (*prevHeights)[txinIndex] = 0;
            continue;
        }

        int nCoinHeight = (*prevHeights)[txinIndex];

        if (txin.nSequence & CTxIn::SEQUENCE_LOCKTIME_TYPE_FLAG) {
            int64_t nCoinTime = block.GetAncestor(std::max(nCoinHeight-1, 0))->GetMedianTimePast();
            // NOTE: Subtract 1 to maintain nLockTime semantics
            // BIP 68 relative lock times have the semantics of calculating
            // the first block or time at which the transaction would be
            // valid. When calculating the effective block time or height
            // for the entire transaction, we switch to using the
            // semantics of nLockTime which is the last invalid block
            // time or height.  Thus we subtract 1 from the calculated
            // time or height.

            // Time-based relative lock-times are measured from the
            // smallest allowed timestamp of the block containing the
            // txout being spent, which is the median time past of the
            // block prior.
            nMinTime = std::max(nMinTime, nCoinTime + (int64_t)((txin.nSequence & CTxIn::SEQUENCE_LOCKTIME_MASK) << CTxIn::SEQUENCE_LOCKTIME_GRANULARITY) - 1);
        } else {
            nMinHeight = std::max(nMinHeight, nCoinHeight + (int)(txin.nSequence & CTxIn::SEQUENCE_LOCKTIME_MASK) - 1);
        }
    }

    return std::make_pair(nMinHeight, nMinTime);
}

static bool EvaluateSequenceLocks(const CBlockIndex& block, std::pair<int, int64_t> lockPair)
{
    assert(block.pprev);
    int64_t nBlockTime = block.pprev->GetMedianTimePast();
    if (lockPair.first >= block.nHeight || lockPair.second >= nBlockTime)
        return false;

    return true;
}

bool SequenceLocks(const CTransaction &tx, int flags, std::vector<int>* prevHeights, const CBlockIndex& block)
{
    return EvaluateSequenceLocks(block, CalculateSequenceLocks(tx, flags, prevHeights, block));
}

bool TestLockPointValidity(const LockPoints* lp)
{
    AssertLockHeld(cs_main);
    assert(lp);
    // If there are relative lock times then the maxInputBlock will be set
    // If there are no relative lock times, the LockPoints don't depend on the chain
    if (lp->maxInputBlock) {
        // Check whether chainActive is an extension of the block at which the LockPoints
        // calculation was valid.  If not LockPoints are no longer valid
        if (!chainActive.Contains(lp->maxInputBlock)) {
            return false;
        }
    }

    // LockPoints still valid
    return true;
}

bool CheckSequenceLocks(const CTransaction &tx, int flags, LockPoints* lp, bool useExistingLockPoints)
{
    AssertLockHeld(cs_main);
    AssertLockHeld(mempool.cs);

    CBlockIndex* tip = chainActive.Tip();
    CBlockIndex index;
    index.pprev = tip;
    // CheckSequenceLocks() uses chainActive.Height()+1 to evaluate
    // height based locks because when SequenceLocks() is called within
    // ConnectBlock(), the height of the block *being*
    // evaluated is what is used.
    // Thus if we want to know if a transaction can be part of the
    // *next* block, we need to use one more than chainActive.Height()
    index.nHeight = tip->nHeight + 1;

    std::pair<int, int64_t> lockPair;
    if (useExistingLockPoints) {
        assert(lp);
        lockPair.first = lp->height;
        lockPair.second = lp->time;
    }
    else {
        // pcoinsTip contains the UTXO set for chainActive.Tip()
        CCoinsViewMemPool viewMemPool(pcoinsTip, mempool);
        std::vector<int> prevheights;
        prevheights.resize(tx.vin.size());
        for (size_t txinIndex = 0; txinIndex < tx.vin.size(); txinIndex++) {
            const CTxIn& txin = tx.vin[txinIndex];
            CCoins coins;
            if (!viewMemPool.GetCoins(txin.prevout.hash, coins)) {
                return error("%s: Missing input", __func__);
            }
            if (coins.nHeight == MEMPOOL_HEIGHT) {
                // Assume all mempool transaction confirm in the next block
                prevheights[txinIndex] = tip->nHeight + 1;
            } else {
                prevheights[txinIndex] = coins.nHeight;
            }
        }
        lockPair = CalculateSequenceLocks(tx, flags, &prevheights, index);
        if (lp) {
            lp->height = lockPair.first;
            lp->time = lockPair.second;
            // Also store the hash of the block with the highest height of
            // all the blocks which have sequence locked prevouts.
            // This hash needs to still be on the chain
            // for these LockPoint calculations to be valid
            // Note: It is impossible to correctly calculate a maxInputBlock
            // if any of the sequence locked inputs depend on unconfirmed txs,
            // except in the special case where the relative lock time/height
            // is 0, which is equivalent to no sequence lock. Since we assume
            // input height of tip+1 for mempool txs and test the resulting
            // lockPair from CalculateSequenceLocks against tip+1.  We know
            // EvaluateSequenceLocks will fail if there was a non-zero sequence
            // lock on a mempool input, so we can use the return value of
            // CheckSequenceLocks to indicate the LockPoints validity
            int maxInputHeight = 0;
            BOOST_FOREACH(int height, prevheights) {
                // Can ignore mempool inputs since we'll fail if they had non-zero locks
                if (height != tip->nHeight+1) {
                    maxInputHeight = std::max(maxInputHeight, height);
                }
            }
            lp->maxInputBlock = tip->GetAncestor(maxInputHeight);
        }
    }
    return EvaluateSequenceLocks(index, lockPair);
}


unsigned int GetLegacySigOpCount(const CTransaction& tx)
{
    unsigned int nSigOps = 0;
    BOOST_FOREACH(const CTxIn& txin, tx.vin)
    {
        nSigOps += txin.scriptSig.GetSigOpCount(false);
    }
    BOOST_FOREACH(const CTxOut& txout, tx.vout)
    {
        nSigOps += txout.scriptPubKey.GetSigOpCount(false);
    }
    return nSigOps;
}

unsigned int GetP2SHSigOpCount(const CTransaction& tx, const CCoinsViewCache& inputs)
{
    if (tx.IsCoinBase())
        return 0;

    unsigned int nSigOps = 0;
    for (unsigned int i = 0; i < tx.vin.size(); i++)
    {
        const CTxOut &prevout = inputs.GetOutputFor(tx.vin[i]);
        if (prevout.scriptPubKey.IsPayToScriptHash())
            nSigOps += prevout.scriptPubKey.GetSigOpCount(tx.vin[i].scriptSig);
    }
    return nSigOps;
}

int GetInputAge(CTxIn& vin)
{
    CCoinsView viewDummy;
    CCoinsViewCache view(&viewDummy);
    {
        LOCK(mempool.cs);
        CCoinsViewMemPool viewMempool(pcoinsTip, mempool);
        view.SetBackend(viewMempool); // temporarily switch cache backend to db+mempool view

        const CCoins* coins = view.AccessCoins(vin.prevout.hash);

        if (coins){
            if(coins->nHeight < 0) return 0;
            return (chainActive.Tip()->nHeight+1) - coins->nHeight;
        }
        else
            return -1;
    }
}

int GetInputAgeIX(uint256 nTXHash, CTxIn& vin)
{
    int nResult = GetInputAge(vin);
    if(nResult < 0) return -1;

    if (nResult < 6 && IsLockedIXTransaction(nTXHash))
        return nInstantSendDepth + nResult;

    return nResult;
}

int GetIXConfirmations(uint256 nTXHash)
{
    if (IsLockedIXTransaction(nTXHash))
        return nInstantSendDepth;

    return 0;
}


bool CheckTransaction(const CTransaction& tx, CValidationState &state)
{
    // Basic checks that don't depend on any context
    if (tx.vin.empty())
        return state.DoS(10, false, REJECT_INVALID, "bad-txns-vin-empty");
    if (tx.vout.empty())
        return state.DoS(10, false, REJECT_INVALID, "bad-txns-vout-empty");
    // Size limits
    if (::GetSerializeSize(tx, SER_NETWORK, PROTOCOL_VERSION) > MAX_BLOCK_SIZE)
        return state.DoS(100, false, REJECT_INVALID, "bad-txns-oversize");

    // Check for negative or overflow output values
    CAmount nValueOut = 0;
    BOOST_FOREACH(const CTxOut& txout, tx.vout)
    {
        if (txout.nValue < 0)
            return state.DoS(100, false, REJECT_INVALID, "bad-txns-vout-negative");
        if (txout.nValue > MAX_MONEY)
            return state.DoS(100, false, REJECT_INVALID, "bad-txns-vout-toolarge");
        nValueOut += txout.nValue;
        if (!MoneyRange(nValueOut))
            return state.DoS(100, false, REJECT_INVALID, "bad-txns-txouttotal-toolarge");
    }

    // Check for duplicate inputs
    set<COutPoint> vInOutPoints;
    BOOST_FOREACH(const CTxIn& txin, tx.vin)
    {
        if (vInOutPoints.count(txin.prevout))
            return state.DoS(100, false, REJECT_INVALID, "bad-txns-inputs-duplicate");
        vInOutPoints.insert(txin.prevout);
    }

    if (tx.IsCoinBase())
    {
        if (tx.vin[0].scriptSig.size() < 2 || tx.vin[0].scriptSig.size() > 100)
            return state.DoS(100, false, REJECT_INVALID, "bad-cb-length");
    }
    else
    {
        BOOST_FOREACH(const CTxIn& txin, tx.vin)
            if (txin.prevout.IsNull())
                return state.DoS(10, false, REJECT_INVALID, "bad-txns-prevout-null");
    }

    return true;
}

void LimitMempoolSize(CTxMemPool& pool, size_t limit, unsigned long age) {
    int expired = pool.Expire(GetTime() - age);
    if (expired != 0)
        LogPrint("mempool", "Expired %i transactions from the memory pool\n", expired);

    std::vector<uint256> vNoSpendsRemaining;
    pool.TrimToSize(limit, &vNoSpendsRemaining);
    BOOST_FOREACH(const uint256& removed, vNoSpendsRemaining)
        pcoinsTip->Uncache(removed);
}

/** Convert CValidationState to a human-readable message for logging */
std::string FormatStateMessage(const CValidationState &state)
{
    return strprintf("%s%s (code %i)",
        state.GetRejectReason(),
        state.GetDebugMessage().empty() ? "" : ", "+state.GetDebugMessage(),
        state.GetRejectCode());
}

bool AcceptToMemoryPoolWorker(CTxMemPool& pool, CValidationState &state, const CTransaction &tx, bool fLimitFree,
                              bool* pfMissingInputs, bool fOverrideMempoolLimit, bool fRejectAbsurdFee,
                              std::vector<uint256>& vHashTxnToUncache, bool fDryRun)
{
    AssertLockHeld(cs_main);
    if (pfMissingInputs)
        *pfMissingInputs = false;

    if (!CheckTransaction(tx, state))
        return false;

    // Coinbase is only valid in a block, not as a loose transaction
    if (tx.IsCoinBase())
        return state.DoS(100, false, REJECT_INVALID, "coinbase");

    // Rather not work on nonstandard transactions (unless -testnet/-regtest)
    string reason;
    if (fRequireStandard && !IsStandardTx(tx, reason))
        return state.DoS(0, false, REJECT_NONSTANDARD, reason);

    // Don't relay version 2 transactions until CSV is active, and we can be
    // sure that such transactions will be mined (unless we're on
    // -testnet/-regtest).
    const CChainParams& chainparams = Params();
    if (fRequireStandard && tx.nVersion >= 2 && VersionBitsTipState(chainparams.GetConsensus(), Consensus::DEPLOYMENT_CSV) != THRESHOLD_ACTIVE) {
        return state.DoS(0, false, REJECT_NONSTANDARD, "premature-version2-tx");
    }

    // Only accept nLockTime-using transactions that can be mined in the next
    // block; we don't want our mempool filled up with transactions that can't
    // be mined yet.
    if (!CheckFinalTx(tx, STANDARD_LOCKTIME_VERIFY_FLAGS))
        return state.DoS(0, false, REJECT_NONSTANDARD, "non-final");

    // is it already in the memory pool?
    uint256 hash = tx.GetHash();
    if (pool.exists(hash))
        return state.Invalid(false, REJECT_ALREADY_KNOWN, "txn-already-in-mempool");

    // ----------- instantX transaction scanning -----------

    BOOST_FOREACH(const CTxIn& in, tx.vin){
        if(mapLockedInputs.count(in.prevout)){
            if(mapLockedInputs[in.prevout] != tx.GetHash()){
                return state.DoS(0,
                                 error("AcceptToMemoryPool : conflicts with existing transaction lock: %s", reason),
                                 REJECT_INVALID, "tx-lock-conflict");
            }
        }
    }

    // Check for conflicts with in-memory transactions
    set<uint256> setConflicts;
    {
    LOCK(pool.cs); // protect pool.mapNextTx
    BOOST_FOREACH(const CTxIn &txin, tx.vin)
    {
        if (pool.mapNextTx.count(txin.prevout))
        {
            const CTransaction *ptxConflicting = pool.mapNextTx[txin.prevout].ptx;
            if (!setConflicts.count(ptxConflicting->GetHash()))
            {
                // Allow opt-out of transaction replacement by setting
                // nSequence >= maxint-1 on all inputs.
                //
                // maxint-1 is picked to still allow use of nLockTime by
                // non-replacable transactions. All inputs rather than just one
                // is for the sake of multi-party protocols, where we don't
                // want a single party to be able to disable replacement.
                //
                // The opt-out ignores descendants as anyone relying on
                // first-seen mempool behavior should be checking all
                // unconfirmed ancestors anyway; doing otherwise is hopelessly
                // insecure.
                bool fReplacementOptOut = true;
                if (fEnableReplacement)
                {
                    BOOST_FOREACH(const CTxIn &txin, ptxConflicting->vin)
                    {
                        if (txin.nSequence < std::numeric_limits<unsigned int>::max()-1)
                        {
                            fReplacementOptOut = false;
                            break;
                        }
                    }
                }
                if (fReplacementOptOut)
                    return state.Invalid(false, REJECT_CONFLICT, "txn-mempool-conflict");

                setConflicts.insert(ptxConflicting->GetHash());
            }
        }
    }
    }

    {
        CCoinsView dummy;
        CCoinsViewCache view(&dummy);

        CAmount nValueIn = 0;
        LockPoints lp;
        {
        LOCK(pool.cs);
        CCoinsViewMemPool viewMemPool(pcoinsTip, pool);
        view.SetBackend(viewMemPool);

        // do we already have it?
        bool fHadTxInCache = pcoinsTip->HaveCoinsInCache(hash);
        if (view.HaveCoins(hash)) {
            if (!fHadTxInCache)
                vHashTxnToUncache.push_back(hash);
            return state.Invalid(false, REJECT_ALREADY_KNOWN, "txn-already-known");
        }

        // do all inputs exist?
        // Note that this does not check for the presence of actual outputs (see the next check for that),
        // and only helps with filling in pfMissingInputs (to determine missing vs spent).
        BOOST_FOREACH(const CTxIn txin, tx.vin) {
            if (!pcoinsTip->HaveCoinsInCache(txin.prevout.hash))
                vHashTxnToUncache.push_back(txin.prevout.hash);
            if (!view.HaveCoins(txin.prevout.hash)) {
                if (pfMissingInputs)
                    *pfMissingInputs = true;
                return false; // fMissingInputs and !state.IsInvalid() is used to detect this condition, don't set state.Invalid()
            }
        }

        // are the actual inputs available?
        if (!view.HaveInputs(tx))
            return state.Invalid(false, REJECT_DUPLICATE, "bad-txns-inputs-spent");

        // Bring the best block into scope
        view.GetBestBlock();

        nValueIn = view.GetValueIn(tx);

        // we have all inputs cached now, so switch back to dummy, so we don't need to keep lock on mempool
        view.SetBackend(dummy);

        // Only accept BIP68 sequence locked transactions that can be mined in the next
        // block; we don't want our mempool filled up with transactions that can't
        // be mined yet.
        // Must keep pool.cs for this unless we change CheckSequenceLocks to take a
        // CoinsViewCache instead of create its own
        if (!CheckSequenceLocks(tx, STANDARD_LOCKTIME_VERIFY_FLAGS, &lp))
            return state.DoS(0, false, REJECT_NONSTANDARD, "non-BIP68-final");
        }

        // Check for non-standard pay-to-script-hash in inputs
        if (fRequireStandard && !AreInputsStandard(tx, view))
            return state.Invalid(false, REJECT_NONSTANDARD, "bad-txns-nonstandard-inputs");

        unsigned int nSigOps = GetLegacySigOpCount(tx);
        nSigOps += GetP2SHSigOpCount(tx, view);

        if(mapDarksendBroadcastTxes.count(hash))
           mempool.PrioritiseTransaction(hash, hash.ToString(), 1000, 0.1*COIN);

        CAmount nValueOut = tx.GetValueOut();
        CAmount nFees = nValueIn-nValueOut;
        // nModifiedFees includes any fee deltas from PrioritiseTransaction
        CAmount nModifiedFees = nFees;
        double nPriorityDummy = 0;
        pool.ApplyDeltas(hash, nPriorityDummy, nModifiedFees);

        CAmount inChainInputValue;
        double dPriority = view.GetPriority(tx, chainActive.Height(), inChainInputValue);

        // Keep track of transactions that spend a coinbase, which we re-scan
        // during reorgs to ensure COINBASE_MATURITY is still met.
        bool fSpendsCoinbase = false;
        BOOST_FOREACH(const CTxIn &txin, tx.vin) {
            const CCoins *coins = view.AccessCoins(txin.prevout.hash);
            if (coins->IsCoinBase()) {
                fSpendsCoinbase = true;
                break;
            }
        }

        CTxMemPoolEntry entry(tx, nFees, GetTime(), dPriority, chainActive.Height(), pool.HasNoInputsOf(tx), inChainInputValue, fSpendsCoinbase, nSigOps, lp);
        unsigned int nSize = entry.GetTxSize();

        // Check that the transaction doesn't have an excessive number of
        // sigops, making it impossible to mine. Since the coinbase transaction
        // itself can contain sigops MAX_STANDARD_TX_SIGOPS is less than
        // MAX_BLOCK_SIGOPS; we still consider this an invalid rather than
        // merely non-standard transaction.
        if ((nSigOps > MAX_STANDARD_TX_SIGOPS) || (nBytesPerSigOp && nSigOps > nSize / nBytesPerSigOp))
            return state.DoS(0, false, REJECT_NONSTANDARD, "bad-txns-too-many-sigops", false,
                strprintf("%d", nSigOps));

        CAmount mempoolRejectFee = pool.GetMinFee(GetArg("-maxmempool", DEFAULT_MAX_MEMPOOL_SIZE) * 1000000).GetFee(nSize);
        if (mempoolRejectFee > 0 && nModifiedFees < mempoolRejectFee) {
            return state.DoS(0, false, REJECT_INSUFFICIENTFEE, "mempool min fee not met", false, strprintf("%d < %d", nFees, mempoolRejectFee));
        } else if (GetBoolArg("-relaypriority", DEFAULT_RELAYPRIORITY) && nModifiedFees < ::minRelayTxFee.GetFee(nSize) && !AllowFree(entry.GetPriority(chainActive.Height() + 1))) {
            // Require that free transactions have sufficient priority to be mined in the next block.
            return state.DoS(0, false, REJECT_INSUFFICIENTFEE, "insufficient priority");
        }

        // Continuously rate-limit free (really, very-low-fee) transactions
        // This mitigates 'penny-flooding' -- sending thousands of free transactions just to
        // be annoying or make others' transactions take longer to confirm.
        if (fLimitFree && nModifiedFees < ::minRelayTxFee.GetFee(nSize))
        {
            static CCriticalSection csFreeLimiter;
            static double dFreeCount;
            static int64_t nLastTime;
            int64_t nNow = GetTime();

            LOCK(csFreeLimiter);

            // Use an exponentially decaying ~10-minute window:
            dFreeCount *= pow(1.0 - 1.0/600.0, (double)(nNow - nLastTime));
            nLastTime = nNow;
            // -limitfreerelay unit is thousand-bytes-per-minute
            // At default rate it would take over a month to fill 1GB
            if (dFreeCount >= GetArg("-limitfreerelay", DEFAULT_LIMITFREERELAY) * 10 * 1000)
                return state.DoS(0, false, REJECT_INSUFFICIENTFEE, "rate limited free transaction");
            LogPrint("mempool", "Rate limit dFreeCount: %g => %g\n", dFreeCount, dFreeCount+nSize);
            dFreeCount += nSize;
        }

        if (fRejectAbsurdFee && nFees > ::minRelayTxFee.GetFee(nSize) * 10000)
            return state.Invalid(false,
                REJECT_HIGHFEE, "absurdly-high-fee",
                strprintf("%d > %d", nFees, ::minRelayTxFee.GetFee(nSize) * 10000));

        // Calculate in-mempool ancestors, up to a limit.
        CTxMemPool::setEntries setAncestors;
        size_t nLimitAncestors = GetArg("-limitancestorcount", DEFAULT_ANCESTOR_LIMIT);
        size_t nLimitAncestorSize = GetArg("-limitancestorsize", DEFAULT_ANCESTOR_SIZE_LIMIT)*1000;
        size_t nLimitDescendants = GetArg("-limitdescendantcount", DEFAULT_DESCENDANT_LIMIT);
        size_t nLimitDescendantSize = GetArg("-limitdescendantsize", DEFAULT_DESCENDANT_SIZE_LIMIT)*1000;
        std::string errString;
        if (!pool.CalculateMemPoolAncestors(entry, setAncestors, nLimitAncestors, nLimitAncestorSize, nLimitDescendants, nLimitDescendantSize, errString)) {
            return state.DoS(0, false, REJECT_NONSTANDARD, "too-long-mempool-chain", false, errString);
        }

        // A transaction that spends outputs that would be replaced by it is invalid. Now
        // that we have the set of all ancestors we can detect this
        // pathological case by making sure setConflicts and setAncestors don't
        // intersect.
        BOOST_FOREACH(CTxMemPool::txiter ancestorIt, setAncestors)
        {
            const uint256 &hashAncestor = ancestorIt->GetTx().GetHash();
            if (setConflicts.count(hashAncestor))
            {
                return state.DoS(10, error("AcceptToMemoryPool: %s spends conflicting transaction %s",
                                           hash.ToString(),
                                           hashAncestor.ToString()),
                                 REJECT_INVALID, "bad-txns-spends-conflicting-tx");
            }
        }

        // Check if it's economically rational to mine this transaction rather
        // than the ones it replaces.
        CAmount nConflictingFees = 0;
        size_t nConflictingSize = 0;
        uint64_t nConflictingCount = 0;
        CTxMemPool::setEntries allConflicting;

        // If we don't hold the lock allConflicting might be incomplete; the
        // subsequent RemoveStaged() and addUnchecked() calls don't guarantee
        // mempool consistency for us.
        LOCK(pool.cs);
        if (setConflicts.size())
        {
            CFeeRate newFeeRate(nModifiedFees, nSize);
            set<uint256> setConflictsParents;
            const int maxDescendantsToVisit = 100;
            CTxMemPool::setEntries setIterConflicting;
            BOOST_FOREACH(const uint256 &hashConflicting, setConflicts)
            {
                CTxMemPool::txiter mi = pool.mapTx.find(hashConflicting);
                if (mi == pool.mapTx.end())
                    continue;

                // Save these to avoid repeated lookups
                setIterConflicting.insert(mi);

                // If this entry is "dirty", then we don't have descendant
                // state for this transaction, which means we probably have
                // lots of in-mempool descendants.
                // Don't allow replacements of dirty transactions, to ensure
                // that we don't spend too much time walking descendants.
                // This should be rare.
                if (mi->IsDirty()) {
                    return state.DoS(0,
                            error("AcceptToMemoryPool: rejecting replacement %s; cannot replace tx %s with untracked descendants",
                                hash.ToString(),
                                mi->GetTx().GetHash().ToString()),
                            REJECT_NONSTANDARD, "too many potential replacements");
                }

                // Don't allow the replacement to reduce the feerate of the
                // mempool.
                //
                // We usually don't want to accept replacements with lower
                // feerates than what they replaced as that would lower the
                // feerate of the next block. Requiring that the feerate always
                // be increased is also an easy-to-reason about way to prevent
                // DoS attacks via replacements.
                //
                // The mining code doesn't (currently) take children into
                // account (CPFP) so we only consider the feerates of
                // transactions being directly replaced, not their indirect
                // descendants. While that does mean high feerate children are
                // ignored when deciding whether or not to replace, we do
                // require the replacement to pay more overall fees too,
                // mitigating most cases.
                CFeeRate oldFeeRate(mi->GetModifiedFee(), mi->GetTxSize());
                if (newFeeRate <= oldFeeRate)
                {
                    return state.DoS(0,
                            error("AcceptToMemoryPool: rejecting replacement %s; new feerate %s <= old feerate %s",
                                  hash.ToString(),
                                  newFeeRate.ToString(),
                                  oldFeeRate.ToString()),
                            REJECT_INSUFFICIENTFEE, "insufficient fee");
                }

                BOOST_FOREACH(const CTxIn &txin, mi->GetTx().vin)
                {
                    setConflictsParents.insert(txin.prevout.hash);
                }

                nConflictingCount += mi->GetCountWithDescendants();
            }
            // This potentially overestimates the number of actual descendants
            // but we just want to be conservative to avoid doing too much
            // work.
            if (nConflictingCount <= maxDescendantsToVisit) {
                // If not too many to replace, then calculate the set of
                // transactions that would have to be evicted
                BOOST_FOREACH(CTxMemPool::txiter it, setIterConflicting) {
                    pool.CalculateDescendants(it, allConflicting);
                }
                BOOST_FOREACH(CTxMemPool::txiter it, allConflicting) {
                    nConflictingFees += it->GetModifiedFee();
                    nConflictingSize += it->GetTxSize();
                }
            } else {
                return state.DoS(0,
                        error("AcceptToMemoryPool: rejecting replacement %s; too many potential replacements (%d > %d)\n",
                            hash.ToString(),
                            nConflictingCount,
                            maxDescendantsToVisit),
                        REJECT_NONSTANDARD, "too many potential replacements");
            }

            for (unsigned int j = 0; j < tx.vin.size(); j++)
            {
                // We don't want to accept replacements that require low
                // feerate junk to be mined first. Ideally we'd keep track of
                // the ancestor feerates and make the decision based on that,
                // but for now requiring all new inputs to be confirmed works.
                if (!setConflictsParents.count(tx.vin[j].prevout.hash))
                {
                    // Rather than check the UTXO set - potentially expensive -
                    // it's cheaper to just check if the new input refers to a
                    // tx that's in the mempool.
                    if (pool.mapTx.find(tx.vin[j].prevout.hash) != pool.mapTx.end())
                        return state.DoS(0, error("AcceptToMemoryPool: replacement %s adds unconfirmed input, idx %d",
                                                  hash.ToString(), j),
                                         REJECT_NONSTANDARD, "replacement-adds-unconfirmed");
                }
            }

            // The replacement must pay greater fees than the transactions it
            // replaces - if we did the bandwidth used by those conflicting
            // transactions would not be paid for.
            if (nModifiedFees < nConflictingFees)
            {
                return state.DoS(0, error("AcceptToMemoryPool: rejecting replacement %s, less fees than conflicting txs; %s < %s",
                                          hash.ToString(), FormatMoney(nModifiedFees), FormatMoney(nConflictingFees)),
                                 REJECT_INSUFFICIENTFEE, "insufficient fee");
            }

            // Finally in addition to paying more fees than the conflicts the
            // new transaction must pay for its own bandwidth.
            CAmount nDeltaFees = nModifiedFees - nConflictingFees;
            if (nDeltaFees < ::minRelayTxFee.GetFee(nSize))
            {
                return state.DoS(0,
                        error("AcceptToMemoryPool: rejecting replacement %s, not enough additional fees to relay; %s < %s",
                              hash.ToString(),
                              FormatMoney(nDeltaFees),
                              FormatMoney(::minRelayTxFee.GetFee(nSize))),
                        REJECT_INSUFFICIENTFEE, "insufficient fee");
            }
        }

        // If we aren't going to actually accept it but just were verifying it, we are fine already
        if(fDryRun) return true;

        // Check against previous transactions
        // This is done last to help prevent CPU exhaustion denial-of-service attacks.
        if (!CheckInputs(tx, state, view, true, STANDARD_SCRIPT_VERIFY_FLAGS, true))
            return false;

        // Check again against just the consensus-critical mandatory script
        // verification flags, in case of bugs in the standard flags that cause
        // transactions to pass as valid when they're actually invalid. For
        // instance the STRICTENC flag was incorrectly allowing certain
        // CHECKSIG NOT scripts to pass, even though they were invalid.
        //
        // There is a similar check in CreateNewBlock() to prevent creating
        // invalid blocks, however allowing such transactions into the mempool
        // can be exploited as a DoS attack.
        if (!CheckInputs(tx, state, view, true, MANDATORY_SCRIPT_VERIFY_FLAGS, true))
        {
            return error("%s: BUG! PLEASE REPORT THIS! ConnectInputs failed against MANDATORY but not STANDARD flags %s, %s",
                __func__, hash.ToString(), FormatStateMessage(state));
        }

        // Remove conflicting transactions from the mempool
        BOOST_FOREACH(const CTxMemPool::txiter it, allConflicting)
        {
            LogPrint("mempool", "replacing tx %s with %s for %s BTC additional fees, %d delta bytes\n",
                    it->GetTx().GetHash().ToString(),
                    hash.ToString(),
                    FormatMoney(nModifiedFees - nConflictingFees),
                    (int)nSize - (int)nConflictingSize);
        }
        pool.RemoveStaged(allConflicting);

        // Store transaction in memory
        pool.addUnchecked(hash, entry, setAncestors, !IsInitialBlockDownload());

        // Add memory address index
        if (fAddressIndex) {
            pool.addAddressIndex(entry, view);
        }

        // Add memory spent index
        if (fSpentIndex) {
            pool.addSpentIndex(entry, view);
        }

        // trim mempool and check if tx was trimmed
        if (!fOverrideMempoolLimit) {
            LimitMempoolSize(pool, GetArg("-maxmempool", DEFAULT_MAX_MEMPOOL_SIZE) * 1000000, GetArg("-mempoolexpiry", DEFAULT_MEMPOOL_EXPIRY) * 60 * 60);
            if (!pool.exists(hash))
                return state.DoS(0, false, REJECT_INSUFFICIENTFEE, "mempool full");
        }
    }

    if(!fDryRun) SyncWithWallets(tx, NULL);

    return true;
}

bool AcceptToMemoryPool(CTxMemPool& pool, CValidationState &state, const CTransaction &tx, bool fLimitFree,
                        bool* pfMissingInputs, bool fOverrideMempoolLimit, bool fRejectAbsurdFee, bool fDryRun)
{
    std::vector<uint256> vHashTxToUncache;
    bool res = AcceptToMemoryPoolWorker(pool, state, tx, fLimitFree, pfMissingInputs, fOverrideMempoolLimit, fRejectAbsurdFee, vHashTxToUncache, fDryRun);
    if (!res || fDryRun) {
        if(!res) LogPrint("mempool", "%s: %s %s\n", __func__, tx.GetHash().ToString(), state.GetRejectReason());
        BOOST_FOREACH(const uint256& hashTx, vHashTxToUncache)
            pcoinsTip->Uncache(hashTx);
    }
    return res;
}

bool GetTimestampIndex(const unsigned int &high, const unsigned int &low, std::vector<uint256> &hashes)
{
    if (!fTimestampIndex)
        return error("Timestamp index not enabled");

    if (!pblocktree->ReadTimestampIndex(high, low, hashes))
        return error("Unable to get hashes for timestamps");

    return true;
}

bool GetSpentIndex(CSpentIndexKey &key, CSpentIndexValue &value)
{
    if (!fSpentIndex)
        return false;

    if (mempool.getSpentIndex(key, value))
        return true;

    if (!pblocktree->ReadSpentIndex(key, value))
        return false;

    return true;
}

bool GetAddressIndex(uint160 addressHash, int type,
                     std::vector<std::pair<CAddressIndexKey, CAmount> > &addressIndex, int start, int end)
{
    if (!fAddressIndex)
        return error("address index not enabled");

    if (!pblocktree->ReadAddressIndex(addressHash, type, addressIndex, start, end))
        return error("unable to get txids for address");

    return true;
}

bool GetAddressUnspent(uint160 addressHash, int type,
                       std::vector<std::pair<CAddressUnspentKey, CAddressUnspentValue> > &unspentOutputs)
{
    if (!fAddressIndex)
        return error("address index not enabled");

    if (!pblocktree->ReadAddressUnspentIndex(addressHash, type, unspentOutputs))
        return error("unable to get txids for address");

    return true;
}

/** Return transaction in tx, and if it was found inside a block, its hash is placed in hashBlock */
bool GetTransaction(const uint256 &hash, CTransaction &txOut, const Consensus::Params& consensusParams, uint256 &hashBlock, bool fAllowSlow)
{
    CBlockIndex *pindexSlow = NULL;

    LOCK(cs_main);

    if (mempool.lookup(hash, txOut))
    {
        return true;
    }

    if (fTxIndex) {
        CDiskTxPos postx;
        if (pblocktree->ReadTxIndex(hash, postx)) {
            CAutoFile file(OpenBlockFile(postx, true), SER_DISK, CLIENT_VERSION);
            if (file.IsNull())
                return error("%s: OpenBlockFile failed", __func__);
            CBlockHeader header;
            try {
                file >> header;
                fseek(file.Get(), postx.nTxOffset, SEEK_CUR);
                file >> txOut;
            } catch (const std::exception& e) {
                return error("%s: Deserialize or I/O error - %s", __func__, e.what());
            }
            hashBlock = header.GetHash();
            if (txOut.GetHash() != hash)
                return error("%s: txid mismatch", __func__);
            return true;
        }
    }

    if (fAllowSlow) { // use coin database to locate block that contains transaction, and scan it
        int nHeight = -1;
        {
            CCoinsViewCache &view = *pcoinsTip;
            const CCoins* coins = view.AccessCoins(hash);
            if (coins)
                nHeight = coins->nHeight;
        }
        if (nHeight > 0)
            pindexSlow = chainActive[nHeight];
    }

    if (pindexSlow) {
        CBlock block;
        if (ReadBlockFromDisk(block, pindexSlow, consensusParams)) {
            BOOST_FOREACH(const CTransaction &tx, block.vtx) {
                if (tx.GetHash() == hash) {
                    txOut = tx;
                    hashBlock = pindexSlow->GetBlockHash();
                    return true;
                }
            }
        }
    }

    return false;
}






//////////////////////////////////////////////////////////////////////////////
//
// CBlock and CBlockIndex
//

bool WriteBlockToDisk(const CBlock& block, CDiskBlockPos& pos, const CMessageHeader::MessageStartChars& messageStart)
{
    // Open history file to append
    CAutoFile fileout(OpenBlockFile(pos), SER_DISK, CLIENT_VERSION);
    if (fileout.IsNull())
        return error("WriteBlockToDisk: OpenBlockFile failed");

    // Write index header
    unsigned int nSize = fileout.GetSerializeSize(block);
    fileout << FLATDATA(messageStart) << nSize;

    // Write block
    long fileOutPos = ftell(fileout.Get());
    if (fileOutPos < 0)
        return error("WriteBlockToDisk: ftell failed");
    pos.nPos = (unsigned int)fileOutPos;
    fileout << block;

    return true;
}

bool ReadBlockFromDisk(CBlock& block, const CDiskBlockPos& pos, const Consensus::Params& consensusParams)
{
    block.SetNull();

    // Open history file to read
    CAutoFile filein(OpenBlockFile(pos, true), SER_DISK, CLIENT_VERSION);
    if (filein.IsNull())
        return error("ReadBlockFromDisk: OpenBlockFile failed for %s", pos.ToString());

    // Read block
    try {
        filein >> block;
    }
    catch (const std::exception& e) {
        return error("%s: Deserialize or I/O error - %s at %s", __func__, e.what(), pos.ToString());
    }

    // Check the header
    if (!CheckProofOfWork(block.GetHash(), block.nBits, consensusParams))
        return error("ReadBlockFromDisk: Errors in block header at %s", pos.ToString());

    return true;
}

bool ReadBlockFromDisk(CBlock& block, const CBlockIndex* pindex, const Consensus::Params& consensusParams)
{
    if (!ReadBlockFromDisk(block, pindex->GetBlockPos(), consensusParams))
        return false;
    if (block.GetHash() != pindex->GetBlockHash())
        return error("ReadBlockFromDisk(CBlock&, CBlockIndex*): GetHash() doesn't match index for %s at %s",
                pindex->ToString(), pindex->GetBlockPos().ToString());
    return true;
}

double ConvertBitsToDouble(unsigned int nBits)
{
    int nShift = (nBits >> 24) & 0xff;

    double dDiff =
        (double)0x0000ffff / (double)(nBits & 0x00ffffff);

    while (nShift < 29)
    {
        dDiff *= 256.0;
        nShift++;
    }
    while (nShift > 29)
    {
        dDiff /= 256.0;
        nShift--;
    }

    return dDiff;
}

int64_t GetTotalCoinEstimate(int nHeight)
{
    int64_t nTotalCoins = 0;

    // TODO: This could be vastly improved, look at GetBlockValue for a better method
    
    /* these values are taken from the block explorer */
    if(nHeight > 5076) nTotalCoins += 2021642;
    if(nHeight > 17000) nTotalCoins += 3267692-2021642;
    if(nHeight > 34000) nTotalCoins += 3688775-3267692;
    if(nHeight > 68000) nTotalCoins += 4277615-3688775;

    if(nHeight > 68000*2) {
        nTotalCoins += 4649913.99999995-4277615;
    } else {
        return nTotalCoins;
    }

    //5.383754730451325 per block average after this
    nTotalCoins += ((nHeight-68000*2)*((5382104.64334133-4649913.99999995)/(68000*2)));

    // TODO: this should include the 7.1% decline too
    return nTotalCoins;
}

/*
NOTE:   unlike bitcoin we are using PREVIOUS block height here,
        might be a good idea to change this to use prev bits
        but current height to avoid confusion.
*/
CAmount GetBlockSubsidy(int nPrevBits, int nPrevHeight, const Consensus::Params& consensusParams)
{
    double dDiff = (double)0x0000ffff / (double)(nPrevBits & 0x00ffffff);

    /* fixed bug caused diff to not be correctly calculated */
    if(nPrevHeight > 4500 || Params().NetworkIDString() != CBaseChainParams::MAIN) dDiff = ConvertBitsToDouble(nPrevBits);

    CAmount nSubsidy = 0;
    if(nPrevHeight >= 5465) {
        if((nPrevHeight >= 17000 && dDiff > 75) || nPrevHeight >= 24000) { // GPU/ASIC difficulty calc
            // 2222222/(((x+2600)/9)^2)
            nSubsidy = (2222222.0 / (pow((dDiff+2600.0)/9.0,2.0)));
            if (nSubsidy > 25) nSubsidy = 25;
            if (nSubsidy < 5) nSubsidy = 5;
        } else { // CPU mining calc
            nSubsidy = (11111.0 / (pow((dDiff+51.0)/6.0,2.0)));
            if (nSubsidy > 500) nSubsidy = 500;
            if (nSubsidy < 25) nSubsidy = 25;
        }
    } else {
        nSubsidy = (1111.0 / (pow((dDiff+1.0),2.0)));
        if (nSubsidy > 500) nSubsidy = 500;
        if (nSubsidy < 1) nSubsidy = 1;
    }

    // LogPrintf("height %u diff %4.2f reward %i \n", nPrevHeight, dDiff, nSubsidy);
    nSubsidy *= COIN;

    // yearly decline of production by 7.1% per year, projected 21.3M coins max by year 2050.
    for(int i = consensusParams.nSubsidyHalvingInterval; i <= nPrevHeight; i += consensusParams.nSubsidyHalvingInterval) nSubsidy -= nSubsidy/14;

    // Hard fork to reduce the block reward by 10 extra percent (allowing budget super-blocks)
    if(nPrevHeight > consensusParams.nBudgetPaymentsStartBlock) nSubsidy -= nSubsidy/10;

    return nSubsidy;
}

CAmount GetMasternodePayment(int nHeight, CAmount blockValue)
{
    CAmount ret = blockValue/5; // start at 20%

    int nMNPIBlock = Params().GetConsensus().nMasternodePaymentsIncreaseBlock;
    int nMNPIPeriod = Params().GetConsensus().nMasternodePaymentsIncreasePeriod;

                                                                      // mainnet:
    if(nHeight > nMNPIBlock)                  ret += blockValue / 20; // 158000 - 25.0% - 2014-10-24
    if(nHeight > nMNPIBlock+(nMNPIPeriod* 1)) ret += blockValue / 20; // 175280 - 30.0% - 2014-11-25
    if(nHeight > nMNPIBlock+(nMNPIPeriod* 2)) ret += blockValue / 20; // 192560 - 35.0% - 2014-12-26
    if(nHeight > nMNPIBlock+(nMNPIPeriod* 3)) ret += blockValue / 40; // 209840 - 37.5% - 2015-01-26
    if(nHeight > nMNPIBlock+(nMNPIPeriod* 4)) ret += blockValue / 40; // 227120 - 40.0% - 2015-02-27
    if(nHeight > nMNPIBlock+(nMNPIPeriod* 5)) ret += blockValue / 40; // 244400 - 42.5% - 2015-03-30
    if(nHeight > nMNPIBlock+(nMNPIPeriod* 6)) ret += blockValue / 40; // 261680 - 45.0% - 2015-05-01
    if(nHeight > nMNPIBlock+(nMNPIPeriod* 7)) ret += blockValue / 40; // 278960 - 47.5% - 2015-06-01
    if(nHeight > nMNPIBlock+(nMNPIPeriod* 9)) ret += blockValue / 40; // 313520 - 50.0% - 2015-08-03

    return ret;
}

bool IsInitialBlockDownload()
{
    static bool lockIBDState = false;
    if (lockIBDState)
        return false;
    if (fImporting || fReindex)
        return true;
    LOCK(cs_main);
    const CChainParams& chainParams = Params();
    if (fCheckpointsEnabled && chainActive.Height() < Checkpoints::GetTotalBlocksEstimate(chainParams.Checkpoints()))
        return true;
    bool state = (chainActive.Height() < pindexBestHeader->nHeight - 24 * 6 ||
            pindexBestHeader->GetBlockTime() < GetTime() - chainParams.MaxTipAge());
    if (!state)
        lockIBDState = true;
    return state;
}

bool fLargeWorkForkFound = false;
bool fLargeWorkInvalidChainFound = false;
CBlockIndex *pindexBestForkTip = NULL, *pindexBestForkBase = NULL;

void CheckForkWarningConditions()
{
    AssertLockHeld(cs_main);
    // Before we get past initial download, we cannot reliably alert about forks
    // (we assume we don't get stuck on a fork before the last checkpoint)
    if (IsInitialBlockDownload())
        return;

    // If our best fork is no longer within 72 blocks (+/- 3 hours if no one mines it)
    // of our head, drop it
    if (pindexBestForkTip && chainActive.Height() - pindexBestForkTip->nHeight >= 72)
        pindexBestForkTip = NULL;

    if (pindexBestForkTip || (pindexBestInvalid && pindexBestInvalid->nChainWork > chainActive.Tip()->nChainWork + (GetBlockProof(*chainActive.Tip()) * 6)))
    {
        if (!fLargeWorkForkFound && pindexBestForkBase)
        {
            if(pindexBestForkBase->phashBlock){
                std::string warning = std::string("'Warning: Large-work fork detected, forking after block ") +
                    pindexBestForkBase->phashBlock->ToString() + std::string("'");
                CAlert::Notify(warning, true);
            }
        }
        if (pindexBestForkTip && pindexBestForkBase)
        {
            if(pindexBestForkBase->phashBlock){
                LogPrintf("%s: Warning: Large valid fork found\n  forking the chain at height %d (%s)\n  lasting to height %d (%s).\nChain state database corruption likely.\n", __func__,
                       pindexBestForkBase->nHeight, pindexBestForkBase->phashBlock->ToString(),
                       pindexBestForkTip->nHeight, pindexBestForkTip->phashBlock->ToString());
                fLargeWorkForkFound = true;
            }
        }
        else
        {
            LogPrintf("%s: Warning: Found invalid chain at least ~6 blocks longer than our best chain.\nChain state database corruption likely.\n", __func__);
            fLargeWorkInvalidChainFound = true;
        }
    }
    else
    {
        fLargeWorkForkFound = false;
        fLargeWorkInvalidChainFound = false;
    }
}

void CheckForkWarningConditionsOnNewFork(CBlockIndex* pindexNewForkTip)
{
    AssertLockHeld(cs_main);
    // If we are on a fork that is sufficiently large, set a warning flag
    CBlockIndex* pfork = pindexNewForkTip;
    CBlockIndex* plonger = chainActive.Tip();
    while (pfork && pfork != plonger)
    {
        while (plonger && plonger->nHeight > pfork->nHeight)
            plonger = plonger->pprev;
        if (pfork == plonger)
            break;
        pfork = pfork->pprev;
    }

    // We define a condition where we should warn the user about as a fork of at least 7 blocks
    // with a tip within 72 blocks (+/- 3 hours if no one mines it) of ours
    // or a chain that is entirely longer than ours and invalid (note that this should be detected by both)
    // We use 7 blocks rather arbitrarily as it represents just under 10% of sustained network
    // hash rate operating on the fork.
    // We define it this way because it allows us to only store the highest fork tip (+ base) which meets
    // the 7-block condition and from this always have the most-likely-to-cause-warning fork
    if (pfork && (!pindexBestForkTip || (pindexBestForkTip && pindexNewForkTip->nHeight > pindexBestForkTip->nHeight)) &&
            pindexNewForkTip->nChainWork - pfork->nChainWork > (GetBlockProof(*pfork) * 7) &&
            chainActive.Height() - pindexNewForkTip->nHeight < 72)
    {
        pindexBestForkTip = pindexNewForkTip;
        pindexBestForkBase = pfork;
    }

    CheckForkWarningConditions();
}

// Requires cs_main.
void Misbehaving(NodeId pnode, int howmuch)
{
    if (howmuch == 0)
        return;

    CNodeState *state = State(pnode);
    if (state == NULL)
        return;

    state->nMisbehavior += howmuch;
    int banscore = GetArg("-banscore", DEFAULT_BANSCORE_THRESHOLD);
    if (state->nMisbehavior >= banscore && state->nMisbehavior - howmuch < banscore)
    {
        LogPrintf("%s: %s (%d -> %d) BAN THRESHOLD EXCEEDED\n", __func__, state->name, state->nMisbehavior-howmuch, state->nMisbehavior);
        state->fShouldBan = true;
    } else
        LogPrintf("%s: %s (%d -> %d)\n", __func__, state->name, state->nMisbehavior-howmuch, state->nMisbehavior);
}

void static InvalidChainFound(CBlockIndex* pindexNew)
{
    if (!pindexBestInvalid || pindexNew->nChainWork > pindexBestInvalid->nChainWork)
        pindexBestInvalid = pindexNew;

    LogPrintf("%s: invalid block=%s  height=%d  log2_work=%.8g  date=%s\n", __func__,
      pindexNew->GetBlockHash().ToString(), pindexNew->nHeight,
      log(pindexNew->nChainWork.getdouble())/log(2.0), DateTimeStrFormat("%Y-%m-%d %H:%M:%S",
      pindexNew->GetBlockTime()));
    CBlockIndex *tip = chainActive.Tip();
    assert (tip);
    LogPrintf("%s:  current best=%s  height=%d  log2_work=%.8g  date=%s\n", __func__,
      tip->GetBlockHash().ToString(), chainActive.Height(), log(tip->nChainWork.getdouble())/log(2.0),
      DateTimeStrFormat("%Y-%m-%d %H:%M:%S", tip->GetBlockTime()));
    CheckForkWarningConditions();
}

void static InvalidBlockFound(CBlockIndex *pindex, const CValidationState &state) {
    int nDoS = 0;
    if (state.IsInvalid(nDoS)) {
        std::map<uint256, NodeId>::iterator it = mapBlockSource.find(pindex->GetBlockHash());
        if (it != mapBlockSource.end() && State(it->second)) {
            assert (state.GetRejectCode() < REJECT_INTERNAL); // Blocks are never rejected with internal reject codes
            CBlockReject reject = {(unsigned char)state.GetRejectCode(), state.GetRejectReason().substr(0, MAX_REJECT_MESSAGE_LENGTH), pindex->GetBlockHash()};
            State(it->second)->rejects.push_back(reject);
            if (nDoS > 0)
                Misbehaving(it->second, nDoS);
        }
    }
    if (!state.CorruptionPossible()) {
        pindex->nStatus |= BLOCK_FAILED_VALID;
        setDirtyBlockIndex.insert(pindex);
        setBlockIndexCandidates.erase(pindex);
        InvalidChainFound(pindex);
    }
}

void UpdateCoins(const CTransaction& tx, CValidationState &state, CCoinsViewCache &inputs, CTxUndo &txundo, int nHeight)
{
    // mark inputs spent
    if (!tx.IsCoinBase()) {
        txundo.vprevout.reserve(tx.vin.size());
        BOOST_FOREACH(const CTxIn &txin, tx.vin) {
            CCoinsModifier coins = inputs.ModifyCoins(txin.prevout.hash);
            unsigned nPos = txin.prevout.n;

            if (nPos >= coins->vout.size() || coins->vout[nPos].IsNull())
                assert(false);
            // mark an outpoint spent, and construct undo information
            txundo.vprevout.push_back(CTxInUndo(coins->vout[nPos]));
            coins->Spend(nPos);
            if (coins->vout.size() == 0) {
                CTxInUndo& undo = txundo.vprevout.back();
                undo.nHeight = coins->nHeight;
                undo.fCoinBase = coins->fCoinBase;
                undo.nVersion = coins->nVersion;
            }
        }
        // add outputs
        inputs.ModifyNewCoins(tx.GetHash())->FromTx(tx, nHeight);
    }
    else {
        // add outputs for coinbase tx
        // In this case call the full ModifyCoins which will do a database
        // lookup to be sure the coins do not already exist otherwise we do not
        // know whether to mark them fresh or not.  We want the duplicate coinbases
        // before BIP30 to still be properly overwritten.
        inputs.ModifyCoins(tx.GetHash())->FromTx(tx, nHeight);
    }
}

void UpdateCoins(const CTransaction& tx, CValidationState &state, CCoinsViewCache &inputs, int nHeight)
{
    CTxUndo txundo;
    UpdateCoins(tx, state, inputs, txundo, nHeight);
}

bool CScriptCheck::operator()() {
    const CScript &scriptSig = ptxTo->vin[nIn].scriptSig;
    if (!VerifyScript(scriptSig, scriptPubKey, nFlags, CachingTransactionSignatureChecker(ptxTo, nIn, cacheStore), &error)) {
        return false;
    }
    return true;
}

int GetSpendHeight(const CCoinsViewCache& inputs)
{
    LOCK(cs_main);
    CBlockIndex* pindexPrev = mapBlockIndex.find(inputs.GetBestBlock())->second;
    return pindexPrev->nHeight + 1;
}

namespace Consensus {
bool CheckTxInputs(const CTransaction& tx, CValidationState& state, const CCoinsViewCache& inputs, int nSpendHeight)
{
        // This doesn't trigger the DoS code on purpose; if it did, it would make it easier
        // for an attacker to attempt to split the network.
        if (!inputs.HaveInputs(tx))
            return state.Invalid(false, 0, "", "Inputs unavailable");

        CAmount nValueIn = 0;
        CAmount nFees = 0;
        for (unsigned int i = 0; i < tx.vin.size(); i++)
        {
            const COutPoint &prevout = tx.vin[i].prevout;
            const CCoins *coins = inputs.AccessCoins(prevout.hash);
            assert(coins);

            // If prev is coinbase, check that it's matured
            if (coins->IsCoinBase()) {
                if (nSpendHeight - coins->nHeight < COINBASE_MATURITY)
                    return state.Invalid(false,
                        REJECT_INVALID, "bad-txns-premature-spend-of-coinbase",
                        strprintf("tried to spend coinbase at depth %d", nSpendHeight - coins->nHeight));
            }

            // Check for negative or overflow input values
            nValueIn += coins->vout[prevout.n].nValue;
            if (!MoneyRange(coins->vout[prevout.n].nValue) || !MoneyRange(nValueIn))
                return state.DoS(100, false, REJECT_INVALID, "bad-txns-inputvalues-outofrange");

        }

        if (nValueIn < tx.GetValueOut())
            return state.DoS(100, false, REJECT_INVALID, "bad-txns-in-belowout", false,
                strprintf("value in (%s) < value out (%s)", FormatMoney(nValueIn), FormatMoney(tx.GetValueOut())));

        // Tally transaction fees
        CAmount nTxFee = nValueIn - tx.GetValueOut();
        if (nTxFee < 0)
            return state.DoS(100, false, REJECT_INVALID, "bad-txns-fee-negative");
        nFees += nTxFee;
        if (!MoneyRange(nFees))
            return state.DoS(100, false, REJECT_INVALID, "bad-txns-fee-outofrange");
    return true;
}
}// namespace Consensus

bool CheckInputs(const CTransaction& tx, CValidationState &state, const CCoinsViewCache &inputs, bool fScriptChecks, unsigned int flags, bool cacheStore, std::vector<CScriptCheck> *pvChecks)
{
    if (!tx.IsCoinBase())
    {
        if (!Consensus::CheckTxInputs(tx, state, inputs, GetSpendHeight(inputs)))
            return false;

        if (pvChecks)
            pvChecks->reserve(tx.vin.size());

        // The first loop above does all the inexpensive checks.
        // Only if ALL inputs pass do we perform expensive ECDSA signature checks.
        // Helps prevent CPU exhaustion attacks.

        // Skip ECDSA signature verification when connecting blocks
        // before the last block chain checkpoint. This is safe because block merkle hashes are
        // still computed and checked, and any change will be caught at the next checkpoint.
        if (fScriptChecks) {
            for (unsigned int i = 0; i < tx.vin.size(); i++) {
                const COutPoint &prevout = tx.vin[i].prevout;
                const CCoins* coins = inputs.AccessCoins(prevout.hash);
                assert(coins);

                // Verify signature
                CScriptCheck check(*coins, tx, i, flags, cacheStore);
                if (pvChecks) {
                    pvChecks->push_back(CScriptCheck());
                    check.swap(pvChecks->back());
                } else if (!check()) {
                    if (flags & STANDARD_NOT_MANDATORY_VERIFY_FLAGS) {
                        // Check whether the failure was caused by a
                        // non-mandatory script verification check, such as
                        // non-standard DER encodings or non-null dummy
                        // arguments; if so, don't trigger DoS protection to
                        // avoid splitting the network between upgraded and
                        // non-upgraded nodes.
                        CScriptCheck check2(*coins, tx, i,
                                flags & ~STANDARD_NOT_MANDATORY_VERIFY_FLAGS, cacheStore);
                        if (check2())
                            return state.Invalid(false, REJECT_NONSTANDARD, strprintf("non-mandatory-script-verify-flag (%s)", ScriptErrorString(check.GetScriptError())));
                    }
                    // Failures of other flags indicate a transaction that is
                    // invalid in new blocks, e.g. a invalid P2SH. We DoS ban
                    // such nodes as they are not following the protocol. That
                    // said during an upgrade careful thought should be taken
                    // as to the correct behavior - we may want to continue
                    // peering with non-upgraded nodes even after a soft-fork
                    // super-majority vote has passed.
                    return state.DoS(100,false, REJECT_INVALID, strprintf("mandatory-script-verify-flag-failed (%s)", ScriptErrorString(check.GetScriptError())));
                }
            }
        }
    }

    return true;
}

namespace {

bool UndoWriteToDisk(const CBlockUndo& blockundo, CDiskBlockPos& pos, const uint256& hashBlock, const CMessageHeader::MessageStartChars& messageStart)
{
    // Open history file to append
    CAutoFile fileout(OpenUndoFile(pos), SER_DISK, CLIENT_VERSION);
    if (fileout.IsNull())
        return error("%s: OpenUndoFile failed", __func__);

    // Write index header
    unsigned int nSize = fileout.GetSerializeSize(blockundo);
    fileout << FLATDATA(messageStart) << nSize;

    // Write undo data
    long fileOutPos = ftell(fileout.Get());
    if (fileOutPos < 0)
        return error("%s: ftell failed", __func__);
    pos.nPos = (unsigned int)fileOutPos;
    fileout << blockundo;

    // calculate & write checksum
    CHashWriter hasher(SER_GETHASH, PROTOCOL_VERSION);
    hasher << hashBlock;
    hasher << blockundo;
    fileout << hasher.GetHash();

    return true;
}

bool UndoReadFromDisk(CBlockUndo& blockundo, const CDiskBlockPos& pos, const uint256& hashBlock)
{
    // Open history file to read
    CAutoFile filein(OpenUndoFile(pos, true), SER_DISK, CLIENT_VERSION);
    if (filein.IsNull())
        return error("%s: OpenBlockFile failed", __func__);

    // Read block
    uint256 hashChecksum;
    try {
        filein >> blockundo;
        filein >> hashChecksum;
    }
    catch (const std::exception& e) {
        return error("%s: Deserialize or I/O error - %s", __func__, e.what());
    }

    // Verify checksum
    CHashWriter hasher(SER_GETHASH, PROTOCOL_VERSION);
    hasher << hashBlock;
    hasher << blockundo;
    if (hashChecksum != hasher.GetHash())
        return error("%s: Checksum mismatch", __func__);

    return true;
}

/** Abort with a message */
bool AbortNode(const std::string& strMessage, const std::string& userMessage="")
{
    strMiscWarning = strMessage;
    LogPrintf("*** %s\n", strMessage);
    uiInterface.ThreadSafeMessageBox(
        userMessage.empty() ? _("Error: A fatal internal error occurred, see debug.log for details") : userMessage,
        "", CClientUIInterface::MSG_ERROR);
    StartShutdown();
    return false;
}

bool AbortNode(CValidationState& state, const std::string& strMessage, const std::string& userMessage="")
{
    AbortNode(strMessage, userMessage);
    return state.Error(strMessage);
}

} // anon namespace

/**
 * Apply the undo operation of a CTxInUndo to the given chain state.
 * @param undo The undo object.
 * @param view The coins view to which to apply the changes.
 * @param out The out point that corresponds to the tx input.
 * @return True on success.
 */
static bool ApplyTxInUndo(const CTxInUndo& undo, CCoinsViewCache& view, const COutPoint& out)
{
    bool fClean = true;

    CCoinsModifier coins = view.ModifyCoins(out.hash);
    if (undo.nHeight != 0) {
        // undo data contains height: this is the last output of the prevout tx being spent
        if (!coins->IsPruned())
            fClean = fClean && error("%s: undo data overwriting existing transaction", __func__);
        coins->Clear();
        coins->fCoinBase = undo.fCoinBase;
        coins->nHeight = undo.nHeight;
        coins->nVersion = undo.nVersion;
    } else {
        if (coins->IsPruned())
            fClean = fClean && error("%s: undo data adding output to missing transaction", __func__);
    }
    if (coins->IsAvailable(out.n))
        fClean = fClean && error("%s: undo data overwriting existing output", __func__);
    if (coins->vout.size() < out.n+1)
        coins->vout.resize(out.n+1);
    coins->vout[out.n] = undo.txout;

    return fClean;
}

bool DisconnectBlock(const CBlock& block, CValidationState& state, const CBlockIndex* pindex, CCoinsViewCache& view, bool* pfClean)
{
    assert(pindex->GetBlockHash() == view.GetBestBlock());

    if (pfClean)
        *pfClean = false;

    bool fClean = true;

    CBlockUndo blockUndo;
    CDiskBlockPos pos = pindex->GetUndoPos();
    if (pos.IsNull())
        return error("DisconnectBlock(): no undo data available");
    if (!UndoReadFromDisk(blockUndo, pos, pindex->pprev->GetBlockHash()))
        return error("DisconnectBlock(): failure reading undo data");

    if (blockUndo.vtxundo.size() + 1 != block.vtx.size())
        return error("DisconnectBlock(): block and undo data inconsistent");

    std::vector<std::pair<CAddressIndexKey, CAmount> > addressIndex;
    std::vector<std::pair<CAddressUnspentKey, CAddressUnspentValue> > addressUnspentIndex;
    std::vector<std::pair<CSpentIndexKey, CSpentIndexValue> > spentIndex;

    // undo transactions in reverse order
    for (int i = block.vtx.size() - 1; i >= 0; i--) {
        const CTransaction &tx = block.vtx[i];
        uint256 hash = tx.GetHash();

        if (fAddressIndex) {

            for (unsigned int k = tx.vout.size(); k-- > 0;) {
                const CTxOut &out = tx.vout[k];

                if (out.scriptPubKey.IsPayToScriptHash()) {
                    vector<unsigned char> hashBytes(out.scriptPubKey.begin()+2, out.scriptPubKey.begin()+22);

                    // undo receiving activity
                    addressIndex.push_back(make_pair(CAddressIndexKey(2, uint160(hashBytes), pindex->nHeight, i, hash, k, false), out.nValue));

                    // undo unspent index
                    addressUnspentIndex.push_back(make_pair(CAddressUnspentKey(2, uint160(hashBytes), hash, k), CAddressUnspentValue()));

                } else if (out.scriptPubKey.IsPayToPublicKeyHash()) {
                    vector<unsigned char> hashBytes(out.scriptPubKey.begin()+3, out.scriptPubKey.begin()+23);

                    // undo receiving activity
                    addressIndex.push_back(make_pair(CAddressIndexKey(1, uint160(hashBytes), pindex->nHeight, i, hash, k, false), out.nValue));

                    // undo unspent index
                    addressUnspentIndex.push_back(make_pair(CAddressUnspentKey(1, uint160(hashBytes), hash, k), CAddressUnspentValue()));

                } else {
                    continue;
                }

            }

        }

        // Check that all outputs are available and match the outputs in the block itself
        // exactly.
        {
        CCoinsModifier outs = view.ModifyCoins(hash);
        outs->ClearUnspendable();

        CCoins outsBlock(tx, pindex->nHeight);
        // The CCoins serialization does not serialize negative numbers.
        // No network rules currently depend on the version here, so an inconsistency is harmless
        // but it must be corrected before txout nversion ever influences a network rule.
        if (outsBlock.nVersion < 0)
            outs->nVersion = outsBlock.nVersion;
        if (*outs != outsBlock)
            fClean = fClean && error("DisconnectBlock(): added transaction mismatch? database corrupted");

        // remove outputs
        outs->Clear();
        }

        // restore inputs
        if (i > 0) { // not coinbases
            const CTxUndo &txundo = blockUndo.vtxundo[i-1];
            if (txundo.vprevout.size() != tx.vin.size())
                return error("DisconnectBlock(): transaction and undo data inconsistent");
            for (unsigned int j = tx.vin.size(); j-- > 0;) {
                const COutPoint &out = tx.vin[j].prevout;
                const CTxInUndo &undo = txundo.vprevout[j];
                if (!ApplyTxInUndo(undo, view, out))
                    fClean = false;

                const CTxIn input = tx.vin[j];

                if (fSpentIndex) {
                    // undo and delete the spent index
                    spentIndex.push_back(make_pair(CSpentIndexKey(input.prevout.hash, input.prevout.n), CSpentIndexValue()));
                }

                if (fAddressIndex) {
                    const CTxOut &prevout = view.GetOutputFor(tx.vin[j]);
                    if (prevout.scriptPubKey.IsPayToScriptHash()) {
                        vector<unsigned char> hashBytes(prevout.scriptPubKey.begin()+2, prevout.scriptPubKey.begin()+22);

                        // undo spending activity
                        addressIndex.push_back(make_pair(CAddressIndexKey(2, uint160(hashBytes), pindex->nHeight, i, hash, j, true), prevout.nValue * -1));

                        // restore unspent index
                        addressUnspentIndex.push_back(make_pair(CAddressUnspentKey(2, uint160(hashBytes), input.prevout.hash, input.prevout.n), CAddressUnspentValue(prevout.nValue, prevout.scriptPubKey, undo.nHeight)));


                    } else if (prevout.scriptPubKey.IsPayToPublicKeyHash()) {
                        vector<unsigned char> hashBytes(prevout.scriptPubKey.begin()+3, prevout.scriptPubKey.begin()+23);

                        // undo spending activity
                        addressIndex.push_back(make_pair(CAddressIndexKey(1, uint160(hashBytes), pindex->nHeight, i, hash, j, true), prevout.nValue * -1));

                        // restore unspent index
                        addressUnspentIndex.push_back(make_pair(CAddressUnspentKey(1, uint160(hashBytes), input.prevout.hash, input.prevout.n), CAddressUnspentValue(prevout.nValue, prevout.scriptPubKey, undo.nHeight)));

                    } else {
                        continue;
                    }
                }

            }
        }
    }


    // move best block pointer to prevout block
    view.SetBestBlock(pindex->pprev->GetBlockHash());

    if (pfClean) {
        *pfClean = fClean;
        return true;
    }

    if (fAddressIndex) {
        if (!pblocktree->EraseAddressIndex(addressIndex)) {
            return AbortNode(state, "Failed to delete address index");
        }
        if (!pblocktree->UpdateAddressUnspentIndex(addressUnspentIndex)) {
            return AbortNode(state, "Failed to write address unspent index");
        }
    }

    return fClean;
}

void static FlushBlockFile(bool fFinalize = false)
{
    LOCK(cs_LastBlockFile);

    CDiskBlockPos posOld(nLastBlockFile, 0);

    FILE *fileOld = OpenBlockFile(posOld);
    if (fileOld) {
        if (fFinalize)
            TruncateFile(fileOld, vinfoBlockFile[nLastBlockFile].nSize);
        FileCommit(fileOld);
        fclose(fileOld);
    }

    fileOld = OpenUndoFile(posOld);
    if (fileOld) {
        if (fFinalize)
            TruncateFile(fileOld, vinfoBlockFile[nLastBlockFile].nUndoSize);
        FileCommit(fileOld);
        fclose(fileOld);
    }
}

bool FindUndoPos(CValidationState &state, int nFile, CDiskBlockPos &pos, unsigned int nAddSize);

static CCheckQueue<CScriptCheck> scriptcheckqueue(128);

void ThreadScriptCheck() {
    RenameThread("dash-scriptch");
    scriptcheckqueue.Thread();
}

//
// Called periodically asynchronously; alerts if it smells like
// we're being fed a bad chain (blocks being generated much
// too slowly or too quickly).
//
void PartitionCheck(bool (*initialDownloadCheck)(), CCriticalSection& cs, const CBlockIndex *const &bestHeader,
                    int64_t nPowTargetSpacing)
{
    if (bestHeader == NULL || initialDownloadCheck()) return;

    static int64_t lastAlertTime = 0;
    int64_t now = GetAdjustedTime();
    if (lastAlertTime > now-60*60*24) return; // Alert at most once per day

    const int SPAN_HOURS=1; // was 4h in bitcoin but we have 4x faster blocks
    const int SPAN_SECONDS=SPAN_HOURS*60*60;
    int BLOCKS_EXPECTED = SPAN_SECONDS / nPowTargetSpacing;

    boost::math::poisson_distribution<double> poisson(BLOCKS_EXPECTED);

    std::string strWarning;
    int64_t startTime = GetAdjustedTime()-SPAN_SECONDS;

    LOCK(cs);
    const CBlockIndex* i = bestHeader;
    int nBlocks = 0;
    while (i->GetBlockTime() >= startTime) {
        ++nBlocks;
        i = i->pprev;
        if (i == NULL) return; // Ran out of chain, we must not be fully sync'ed
    }

    // How likely is it to find that many by chance?
    double p = boost::math::pdf(poisson, nBlocks);

    LogPrint("partitioncheck", "%s: Found %d blocks in the last %d hours\n", __func__, nBlocks, SPAN_HOURS);
    LogPrint("partitioncheck", "%s: likelihood: %g\n", __func__, p);

    // Aim for one false-positive about every fifty years of normal running:
    const int FIFTY_YEARS = 50*365*24*60*60;
    double alertThreshold = 1.0 / (FIFTY_YEARS / SPAN_SECONDS);

    if (p <= alertThreshold && nBlocks < BLOCKS_EXPECTED)
    {
        // Many fewer blocks than expected: alert!
        strWarning = strprintf(_("WARNING: check your network connection, %d blocks received in the last %d hours (%d expected)"),
                               nBlocks, SPAN_HOURS, BLOCKS_EXPECTED);
    }
    else if (p <= alertThreshold && nBlocks > BLOCKS_EXPECTED)
    {
        // Many more blocks than expected: alert!
        strWarning = strprintf(_("WARNING: abnormally high number of blocks generated, %d blocks received in the last %d hours (%d expected)"),
                               nBlocks, SPAN_HOURS, BLOCKS_EXPECTED);
    }
    if (!strWarning.empty())
    {
        strMiscWarning = strWarning;
        CAlert::Notify(strWarning, true);
        lastAlertTime = now;
    }
}

// Protected by cs_main
static VersionBitsCache versionbitscache;

int32_t ComputeBlockVersion(const CBlockIndex* pindexPrev, const Consensus::Params& params)
{
    LOCK(cs_main);
    int32_t nVersion = VERSIONBITS_TOP_BITS;

    for (int i = 0; i < (int)Consensus::MAX_VERSION_BITS_DEPLOYMENTS; i++) {
        ThresholdState state = VersionBitsState(pindexPrev, params, (Consensus::DeploymentPos)i, versionbitscache);
        if (state == THRESHOLD_LOCKED_IN || state == THRESHOLD_STARTED) {
            nVersion |= VersionBitsMask(params, (Consensus::DeploymentPos)i);
        }
    }

    return nVersion;
}

/**
 * Threshold condition checker that triggers when unknown versionbits are seen on the network.
 */
class WarningBitsConditionChecker : public AbstractThresholdConditionChecker
{
private:
    int bit;

public:
    WarningBitsConditionChecker(int bitIn) : bit(bitIn) {}

    int64_t BeginTime(const Consensus::Params& params) const { return 0; }
    int64_t EndTime(const Consensus::Params& params) const { return std::numeric_limits<int64_t>::max(); }
    int Period(const Consensus::Params& params) const { return params.nMinerConfirmationWindow; }
    int Threshold(const Consensus::Params& params) const { return params.nRuleChangeActivationThreshold; }

    bool Condition(const CBlockIndex* pindex, const Consensus::Params& params) const
    {
        return ((pindex->nVersion & VERSIONBITS_TOP_MASK) == VERSIONBITS_TOP_BITS) &&
               ((pindex->nVersion >> bit) & 1) != 0 &&
               ((ComputeBlockVersion(pindex->pprev, params) >> bit) & 1) == 0;
    }
};

// Protected by cs_main
static ThresholdConditionCache warningcache[VERSIONBITS_NUM_BITS];

static int64_t nTimeCheck = 0;
static int64_t nTimeForks = 0;
static int64_t nTimeVerify = 0;
static int64_t nTimeConnect = 0;
static int64_t nTimeIndex = 0;
static int64_t nTimeCallbacks = 0;
static int64_t nTimeTotal = 0;

bool ConnectBlock(const CBlock& block, CValidationState& state, CBlockIndex* pindex, CCoinsViewCache& view, bool fJustCheck)
{
    const CChainParams& chainparams = Params();
    AssertLockHeld(cs_main);

    int64_t nTimeStart = GetTimeMicros();

    // Check it again in case a previous version let a bad block in
    if (!CheckBlock(block, state, !fJustCheck, !fJustCheck))
        return false;

    // verify that the view's current state corresponds to the previous block
    uint256 hashPrevBlock = pindex->pprev == NULL ? uint256() : pindex->pprev->GetBlockHash();
    assert(hashPrevBlock == view.GetBestBlock());

    // Special case for the genesis block, skipping connection of its transactions
    // (its coinbase is unspendable)
    if (block.GetHash() == chainparams.GetConsensus().hashGenesisBlock) {
        if (!fJustCheck)
            view.SetBestBlock(pindex->GetBlockHash());
        return true;
    }

    bool fScriptChecks = true;
    if (fCheckpointsEnabled) {
        CBlockIndex *pindexLastCheckpoint = Checkpoints::GetLastCheckpoint(chainparams.Checkpoints());
        if (pindexLastCheckpoint && pindexLastCheckpoint->GetAncestor(pindex->nHeight) == pindex) {
            // This block is an ancestor of a checkpoint: disable script checks
            fScriptChecks = false;
        }
    }

    int64_t nTime1 = GetTimeMicros(); nTimeCheck += nTime1 - nTimeStart;
    LogPrint("bench", "    - Sanity checks: %.2fms [%.2fs]\n", 0.001 * (nTime1 - nTimeStart), nTimeCheck * 0.000001);

    // Do not allow blocks that contain transactions which 'overwrite' older transactions,
    // unless those are already completely spent.
    // If such overwrites are allowed, coinbases and transactions depending upon those
    // can be duplicated to remove the ability to spend the first instance -- even after
    // being sent to another address.
    // See BIP30 and http://r6.ca/blog/20120206T005236Z.html for more information.
    // This logic is not necessary for memory pool transactions, as AcceptToMemoryPool
    // already refuses previously-known transaction ids entirely.
    // This rule was originally applied to all blocks with a timestamp after March 15, 2012, 0:00 UTC.
    // Now that the whole chain is irreversibly beyond that time it is applied to all blocks except the
    // two in the chain that violate it. This prevents exploiting the issue against nodes during their
    // initial block download.
    bool fEnforceBIP30 = (!pindex->phashBlock) || // Enforce on CreateNewBlock invocations which don't have a hash.
                          !((pindex->nHeight==91842 && pindex->GetBlockHash() == uint256S("0x00000000000a4d0a398161ffc163c503763b1f4360639393e0e4c8e300e0caec")) ||
                           (pindex->nHeight==91880 && pindex->GetBlockHash() == uint256S("0x00000000000743f190a18c5577a3c2d2a1f610ae9601ac046a38084ccb7cd721")));

    // Once BIP34 activated it was not possible to create new duplicate coinbases and thus other than starting
    // with the 2 existing duplicate coinbase pairs, not possible to create overwriting txs.  But by the
    // time BIP34 activated, in each of the existing pairs the duplicate coinbase had overwritten the first
    // before the first had been spent.  Since those coinbases are sufficiently buried its no longer possible to create further
    // duplicate transactions descending from the known pairs either.
    // If we're on the known chain at height greater than where BIP34 activated, we can save the db accesses needed for the BIP30 check.
    CBlockIndex *pindexBIP34height = pindex->pprev->GetAncestor(chainparams.GetConsensus().BIP34Height);
    //Only continue to enforce if we're below BIP34 activation height or the block hash at that height doesn't correspond.
    fEnforceBIP30 = fEnforceBIP30 && (!pindexBIP34height || !(pindexBIP34height->GetBlockHash() == chainparams.GetConsensus().BIP34Hash));

    if (fEnforceBIP30) {
        BOOST_FOREACH(const CTransaction& tx, block.vtx) {
            const CCoins* coins = view.AccessCoins(tx.GetHash());
            if (coins && !coins->IsPruned())
                return state.DoS(100, error("ConnectBlock(): tried to overwrite transaction"),
                                 REJECT_INVALID, "bad-txns-BIP30");
        }
    }

    // BIP16 didn't become active until Apr 1 2012
    int64_t nBIP16SwitchTime = 1333238400;
    bool fStrictPayToScriptHash = (pindex->GetBlockTime() >= nBIP16SwitchTime);

    unsigned int flags = fStrictPayToScriptHash ? SCRIPT_VERIFY_P2SH : SCRIPT_VERIFY_NONE;

    // Start enforcing the DERSIG (BIP66) rules, for block.nVersion=3 blocks,
    // when 75% of the network has upgraded:
    if (block.nVersion >= 3 && IsSuperMajority(3, pindex->pprev, chainparams.GetConsensus().nMajorityEnforceBlockUpgrade, chainparams.GetConsensus())) {
        flags |= SCRIPT_VERIFY_DERSIG;
    }

    // Start enforcing CHECKLOCKTIMEVERIFY, (BIP65) for block.nVersion=4
    // blocks, when 75% of the network has upgraded:
    if (block.nVersion >= 4 && IsSuperMajority(4, pindex->pprev, chainparams.GetConsensus().nMajorityEnforceBlockUpgrade, chainparams.GetConsensus())) {
        flags |= SCRIPT_VERIFY_CHECKLOCKTIMEVERIFY;
    }

    // Start enforcing BIP68 (sequence locks) and BIP112 (CHECKSEQUENCEVERIFY) using versionbits logic.
    int nLockTimeFlags = 0;
    if (VersionBitsState(pindex->pprev, chainparams.GetConsensus(), Consensus::DEPLOYMENT_CSV, versionbitscache) == THRESHOLD_ACTIVE) {
        flags |= SCRIPT_VERIFY_CHECKSEQUENCEVERIFY;
        nLockTimeFlags |= LOCKTIME_VERIFY_SEQUENCE;
    }

    int64_t nTime2 = GetTimeMicros(); nTimeForks += nTime2 - nTime1;
    LogPrint("bench", "    - Fork checks: %.2fms [%.2fs]\n", 0.001 * (nTime2 - nTime1), nTimeForks * 0.000001);

    CBlockUndo blockundo;

    CCheckQueueControl<CScriptCheck> control(fScriptChecks && nScriptCheckThreads ? &scriptcheckqueue : NULL);

    std::vector<int> prevheights;
    CAmount nFees = 0;
    int nInputs = 0;
    unsigned int nSigOps = 0;
    CDiskTxPos pos(pindex->GetBlockPos(), GetSizeOfCompactSize(block.vtx.size()));
    std::vector<std::pair<uint256, CDiskTxPos> > vPos;
    vPos.reserve(block.vtx.size());
    blockundo.vtxundo.reserve(block.vtx.size() - 1);
    std::vector<std::pair<CAddressIndexKey, CAmount> > addressIndex;
    std::vector<std::pair<CAddressUnspentKey, CAddressUnspentValue> > addressUnspentIndex;
    std::vector<std::pair<CSpentIndexKey, CSpentIndexValue> > spentIndex;

    for (unsigned int i = 0; i < block.vtx.size(); i++)
    {
        const CTransaction &tx = block.vtx[i];
        const uint256 txhash = tx.GetHash();

        nInputs += tx.vin.size();
        nSigOps += GetLegacySigOpCount(tx);
        if (nSigOps > MAX_BLOCK_SIGOPS)
            return state.DoS(100, error("ConnectBlock(): too many sigops"),
                             REJECT_INVALID, "bad-blk-sigops");

        if (!tx.IsCoinBase())
        {
            if (!view.HaveInputs(tx))
                return state.DoS(100, error("ConnectBlock(): inputs missing/spent"),
                                 REJECT_INVALID, "bad-txns-inputs-missingorspent");

            // Check that transaction is BIP68 final
            // BIP68 lock checks (as opposed to nLockTime checks) must
            // be in ConnectBlock because they require the UTXO set
            prevheights.resize(tx.vin.size());
            for (size_t j = 0; j < tx.vin.size(); j++) {
                prevheights[j] = view.AccessCoins(tx.vin[j].prevout.hash)->nHeight;
            }

            if (!SequenceLocks(tx, nLockTimeFlags, &prevheights, *pindex)) {
                return state.DoS(100, error("%s: contains a non-BIP68-final transaction", __func__),
                                 REJECT_INVALID, "bad-txns-nonfinal");
            }

            if (fAddressIndex || fSpentIndex)
            {
                for (size_t j = 0; j < tx.vin.size(); j++) {

                    const CTxIn input = tx.vin[j];
                    const CTxOut &prevout = view.GetOutputFor(tx.vin[j]);
                    uint160 hashBytes;
                    int addressType;

                    if (prevout.scriptPubKey.IsPayToScriptHash()) {
                        hashBytes = uint160(vector <unsigned char>(prevout.scriptPubKey.begin()+2, prevout.scriptPubKey.begin()+22));
                        addressType = 2;
                    } else if (prevout.scriptPubKey.IsPayToPublicKeyHash()) {
                        hashBytes = uint160(vector <unsigned char>(prevout.scriptPubKey.begin()+3, prevout.scriptPubKey.begin()+23));
                        addressType = 1;
                    } else {
                        hashBytes.SetNull();
                        addressType = 0;
                    }

                    if (fAddressIndex && addressType > 0) {
                        // record spending activity
                        addressIndex.push_back(make_pair(CAddressIndexKey(addressType, hashBytes, pindex->nHeight, i, txhash, j, true), prevout.nValue * -1));

                        // remove address from unspent index
                        addressUnspentIndex.push_back(make_pair(CAddressUnspentKey(addressType, hashBytes, input.prevout.hash, input.prevout.n), CAddressUnspentValue()));
                    }

                    if (fSpentIndex) {
                        // add the spent index to determine the txid and input that spent an output
                        // and to find the amount and address from an input
                        spentIndex.push_back(make_pair(CSpentIndexKey(input.prevout.hash, input.prevout.n), CSpentIndexValue(txhash, j, pindex->nHeight, prevout.nValue, addressType, hashBytes)));
                    }
                }

            }

            if (fStrictPayToScriptHash)
            {
                // Add in sigops done by pay-to-script-hash inputs;
                // this is to prevent a "rogue miner" from creating
                // an incredibly-expensive-to-validate block.
                nSigOps += GetP2SHSigOpCount(tx, view);
                if (nSigOps > MAX_BLOCK_SIGOPS)
                    return state.DoS(100, error("ConnectBlock(): too many sigops"),
                                     REJECT_INVALID, "bad-blk-sigops");
            }

            nFees += view.GetValueIn(tx)-tx.GetValueOut();

            std::vector<CScriptCheck> vChecks;
            bool fCacheResults = fJustCheck; /* Don't cache results if we're actually connecting blocks (still consult the cache, though) */
            if (!CheckInputs(tx, state, view, fScriptChecks, flags, fCacheResults, nScriptCheckThreads ? &vChecks : NULL))
                return error("ConnectBlock(): CheckInputs on %s failed with %s",
                    tx.GetHash().ToString(), FormatStateMessage(state));
            control.Add(vChecks);
        }

        if (fAddressIndex) {
            for (unsigned int k = 0; k < tx.vout.size(); k++) {
                const CTxOut &out = tx.vout[k];

                if (out.scriptPubKey.IsPayToScriptHash()) {
                    vector<unsigned char> hashBytes(out.scriptPubKey.begin()+2, out.scriptPubKey.begin()+22);

                    // record receiving activity
                    addressIndex.push_back(make_pair(CAddressIndexKey(2, uint160(hashBytes), pindex->nHeight, i, txhash, k, false), out.nValue));

                    // record unspent output
                    addressUnspentIndex.push_back(make_pair(CAddressUnspentKey(2, uint160(hashBytes), txhash, k), CAddressUnspentValue(out.nValue, out.scriptPubKey, pindex->nHeight)));

                } else if (out.scriptPubKey.IsPayToPublicKeyHash()) {
                    vector<unsigned char> hashBytes(out.scriptPubKey.begin()+3, out.scriptPubKey.begin()+23);

                    // record receiving activity
                    addressIndex.push_back(make_pair(CAddressIndexKey(1, uint160(hashBytes), pindex->nHeight, i, txhash, k, false), out.nValue));

                    // record unspent output
                    addressUnspentIndex.push_back(make_pair(CAddressUnspentKey(1, uint160(hashBytes), txhash, k), CAddressUnspentValue(out.nValue, out.scriptPubKey, pindex->nHeight)));

                } else {
                    continue;
                }

            }
        }

        CTxUndo undoDummy;
        if (i > 0) {
            blockundo.vtxundo.push_back(CTxUndo());
        }
        UpdateCoins(tx, state, view, i == 0 ? undoDummy : blockundo.vtxundo.back(), pindex->nHeight);

        vPos.push_back(std::make_pair(tx.GetHash(), pos));
        pos.nTxOffset += ::GetSerializeSize(tx, SER_DISK, CLIENT_VERSION);
    }
    int64_t nTime3 = GetTimeMicros(); nTimeConnect += nTime3 - nTime2;
    LogPrint("bench", "      - Connect %u transactions: %.2fms (%.3fms/tx, %.3fms/txin) [%.2fs]\n", (unsigned)block.vtx.size(), 0.001 * (nTime3 - nTime2), 0.001 * (nTime3 - nTime2) / block.vtx.size(), nInputs <= 1 ? 0 : 0.001 * (nTime3 - nTime2) / (nInputs-1), nTimeConnect * 0.000001);

    CAmount blockReward = nFees + GetBlockSubsidy(pindex->pprev->nBits, pindex->pprev->nHeight, chainparams.GetConsensus());
    if (!IsBlockValueValid(block, blockReward))
        return state.DoS(100,
                         error("ConnectBlock(): coinbase pays too much (actual=%d vs limit=%d)",
                               block.vtx[0].GetValueOut(), blockReward),
                               REJECT_INVALID, "bad-cb-amount");

    if (!control.Wait())
        return state.DoS(100, false);
    int64_t nTime4 = GetTimeMicros(); nTimeVerify += nTime4 - nTime2;
    LogPrint("bench", "    - Verify %u txins: %.2fms (%.3fms/txin) [%.2fs]\n", nInputs - 1, 0.001 * (nTime4 - nTime2), nInputs <= 1 ? 0 : 0.001 * (nTime4 - nTime2) / (nInputs-1), nTimeVerify * 0.000001);

    if (fJustCheck)
        return true;

    // Write undo information to disk
    if (pindex->GetUndoPos().IsNull() || !pindex->IsValid(BLOCK_VALID_SCRIPTS))
    {
        if (pindex->GetUndoPos().IsNull()) {
            CDiskBlockPos pos;
            if (!FindUndoPos(state, pindex->nFile, pos, ::GetSerializeSize(blockundo, SER_DISK, CLIENT_VERSION) + 40))
                return error("ConnectBlock(): FindUndoPos failed");
            if (!UndoWriteToDisk(blockundo, pos, pindex->pprev->GetBlockHash(), chainparams.MessageStart()))
                return AbortNode(state, "Failed to write undo data");

            // update nUndoPos in block index
            pindex->nUndoPos = pos.nPos;
            pindex->nStatus |= BLOCK_HAVE_UNDO;
        }

        pindex->RaiseValidity(BLOCK_VALID_SCRIPTS);
        setDirtyBlockIndex.insert(pindex);
    }

    if (fTxIndex)
        if (!pblocktree->WriteTxIndex(vPos))
            return AbortNode(state, "Failed to write transaction index");

    if (fAddressIndex) {
        if (!pblocktree->WriteAddressIndex(addressIndex)) {
            return AbortNode(state, "Failed to write address index");
        }

        if (!pblocktree->UpdateAddressUnspentIndex(addressUnspentIndex)) {
            return AbortNode(state, "Failed to write address unspent index");
        }
    }

    if (fSpentIndex)
        if (!pblocktree->UpdateSpentIndex(spentIndex))
            return AbortNode(state, "Failed to write transaction index");

    if (fTimestampIndex)
        if (!pblocktree->WriteTimestampIndex(CTimestampIndexKey(pindex->nTime, pindex->GetBlockHash())))
            return AbortNode(state, "Failed to write timestamp index");

    // add this block to the view's block chain
    view.SetBestBlock(pindex->GetBlockHash());

    int64_t nTime5 = GetTimeMicros(); nTimeIndex += nTime5 - nTime4;
    LogPrint("bench", "    - Index writing: %.2fms [%.2fs]\n", 0.001 * (nTime5 - nTime4), nTimeIndex * 0.000001);

    // Watch for changes to the previous coinbase transaction.
    static uint256 hashPrevBestCoinBase;
    GetMainSignals().UpdatedTransaction(hashPrevBestCoinBase);
    hashPrevBestCoinBase = block.vtx[0].GetHash();

    int64_t nTime6 = GetTimeMicros(); nTimeCallbacks += nTime6 - nTime5;
    LogPrint("bench", "    - Callbacks: %.2fms [%.2fs]\n", 0.001 * (nTime6 - nTime5), nTimeCallbacks * 0.000001);

    return true;
}

enum FlushStateMode {
    FLUSH_STATE_NONE,
    FLUSH_STATE_IF_NEEDED,
    FLUSH_STATE_PERIODIC,
    FLUSH_STATE_ALWAYS
};

/**
 * Update the on-disk chain state.
 * The caches and indexes are flushed depending on the mode we're called with
 * if they're too large, if it's been a while since the last write,
 * or always and in all cases if we're in prune mode and are deleting files.
 */
bool static FlushStateToDisk(CValidationState &state, FlushStateMode mode) {
    const CChainParams& chainparams = Params();
    LOCK2(cs_main, cs_LastBlockFile);
    static int64_t nLastWrite = 0;
    static int64_t nLastFlush = 0;
    static int64_t nLastSetChain = 0;
    std::set<int> setFilesToPrune;
    bool fFlushForPrune = false;
    try {
    if (fPruneMode && fCheckForPruning && !fReindex) {
        FindFilesToPrune(setFilesToPrune, chainparams.PruneAfterHeight());
        fCheckForPruning = false;
        if (!setFilesToPrune.empty()) {
            fFlushForPrune = true;
            if (!fHavePruned) {
                pblocktree->WriteFlag("prunedblockfiles", true);
                fHavePruned = true;
            }
        }
    }
    int64_t nNow = GetTimeMicros();
    // Avoid writing/flushing immediately after startup.
    if (nLastWrite == 0) {
        nLastWrite = nNow;
    }
    if (nLastFlush == 0) {
        nLastFlush = nNow;
    }
    if (nLastSetChain == 0) {
        nLastSetChain = nNow;
    }
    size_t cacheSize = pcoinsTip->DynamicMemoryUsage();
    // The cache is large and close to the limit, but we have time now (not in the middle of a block processing).
    bool fCacheLarge = mode == FLUSH_STATE_PERIODIC && cacheSize * (10.0/9) > nCoinCacheUsage;
    // The cache is over the limit, we have to write now.
    bool fCacheCritical = mode == FLUSH_STATE_IF_NEEDED && cacheSize > nCoinCacheUsage;
    // It's been a while since we wrote the block index to disk. Do this frequently, so we don't need to redownload after a crash.
    bool fPeriodicWrite = mode == FLUSH_STATE_PERIODIC && nNow > nLastWrite + (int64_t)DATABASE_WRITE_INTERVAL * 1000000;
    // It's been very long since we flushed the cache. Do this infrequently, to optimize cache usage.
    bool fPeriodicFlush = mode == FLUSH_STATE_PERIODIC && nNow > nLastFlush + (int64_t)DATABASE_FLUSH_INTERVAL * 1000000;
    // Combine all conditions that result in a full cache flush.
    bool fDoFullFlush = (mode == FLUSH_STATE_ALWAYS) || fCacheLarge || fCacheCritical || fPeriodicFlush || fFlushForPrune;
    // Write blocks and block index to disk.
    if (fDoFullFlush || fPeriodicWrite) {
        // Depend on nMinDiskSpace to ensure we can write block index
        if (!CheckDiskSpace(0))
            return state.Error("out of disk space");
        // First make sure all block and undo data is flushed to disk.
        FlushBlockFile();
        // Then update all block file information (which may refer to block and undo files).
        {
            std::vector<std::pair<int, const CBlockFileInfo*> > vFiles;
            vFiles.reserve(setDirtyFileInfo.size());
            for (set<int>::iterator it = setDirtyFileInfo.begin(); it != setDirtyFileInfo.end(); ) {
                vFiles.push_back(make_pair(*it, &vinfoBlockFile[*it]));
                setDirtyFileInfo.erase(it++);
            }
            std::vector<const CBlockIndex*> vBlocks;
            vBlocks.reserve(setDirtyBlockIndex.size());
            for (set<CBlockIndex*>::iterator it = setDirtyBlockIndex.begin(); it != setDirtyBlockIndex.end(); ) {
                vBlocks.push_back(*it);
                setDirtyBlockIndex.erase(it++);
            }
            if (!pblocktree->WriteBatchSync(vFiles, nLastBlockFile, vBlocks)) {
                return AbortNode(state, "Files to write to block index database");
            }
        }
        // Finally remove any pruned files
        if (fFlushForPrune)
            UnlinkPrunedFiles(setFilesToPrune);
        nLastWrite = nNow;
    }
    // Flush best chain related state. This can only be done if the blocks / block index write was also done.
    if (fDoFullFlush) {
        // Typical CCoins structures on disk are around 128 bytes in size.
        // Pushing a new one to the database can cause it to be written
        // twice (once in the log, and once in the tables). This is already
        // an overestimation, as most will delete an existing entry or
        // overwrite one. Still, use a conservative safety factor of 2.
        if (!CheckDiskSpace(128 * 2 * 2 * pcoinsTip->GetCacheSize()))
            return state.Error("out of disk space");
        // Flush the chainstate (which may refer to block index entries).
        if (!pcoinsTip->Flush())
            return AbortNode(state, "Failed to write to coin database");
        nLastFlush = nNow;
    }
    if (fDoFullFlush || ((mode == FLUSH_STATE_ALWAYS || mode == FLUSH_STATE_PERIODIC) && nNow > nLastSetChain + (int64_t)DATABASE_WRITE_INTERVAL * 1000000)) {
        // Update best block in wallet (so we can detect restored wallets).
        GetMainSignals().SetBestChain(chainActive.GetLocator());
        nLastSetChain = nNow;
    }
    } catch (const std::runtime_error& e) {
        return AbortNode(state, std::string("System error while flushing: ") + e.what());
    }
    return true;
}

void FlushStateToDisk() {
    CValidationState state;
    FlushStateToDisk(state, FLUSH_STATE_ALWAYS);
}

void PruneAndFlush() {
    CValidationState state;
    fCheckForPruning = true;
    FlushStateToDisk(state, FLUSH_STATE_NONE);
}

/** Update chainActive and related internal data structures. */
void static UpdateTip(CBlockIndex *pindexNew) {
    const CChainParams& chainParams = Params();
    chainActive.SetTip(pindexNew);

    // New best block
    nTimeBestReceived = GetTime();
    mempool.AddTransactionsUpdated(1);

    LogPrintf("%s: new best=%s  height=%d  log2_work=%.8g  tx=%lu  date=%s progress=%f  cache=%.1fMiB(%utx)\n", __func__,
      chainActive.Tip()->GetBlockHash().ToString(), chainActive.Height(), log(chainActive.Tip()->nChainWork.getdouble())/log(2.0), (unsigned long)chainActive.Tip()->nChainTx,
      DateTimeStrFormat("%Y-%m-%d %H:%M:%S", chainActive.Tip()->GetBlockTime()),
      Checkpoints::GuessVerificationProgress(chainParams.Checkpoints(), chainActive.Tip()), pcoinsTip->DynamicMemoryUsage() * (1.0 / (1<<20)), pcoinsTip->GetCacheSize());

    cvBlockChange.notify_all();

    // Check the version of the last 100 blocks to see if we need to upgrade:
    static bool fWarned = false;
    if (!IsInitialBlockDownload())
    {
        int nUpgraded = 0;
        const CBlockIndex* pindex = chainActive.Tip();
        for (int bit = 0; bit < VERSIONBITS_NUM_BITS; bit++) {
            WarningBitsConditionChecker checker(bit);
            ThresholdState state = checker.GetStateFor(pindex, chainParams.GetConsensus(), warningcache[bit]);
            if (state == THRESHOLD_ACTIVE || state == THRESHOLD_LOCKED_IN) {
                if (state == THRESHOLD_ACTIVE) {
                    strMiscWarning = strprintf(_("Warning: unknown new rules activated (versionbit %i)"), bit);
                    if (!fWarned) {
                        CAlert::Notify(strMiscWarning, true);
                        fWarned = true;
                    }
                } else {
                    LogPrintf("%s: unknown new rules are about to activate (versionbit %i)\n", __func__, bit);
                }
            }
        }
        for (int i = 0; i < 100 && pindex != NULL; i++)
        {
            int32_t nExpectedVersion = ComputeBlockVersion(pindex->pprev, chainParams.GetConsensus());
            if (pindex->nVersion > VERSIONBITS_LAST_OLD_BLOCK_VERSION && (pindex->nVersion & ~nExpectedVersion) != 0)
                ++nUpgraded;
            pindex = pindex->pprev;
        }
        if (nUpgraded > 0)
            LogPrintf("%s: %d of last 100 blocks have unexpected version\n", __func__, nUpgraded);
        if (nUpgraded > 100/2)
        {
            // strMiscWarning is read by GetWarnings(), called by Qt and the JSON-RPC code to warn the user:
            strMiscWarning = _("Warning: Unknown block versions being mined! It's possible unknown rules are in effect");
            if (!fWarned) {
                CAlert::Notify(strMiscWarning, true);
                fWarned = true;
            }
        }
    }
}

/** Disconnect chainActive's tip. You probably want to call mempool.removeForReorg and manually re-limit mempool size after this, with cs_main held. */
bool static DisconnectTip(CValidationState& state, const Consensus::Params& consensusParams)
{
    CBlockIndex *pindexDelete = chainActive.Tip();
    assert(pindexDelete);
    // Read block from disk.
    CBlock block;
    if (!ReadBlockFromDisk(block, pindexDelete, consensusParams))
        return AbortNode(state, "Failed to read block");
    // Apply the block atomically to the chain state.
    int64_t nStart = GetTimeMicros();
    {
        CCoinsViewCache view(pcoinsTip);
        if (!DisconnectBlock(block, state, pindexDelete, view))
            return error("DisconnectTip(): DisconnectBlock %s failed", pindexDelete->GetBlockHash().ToString());
        assert(view.Flush());
    }
    LogPrint("bench", "- Disconnect block: %.2fms\n", (GetTimeMicros() - nStart) * 0.001);
    // Write the chain state to disk, if necessary.
    if (!FlushStateToDisk(state, FLUSH_STATE_IF_NEEDED))
        return false;
    // Resurrect mempool transactions from the disconnected block.
    std::vector<uint256> vHashUpdate;
    BOOST_FOREACH(const CTransaction &tx, block.vtx) {
        // ignore validation errors in resurrected transactions
        list<CTransaction> removed;
        CValidationState stateDummy;
        if (tx.IsCoinBase() || !AcceptToMemoryPool(mempool, stateDummy, tx, false, NULL, true)) {
            mempool.remove(tx, removed, true);
        } else if (mempool.exists(tx.GetHash())) {
            vHashUpdate.push_back(tx.GetHash());
        }
    }
    // AcceptToMemoryPool/addUnchecked all assume that new mempool entries have
    // no in-mempool children, which is generally not true when adding
    // previously-confirmed transactions back to the mempool.
    // UpdateTransactionsFromBlock finds descendants of any transactions in this
    // block that were added back and cleans up the mempool state.
    mempool.UpdateTransactionsFromBlock(vHashUpdate);
    // Update chainActive and related variables.
    UpdateTip(pindexDelete->pprev);
    // Let wallets know transactions went from 1-confirmed to
    // 0-confirmed or conflicted:
    BOOST_FOREACH(const CTransaction &tx, block.vtx) {
        SyncWithWallets(tx, NULL);
    }
    return true;
}

static int64_t nTimeReadFromDisk = 0;
static int64_t nTimeConnectTotal = 0;
static int64_t nTimeFlush = 0;
static int64_t nTimeChainState = 0;
static int64_t nTimePostConnect = 0;

/**
 * Connect a new block to chainActive. pblock is either NULL or a pointer to a CBlock
 * corresponding to pindexNew, to bypass loading it again from disk.
 */
bool static ConnectTip(CValidationState& state, const CChainParams& chainparams, CBlockIndex* pindexNew, const CBlock* pblock)
{
    assert(pindexNew->pprev == chainActive.Tip());
    // Read block from disk.
    int64_t nTime1 = GetTimeMicros();
    CBlock block;
    if (!pblock) {
        if (!ReadBlockFromDisk(block, pindexNew, chainparams.GetConsensus()))
            return AbortNode(state, "Failed to read block");
        pblock = &block;
    }
    // Apply the block atomically to the chain state.
    int64_t nTime2 = GetTimeMicros(); nTimeReadFromDisk += nTime2 - nTime1;
    int64_t nTime3;
    LogPrint("bench", "  - Load block from disk: %.2fms [%.2fs]\n", (nTime2 - nTime1) * 0.001, nTimeReadFromDisk * 0.000001);
    {
        CCoinsViewCache view(pcoinsTip);
        bool rv = ConnectBlock(*pblock, state, pindexNew, view);
        GetMainSignals().BlockChecked(*pblock, state);
        if (!rv) {
            if (state.IsInvalid())
                InvalidBlockFound(pindexNew, state);
            return error("ConnectTip(): ConnectBlock %s failed", pindexNew->GetBlockHash().ToString());
        }
        mapBlockSource.erase(pindexNew->GetBlockHash());
        nTime3 = GetTimeMicros(); nTimeConnectTotal += nTime3 - nTime2;
        LogPrint("bench", "  - Connect total: %.2fms [%.2fs]\n", (nTime3 - nTime2) * 0.001, nTimeConnectTotal * 0.000001);
        assert(view.Flush());
    }
    int64_t nTime4 = GetTimeMicros(); nTimeFlush += nTime4 - nTime3;
    LogPrint("bench", "  - Flush: %.2fms [%.2fs]\n", (nTime4 - nTime3) * 0.001, nTimeFlush * 0.000001);
    // Write the chain state to disk, if necessary.
    if (!FlushStateToDisk(state, FLUSH_STATE_IF_NEEDED))
        return false;
    int64_t nTime5 = GetTimeMicros(); nTimeChainState += nTime5 - nTime4;
    LogPrint("bench", "  - Writing chainstate: %.2fms [%.2fs]\n", (nTime5 - nTime4) * 0.001, nTimeChainState * 0.000001);
    // Remove conflicting transactions from the mempool.
    list<CTransaction> txConflicted;
    mempool.removeForBlock(pblock->vtx, pindexNew->nHeight, txConflicted, !IsInitialBlockDownload());
    // Update chainActive & related variables.
    UpdateTip(pindexNew);
    // Tell wallet about transactions that went from mempool
    // to conflicted:
    BOOST_FOREACH(const CTransaction &tx, txConflicted) {
        SyncWithWallets(tx, NULL);
    }
    // ... and about transactions that got confirmed:
    BOOST_FOREACH(const CTransaction &tx, pblock->vtx) {
        SyncWithWallets(tx, pblock);
    }

    int64_t nTime6 = GetTimeMicros(); nTimePostConnect += nTime6 - nTime5; nTimeTotal += nTime6 - nTime1;
    LogPrint("bench", "  - Connect postprocess: %.2fms [%.2fs]\n", (nTime6 - nTime5) * 0.001, nTimePostConnect * 0.000001);
    LogPrint("bench", "- Connect block: %.2fms [%.2fs]\n", (nTime6 - nTime1) * 0.001, nTimeTotal * 0.000001);
    return true;
}

bool DisconnectBlocksAndReprocess(int blocks)
{
    LOCK(cs_main);

    CValidationState state;
    const CChainParams& chainparams = Params();

    LogPrintf("DisconnectBlocksAndReprocess: Got command to replay %d blocks\n", blocks);
    for(int i = 0; i <= blocks; i++)
        DisconnectTip(state, chainparams.GetConsensus());

    return true;
}

/**
 * Return the tip of the chain with the most work in it, that isn't
 * known to be invalid (it's however far from certain to be valid).
 */
static CBlockIndex* FindMostWorkChain() {
    do {
        CBlockIndex *pindexNew = NULL;

        // Find the best candidate header.
        {
            std::set<CBlockIndex*, CBlockIndexWorkComparator>::reverse_iterator it = setBlockIndexCandidates.rbegin();
            if (it == setBlockIndexCandidates.rend())
                return NULL;
            pindexNew = *it;
        }

        // Check whether all blocks on the path between the currently active chain and the candidate are valid.
        // Just going until the active chain is an optimization, as we know all blocks in it are valid already.
        CBlockIndex *pindexTest = pindexNew;
        bool fInvalidAncestor = false;
        while (pindexTest && !chainActive.Contains(pindexTest)) {
            assert(pindexTest->nChainTx || pindexTest->nHeight == 0);

            // Pruned nodes may have entries in setBlockIndexCandidates for
            // which block files have been deleted.  Remove those as candidates
            // for the most work chain if we come across them; we can't switch
            // to a chain unless we have all the non-active-chain parent blocks.
            bool fFailedChain = pindexTest->nStatus & BLOCK_FAILED_MASK;
            bool fMissingData = !(pindexTest->nStatus & BLOCK_HAVE_DATA);
            if (fFailedChain || fMissingData) {
                // Candidate chain is not usable (either invalid or missing data)
                if (fFailedChain && (pindexBestInvalid == NULL || pindexNew->nChainWork > pindexBestInvalid->nChainWork))
                    pindexBestInvalid = pindexNew;
                CBlockIndex *pindexFailed = pindexNew;
                // Remove the entire chain from the set.
                while (pindexTest != pindexFailed) {
                    if (fFailedChain) {
                        pindexFailed->nStatus |= BLOCK_FAILED_CHILD;
                    } else if (fMissingData) {
                        // If we're missing data, then add back to mapBlocksUnlinked,
                        // so that if the block arrives in the future we can try adding
                        // to setBlockIndexCandidates again.
                        mapBlocksUnlinked.insert(std::make_pair(pindexFailed->pprev, pindexFailed));
                    }
                    setBlockIndexCandidates.erase(pindexFailed);
                    pindexFailed = pindexFailed->pprev;
                }
                setBlockIndexCandidates.erase(pindexTest);
                fInvalidAncestor = true;
                break;
            }
            pindexTest = pindexTest->pprev;
        }
        if (!fInvalidAncestor)
            return pindexNew;
    } while(true);
}

/** Delete all entries in setBlockIndexCandidates that are worse than the current tip. */
static void PruneBlockIndexCandidates() {
    // Note that we can't delete the current block itself, as we may need to return to it later in case a
    // reorganization to a better block fails.
    std::set<CBlockIndex*, CBlockIndexWorkComparator>::iterator it = setBlockIndexCandidates.begin();
    while (it != setBlockIndexCandidates.end() && setBlockIndexCandidates.value_comp()(*it, chainActive.Tip())) {
        setBlockIndexCandidates.erase(it++);
    }
    // Either the current tip or a successor of it we're working towards is left in setBlockIndexCandidates.
    assert(!setBlockIndexCandidates.empty());
}

/**
 * Try to make some progress towards making pindexMostWork the active block.
 * pblock is either NULL or a pointer to a CBlock corresponding to pindexMostWork.
 */
static bool ActivateBestChainStep(CValidationState& state, const CChainParams& chainparams, CBlockIndex* pindexMostWork, const CBlock* pblock)
{
    AssertLockHeld(cs_main);
    bool fInvalidFound = false;
    const CBlockIndex *pindexOldTip = chainActive.Tip();
    const CBlockIndex *pindexFork = chainActive.FindFork(pindexMostWork);

    // Disconnect active blocks which are no longer in the best chain.
    bool fBlocksDisconnected = false;
    while (chainActive.Tip() && chainActive.Tip() != pindexFork) {
        if (!DisconnectTip(state, chainparams.GetConsensus()))
            return false;
        fBlocksDisconnected = true;
    }

    // Build list of new blocks to connect.
    std::vector<CBlockIndex*> vpindexToConnect;
    bool fContinue = true;
    int nHeight = pindexFork ? pindexFork->nHeight : -1;
    while (fContinue && nHeight != pindexMostWork->nHeight) {
        // Don't iterate the entire list of potential improvements toward the best tip, as we likely only need
        // a few blocks along the way.
        int nTargetHeight = std::min(nHeight + 32, pindexMostWork->nHeight);
        vpindexToConnect.clear();
        vpindexToConnect.reserve(nTargetHeight - nHeight);
        CBlockIndex *pindexIter = pindexMostWork->GetAncestor(nTargetHeight);
        while (pindexIter && pindexIter->nHeight != nHeight) {
            vpindexToConnect.push_back(pindexIter);
            pindexIter = pindexIter->pprev;
        }
        nHeight = nTargetHeight;

        // Connect new blocks.
        BOOST_REVERSE_FOREACH(CBlockIndex *pindexConnect, vpindexToConnect) {
            if (!ConnectTip(state, chainparams, pindexConnect, pindexConnect == pindexMostWork ? pblock : NULL)) {
                if (state.IsInvalid()) {
                    // The block violates a consensus rule.
                    if (!state.CorruptionPossible())
                        InvalidChainFound(vpindexToConnect.back());
                    state = CValidationState();
                    fInvalidFound = true;
                    fContinue = false;
                    break;
                } else {
                    // A system error occurred (disk space, database error, ...).
                    return false;
                }
            } else {
                PruneBlockIndexCandidates();
                if (!pindexOldTip || chainActive.Tip()->nChainWork > pindexOldTip->nChainWork) {
                    // We're in a better position than we were. Return temporarily to release the lock.
                    fContinue = false;
                    break;
                }
            }
        }
    }

    if (fBlocksDisconnected) {
        mempool.removeForReorg(pcoinsTip, chainActive.Tip()->nHeight + 1, STANDARD_LOCKTIME_VERIFY_FLAGS);
        LimitMempoolSize(mempool, GetArg("-maxmempool", DEFAULT_MAX_MEMPOOL_SIZE) * 1000000, GetArg("-mempoolexpiry", DEFAULT_MEMPOOL_EXPIRY) * 60 * 60);
    }
    mempool.check(pcoinsTip);

    // Callbacks/notifications for a new best chain.
    if (fInvalidFound)
        CheckForkWarningConditionsOnNewFork(vpindexToConnect.back());
    else
        CheckForkWarningConditions();

    return true;
}

/**
 * Make the best chain active, in multiple steps. The result is either failure
 * or an activated best chain. pblock is either NULL or a pointer to a block
 * that is already loaded (to avoid loading it again from disk).
 */
bool ActivateBestChain(CValidationState &state, const CChainParams& chainparams, const CBlock *pblock) {
    CBlockIndex *pindexMostWork = NULL;
    do {
        boost::this_thread::interruption_point();
        if (ShutdownRequested())
            break;

        CBlockIndex *pindexNewTip = NULL;
        const CBlockIndex *pindexFork;
        bool fInitialDownload;
        {
            LOCK(cs_main);
            CBlockIndex *pindexOldTip = chainActive.Tip();
            pindexMostWork = FindMostWorkChain();

            // Whether we have anything to do at all.
            if (pindexMostWork == NULL || pindexMostWork == chainActive.Tip())
                return true;

            if (!ActivateBestChainStep(state, chainparams, pindexMostWork, pblock && pblock->GetHash() == pindexMostWork->GetBlockHash() ? pblock : NULL))
                return false;

            pindexNewTip = chainActive.Tip();
            pindexFork = chainActive.FindFork(pindexOldTip);
            fInitialDownload = IsInitialBlockDownload();
        }
        // When we reach this point, we switched to a new tip (stored in pindexNewTip).

        // Notifications/callbacks that can run without cs_main
        // Always notify the UI if a new block tip was connected
        if (pindexFork != pindexNewTip) {
            uiInterface.NotifyBlockTip(fInitialDownload, pindexNewTip);

            if (!fInitialDownload) {
                // Find the hashes of all blocks that weren't previously in the best chain.
                std::vector<uint256> vHashes;
                CBlockIndex *pindexToAnnounce = pindexNewTip;
                while (pindexToAnnounce != pindexFork) {
                    vHashes.push_back(pindexToAnnounce->GetBlockHash());
                    pindexToAnnounce = pindexToAnnounce->pprev;
                    if (vHashes.size() == MAX_BLOCKS_TO_ANNOUNCE) {
                        // Limit announcements in case of a huge reorganization.
                        // Rely on the peer's synchronization mechanism in that case.
                        break;
                    }
                }
                // Relay inventory, but don't relay old inventory during initial block download.
                int nBlockEstimate = 0;
                if (fCheckpointsEnabled)
                    nBlockEstimate = Checkpoints::GetTotalBlocksEstimate(chainparams.Checkpoints());
                {
                    LOCK(cs_vNodes);
                    BOOST_FOREACH(CNode* pnode, vNodes) {
                        if (chainActive.Height() > (pnode->nStartingHeight != -1 ? pnode->nStartingHeight - 2000 : nBlockEstimate)) {
                            BOOST_REVERSE_FOREACH(const uint256& hash, vHashes) {
                                pnode->PushBlockHash(hash);
                            }
                        }
                    }
                }
                // Notify external listeners about the new tip.
                if (!vHashes.empty()) {
                    GetMainSignals().UpdatedBlockTip(pindexNewTip);
                }
            }
        }
    } while(pindexMostWork != chainActive.Tip());
    CheckBlockIndex(chainparams.GetConsensus());

    // Write changes periodically to disk, after relay.
    if (!FlushStateToDisk(state, FLUSH_STATE_PERIODIC)) {
        return false;
    }

    return true;
}

bool InvalidateBlock(CValidationState& state, const Consensus::Params& consensusParams, CBlockIndex *pindex)
{
    AssertLockHeld(cs_main);

    // Mark the block itself as invalid.
    pindex->nStatus |= BLOCK_FAILED_VALID;
    setDirtyBlockIndex.insert(pindex);
    setBlockIndexCandidates.erase(pindex);

    while (chainActive.Contains(pindex)) {
        CBlockIndex *pindexWalk = chainActive.Tip();
        pindexWalk->nStatus |= BLOCK_FAILED_CHILD;
        setDirtyBlockIndex.insert(pindexWalk);
        setBlockIndexCandidates.erase(pindexWalk);
        // ActivateBestChain considers blocks already in chainActive
        // unconditionally valid already, so force disconnect away from it.
        if (!DisconnectTip(state, consensusParams)) {
            mempool.removeForReorg(pcoinsTip, chainActive.Tip()->nHeight + 1, STANDARD_LOCKTIME_VERIFY_FLAGS);
            return false;
        }
    }

    LimitMempoolSize(mempool, GetArg("-maxmempool", DEFAULT_MAX_MEMPOOL_SIZE) * 1000000, GetArg("-mempoolexpiry", DEFAULT_MEMPOOL_EXPIRY) * 60 * 60);

    // The resulting new best tip may not be in setBlockIndexCandidates anymore, so
    // add it again.
    BlockMap::iterator it = mapBlockIndex.begin();
    while (it != mapBlockIndex.end()) {
        if (it->second->IsValid(BLOCK_VALID_TRANSACTIONS) && it->second->nChainTx && !setBlockIndexCandidates.value_comp()(it->second, chainActive.Tip())) {
            setBlockIndexCandidates.insert(it->second);
        }
        it++;
    }

    InvalidChainFound(pindex);
    mempool.removeForReorg(pcoinsTip, chainActive.Tip()->nHeight + 1, STANDARD_LOCKTIME_VERIFY_FLAGS);
    return true;
}

bool ReconsiderBlock(CValidationState& state, CBlockIndex *pindex) {
    AssertLockHeld(cs_main);

    int nHeight = pindex->nHeight;

    // Remove the invalidity flag from this block and all its descendants.
    BlockMap::iterator it = mapBlockIndex.begin();
    while (it != mapBlockIndex.end()) {
        if (!it->second->IsValid() && it->second->GetAncestor(nHeight) == pindex) {
            it->second->nStatus &= ~BLOCK_FAILED_MASK;
            setDirtyBlockIndex.insert(it->second);
            if (it->second->IsValid(BLOCK_VALID_TRANSACTIONS) && it->second->nChainTx && setBlockIndexCandidates.value_comp()(chainActive.Tip(), it->second)) {
                setBlockIndexCandidates.insert(it->second);
            }
            if (it->second == pindexBestInvalid) {
                // Reset invalid block marker if it was pointing to one of those.
                pindexBestInvalid = NULL;
            }
        }
        it++;
    }

    // Remove the invalidity flag from all ancestors too.
    while (pindex != NULL) {
        if (pindex->nStatus & BLOCK_FAILED_MASK) {
            pindex->nStatus &= ~BLOCK_FAILED_MASK;
            setDirtyBlockIndex.insert(pindex);
        }
        pindex = pindex->pprev;
    }
    return true;
}

CBlockIndex* AddToBlockIndex(const CBlockHeader& block)
{
    // Check for duplicate
    uint256 hash = block.GetHash();
    BlockMap::iterator it = mapBlockIndex.find(hash);
    if (it != mapBlockIndex.end())
        return it->second;

    // Construct new block index object
    CBlockIndex* pindexNew = new CBlockIndex(block);
    assert(pindexNew);
    // We assign the sequence id to blocks only when the full data is available,
    // to avoid miners withholding blocks but broadcasting headers, to get a
    // competitive advantage.
    pindexNew->nSequenceId = 0;
    BlockMap::iterator mi = mapBlockIndex.insert(make_pair(hash, pindexNew)).first;
    pindexNew->phashBlock = &((*mi).first);
    BlockMap::iterator miPrev = mapBlockIndex.find(block.hashPrevBlock);
    if (miPrev != mapBlockIndex.end())
    {
        pindexNew->pprev = (*miPrev).second;
        pindexNew->nHeight = pindexNew->pprev->nHeight + 1;
        pindexNew->BuildSkip();
    }
    pindexNew->nChainWork = (pindexNew->pprev ? pindexNew->pprev->nChainWork : 0) + GetBlockProof(*pindexNew);
    pindexNew->RaiseValidity(BLOCK_VALID_TREE);
    if (pindexBestHeader == NULL || pindexBestHeader->nChainWork < pindexNew->nChainWork)
        pindexBestHeader = pindexNew;

    setDirtyBlockIndex.insert(pindexNew);

    return pindexNew;
}

/** Mark a block as having its data received and checked (up to BLOCK_VALID_TRANSACTIONS). */
bool ReceivedBlockTransactions(const CBlock &block, CValidationState& state, CBlockIndex *pindexNew, const CDiskBlockPos& pos)
{
    pindexNew->nTx = block.vtx.size();
    pindexNew->nChainTx = 0;
    pindexNew->nFile = pos.nFile;
    pindexNew->nDataPos = pos.nPos;
    pindexNew->nUndoPos = 0;
    pindexNew->nStatus |= BLOCK_HAVE_DATA;
    pindexNew->RaiseValidity(BLOCK_VALID_TRANSACTIONS);
    setDirtyBlockIndex.insert(pindexNew);

    if (pindexNew->pprev == NULL || pindexNew->pprev->nChainTx) {
        // If pindexNew is the genesis block or all parents are BLOCK_VALID_TRANSACTIONS.
        deque<CBlockIndex*> queue;
        queue.push_back(pindexNew);

        // Recursively process any descendant blocks that now may be eligible to be connected.
        while (!queue.empty()) {
            CBlockIndex *pindex = queue.front();
            queue.pop_front();
            pindex->nChainTx = (pindex->pprev ? pindex->pprev->nChainTx : 0) + pindex->nTx;
            {
                LOCK(cs_nBlockSequenceId);
                pindex->nSequenceId = nBlockSequenceId++;
            }
            if (chainActive.Tip() == NULL || !setBlockIndexCandidates.value_comp()(pindex, chainActive.Tip())) {
                setBlockIndexCandidates.insert(pindex);
            }
            std::pair<std::multimap<CBlockIndex*, CBlockIndex*>::iterator, std::multimap<CBlockIndex*, CBlockIndex*>::iterator> range = mapBlocksUnlinked.equal_range(pindex);
            while (range.first != range.second) {
                std::multimap<CBlockIndex*, CBlockIndex*>::iterator it = range.first;
                queue.push_back(it->second);
                range.first++;
                mapBlocksUnlinked.erase(it);
            }
        }
    } else {
        if (pindexNew->pprev && pindexNew->pprev->IsValid(BLOCK_VALID_TREE)) {
            mapBlocksUnlinked.insert(std::make_pair(pindexNew->pprev, pindexNew));
        }
    }

    return true;
}

bool FindBlockPos(CValidationState &state, CDiskBlockPos &pos, unsigned int nAddSize, unsigned int nHeight, uint64_t nTime, bool fKnown = false)
{
    LOCK(cs_LastBlockFile);

    unsigned int nFile = fKnown ? pos.nFile : nLastBlockFile;
    if (vinfoBlockFile.size() <= nFile) {
        vinfoBlockFile.resize(nFile + 1);
    }

    if (!fKnown) {
        while (vinfoBlockFile[nFile].nSize + nAddSize >= MAX_BLOCKFILE_SIZE) {
            nFile++;
            if (vinfoBlockFile.size() <= nFile) {
                vinfoBlockFile.resize(nFile + 1);
            }
        }
        pos.nFile = nFile;
        pos.nPos = vinfoBlockFile[nFile].nSize;
    }

    if ((int)nFile != nLastBlockFile) {
        if (!fKnown) {
            LogPrintf("Leaving block file %i: %s\n", nLastBlockFile, vinfoBlockFile[nLastBlockFile].ToString());
        }
        FlushBlockFile(!fKnown);
        nLastBlockFile = nFile;
    }

    vinfoBlockFile[nFile].AddBlock(nHeight, nTime);
    if (fKnown)
        vinfoBlockFile[nFile].nSize = std::max(pos.nPos + nAddSize, vinfoBlockFile[nFile].nSize);
    else
        vinfoBlockFile[nFile].nSize += nAddSize;

    if (!fKnown) {
        unsigned int nOldChunks = (pos.nPos + BLOCKFILE_CHUNK_SIZE - 1) / BLOCKFILE_CHUNK_SIZE;
        unsigned int nNewChunks = (vinfoBlockFile[nFile].nSize + BLOCKFILE_CHUNK_SIZE - 1) / BLOCKFILE_CHUNK_SIZE;
        if (nNewChunks > nOldChunks) {
            if (fPruneMode)
                fCheckForPruning = true;
            if (CheckDiskSpace(nNewChunks * BLOCKFILE_CHUNK_SIZE - pos.nPos)) {
                FILE *file = OpenBlockFile(pos);
                if (file) {
                    LogPrintf("Pre-allocating up to position 0x%x in blk%05u.dat\n", nNewChunks * BLOCKFILE_CHUNK_SIZE, pos.nFile);
                    AllocateFileRange(file, pos.nPos, nNewChunks * BLOCKFILE_CHUNK_SIZE - pos.nPos);
                    fclose(file);
                }
            }
            else
                return state.Error("out of disk space");
        }
    }

    setDirtyFileInfo.insert(nFile);
    return true;
}

bool FindUndoPos(CValidationState &state, int nFile, CDiskBlockPos &pos, unsigned int nAddSize)
{
    pos.nFile = nFile;

    LOCK(cs_LastBlockFile);

    unsigned int nNewSize;
    pos.nPos = vinfoBlockFile[nFile].nUndoSize;
    nNewSize = vinfoBlockFile[nFile].nUndoSize += nAddSize;
    setDirtyFileInfo.insert(nFile);

    unsigned int nOldChunks = (pos.nPos + UNDOFILE_CHUNK_SIZE - 1) / UNDOFILE_CHUNK_SIZE;
    unsigned int nNewChunks = (nNewSize + UNDOFILE_CHUNK_SIZE - 1) / UNDOFILE_CHUNK_SIZE;
    if (nNewChunks > nOldChunks) {
        if (fPruneMode)
            fCheckForPruning = true;
        if (CheckDiskSpace(nNewChunks * UNDOFILE_CHUNK_SIZE - pos.nPos)) {
            FILE *file = OpenUndoFile(pos);
            if (file) {
                LogPrintf("Pre-allocating up to position 0x%x in rev%05u.dat\n", nNewChunks * UNDOFILE_CHUNK_SIZE, pos.nFile);
                AllocateFileRange(file, pos.nPos, nNewChunks * UNDOFILE_CHUNK_SIZE - pos.nPos);
                fclose(file);
            }
        }
        else
            return state.Error("out of disk space");
    }

    return true;
}

bool CheckBlockHeader(const CBlockHeader& block, CValidationState& state, bool fCheckPOW)
{
    // Check proof of work matches claimed amount
    if (fCheckPOW && !CheckProofOfWork(block.GetHash(), block.nBits, Params().GetConsensus()))
        return state.DoS(50, error("CheckBlockHeader(): proof of work failed"),
                         REJECT_INVALID, "high-hash");

    // Check timestamp
    if (block.GetBlockTime() > GetAdjustedTime() + 2 * 60 * 60)
        return state.Invalid(error("CheckBlockHeader(): block timestamp too far in the future"),
                             REJECT_INVALID, "time-too-new");

    return true;
}

bool CheckBlock(const CBlock& block, CValidationState& state, bool fCheckPOW, bool fCheckMerkleRoot)
{
    // These are checks that are independent of context.

    if (block.fChecked)
        return true;

    // Check that the header is valid (particularly PoW).  This is mostly
    // redundant with the call in AcceptBlockHeader.
    if (!CheckBlockHeader(block, state, fCheckPOW))
        return false;

    // Check the merkle root.
    if (fCheckMerkleRoot) {
        bool mutated;
        uint256 hashMerkleRoot2 = BlockMerkleRoot(block, &mutated);
        if (block.hashMerkleRoot != hashMerkleRoot2)
            return state.DoS(100, error("CheckBlock(): hashMerkleRoot mismatch"),
                             REJECT_INVALID, "bad-txnmrklroot", true);

        // Check for merkle tree malleability (CVE-2012-2459): repeating sequences
        // of transactions in a block without affecting the merkle root of a block,
        // while still invalidating it.
        if (mutated)
            return state.DoS(100, error("CheckBlock(): duplicate transaction"),
                             REJECT_INVALID, "bad-txns-duplicate", true);
    }

    // All potential-corruption validation must be done before we do any
    // transaction validation, as otherwise we may mark the header as invalid
    // because we receive the wrong transactions for it.

    // Size limits
    if (block.vtx.empty() || block.vtx.size() > MAX_BLOCK_SIZE || ::GetSerializeSize(block, SER_NETWORK, PROTOCOL_VERSION) > MAX_BLOCK_SIZE)
        return state.DoS(100, error("CheckBlock(): size limits failed"),
                         REJECT_INVALID, "bad-blk-length");

    // First transaction must be coinbase, the rest must not be
    if (block.vtx.empty() || !block.vtx[0].IsCoinBase())
        return state.DoS(100, error("CheckBlock(): first tx is not coinbase"),
                         REJECT_INVALID, "bad-cb-missing");
    for (unsigned int i = 1; i < block.vtx.size(); i++)
        if (block.vtx[i].IsCoinBase())
            return state.DoS(100, error("CheckBlock(): more than one coinbase"),
                             REJECT_INVALID, "bad-cb-multiple");


    // ----------- instantX transaction scanning -----------

    if(IsSporkActive(SPORK_3_INSTANTX_BLOCK_FILTERING)){
        BOOST_FOREACH(const CTransaction& tx, block.vtx){
            if (!tx.IsCoinBase()){
                //only reject blocks when it's based on complete consensus
                BOOST_FOREACH(const CTxIn& in, tx.vin){
                    if(mapLockedInputs.count(in.prevout)){
                        if(mapLockedInputs[in.prevout] != tx.GetHash()){
                            mapRejectedBlocks.insert(make_pair(block.GetHash(), GetTime()));
                            LogPrintf("CheckBlock() : found conflicting transaction with transaction lock %s %s\n", mapLockedInputs[in.prevout].ToString(), tx.GetHash().ToString());
                            return state.DoS(0, error("CheckBlock() : found conflicting transaction with transaction lock"),
                                             REJECT_INVALID, "conflicting-tx-ix");
                        }
                    }
                }
            }
        }
    } else {
        LogPrintf("CheckBlock() : skipping transaction locking checks\n");
    }


    // ----------- masternode payments / budgets -----------

    CBlockIndex* pindexPrev = chainActive.Tip();
    if(pindexPrev != NULL)
    {
        int nHeight = 0;
        if(pindexPrev->GetBlockHash() == block.hashPrevBlock)
        {
            nHeight = pindexPrev->nHeight+1;
        } else { //out of order
            BlockMap::iterator mi = mapBlockIndex.find(block.hashPrevBlock);
            if (mi != mapBlockIndex.end() && (*mi).second)
                nHeight = (*mi).second->nHeight+1;
        }

        if(nHeight != 0){
            if(!IsBlockPayeeValid(block.vtx[0], nHeight))
            {
                mapRejectedBlocks.insert(make_pair(block.GetHash(), GetTime()));
                return state.DoS(100, error("CheckBlock() : Couldn't find masternode/budget payment"));
            }
        } else {
            LogPrintf("CheckBlock() : WARNING: Couldn't find previous block, skipping IsBlockPayeeValid()\n");
        }
    }

    // -------------------------------------------

    // Check transactions
    BOOST_FOREACH(const CTransaction& tx, block.vtx)
        if (!CheckTransaction(tx, state))
            return error("CheckBlock(): CheckTransaction of %s failed with %s",
                tx.GetHash().ToString(),
                FormatStateMessage(state));

    unsigned int nSigOps = 0;
    BOOST_FOREACH(const CTransaction& tx, block.vtx)
    {
        nSigOps += GetLegacySigOpCount(tx);
    }
    if (nSigOps > MAX_BLOCK_SIGOPS)
        return state.DoS(100, error("CheckBlock(): out-of-bounds SigOpCount"),
                         REJECT_INVALID, "bad-blk-sigops");

    if (fCheckPOW && fCheckMerkleRoot)
        block.fChecked = true;

    return true;
}

static bool CheckIndexAgainstCheckpoint(const CBlockIndex* pindexPrev, CValidationState& state, const CChainParams& chainparams, const uint256& hash)
{
    if (*pindexPrev->phashBlock == chainparams.GetConsensus().hashGenesisBlock)
        return true;

    int nHeight = pindexPrev->nHeight+1;
    // Don't accept any forks from the main chain prior to last checkpoint
    CBlockIndex* pcheckpoint = Checkpoints::GetLastCheckpoint(chainparams.Checkpoints());
    if (pcheckpoint && nHeight < pcheckpoint->nHeight)
        return state.DoS(100, error("%s: forked chain older than last checkpoint (height %d)", __func__, nHeight));

    return true;
}

bool ContextualCheckBlockHeader(const CBlockHeader& block, CValidationState& state, CBlockIndex * const pindexPrev)
{
    const Consensus::Params& consensusParams = Params().GetConsensus();
    int nHeight = pindexPrev->nHeight + 1;
    // Check proof of work
    if(Params().NetworkIDString() == CBaseChainParams::MAIN && nHeight <= 68589){
        // architecture issues with DGW v1 and v2)
        unsigned int nBitsNext = GetNextWorkRequired(pindexPrev, &block, consensusParams);
        double n1 = ConvertBitsToDouble(block.nBits);
        double n2 = ConvertBitsToDouble(nBitsNext);

        if (abs(n1-n2) > n1*0.5)
            return state.DoS(100, error("%s : incorrect proof of work (DGW pre-fork) - %f %f %f at %d", __func__, abs(n1-n2), n1, n2, nHeight),
                            REJECT_INVALID, "bad-diffbits");
    } else {
        if (block.nBits != GetNextWorkRequired(pindexPrev, &block, consensusParams))
            return state.DoS(100, error("%s : incorrect proof of work at %d", __func__, nHeight),
                            REJECT_INVALID, "bad-diffbits");
    }

    // Check timestamp against prev
    if (block.GetBlockTime() <= pindexPrev->GetMedianTimePast())
        return state.Invalid(error("%s: block's timestamp is too early", __func__),
                             REJECT_INVALID, "time-too-old");

    // Reject block.nVersion=1 blocks when 95% (75% on testnet) of the network has upgraded:
    if (block.nVersion < 2 && IsSuperMajority(2, pindexPrev, consensusParams.nMajorityRejectBlockOutdated, consensusParams))
        return state.Invalid(error("%s: rejected nVersion=1 block", __func__),
                             REJECT_OBSOLETE, "bad-version");

    // Reject block.nVersion=2 blocks when 95% (75% on testnet) of the network has upgraded:
    if (block.nVersion < 3 && IsSuperMajority(3, pindexPrev, consensusParams.nMajorityRejectBlockOutdated, consensusParams))
        return state.Invalid(error("%s: rejected nVersion=2 block", __func__),
                             REJECT_OBSOLETE, "bad-version");

    // Reject block.nVersion=3 blocks when 95% (75% on testnet) of the network has upgraded:
    if (block.nVersion < 4 && IsSuperMajority(4, pindexPrev, consensusParams.nMajorityRejectBlockOutdated, consensusParams))
        return state.Invalid(error("%s : rejected nVersion=3 block", __func__),
                             REJECT_OBSOLETE, "bad-version");

    return true;
}

bool ContextualCheckBlock(const CBlock& block, CValidationState& state, CBlockIndex * const pindexPrev)
{
    const int nHeight = pindexPrev == NULL ? 0 : pindexPrev->nHeight + 1;
    const Consensus::Params& consensusParams = Params().GetConsensus();

    // Start enforcing BIP113 (Median Time Past) using versionbits logic.
    int nLockTimeFlags = 0;
    if (VersionBitsState(pindexPrev, consensusParams, Consensus::DEPLOYMENT_CSV, versionbitscache) == THRESHOLD_ACTIVE) {
        nLockTimeFlags |= LOCKTIME_MEDIAN_TIME_PAST;
    }

    int64_t nLockTimeCutoff = (nLockTimeFlags & LOCKTIME_MEDIAN_TIME_PAST)
                              ? pindexPrev->GetMedianTimePast()
                              : block.GetBlockTime();

    // Check that all transactions are finalized
    BOOST_FOREACH(const CTransaction& tx, block.vtx) {
        if (!IsFinalTx(tx, nHeight, nLockTimeCutoff)) {
            return state.DoS(10, error("%s: contains a non-final transaction", __func__), REJECT_INVALID, "bad-txns-nonfinal");
        }
    }

    // Enforce block.nVersion=2 rule that the coinbase starts with serialized block height
    // if 750 of the last 1,000 blocks are version 2 or greater (51/100 if testnet):
    if (block.nVersion >= 2 && IsSuperMajority(2, pindexPrev, consensusParams.nMajorityEnforceBlockUpgrade, consensusParams))
    {
        CScript expect = CScript() << nHeight;
        if (block.vtx[0].vin[0].scriptSig.size() < expect.size() ||
            !std::equal(expect.begin(), expect.end(), block.vtx[0].vin[0].scriptSig.begin())) {
            return state.DoS(100, error("%s: block height mismatch in coinbase", __func__), REJECT_INVALID, "bad-cb-height");
        }
    }

    return true;
}

static bool AcceptBlockHeader(const CBlockHeader& block, CValidationState& state, const CChainParams& chainparams, CBlockIndex** ppindex=NULL)
{
    AssertLockHeld(cs_main);
    // Check for duplicate
    uint256 hash = block.GetHash();
    BlockMap::iterator miSelf = mapBlockIndex.find(hash);
    CBlockIndex *pindex = NULL;

    // TODO : ENABLE BLOCK CACHE IN SPECIFIC CASES
    if (hash != chainparams.GetConsensus().hashGenesisBlock) {

        if (miSelf != mapBlockIndex.end()) {
            // Block header is already known.
            pindex = miSelf->second;
            if (ppindex)
                *ppindex = pindex;
            if (pindex->nStatus & BLOCK_FAILED_MASK)
                return state.Invalid(error("%s: block is marked invalid", __func__), 0, "duplicate");
            return true;
        }

        if (!CheckBlockHeader(block, state))
            return false;

        // Get prev block index
        CBlockIndex* pindexPrev = NULL;
        BlockMap::iterator mi = mapBlockIndex.find(block.hashPrevBlock);
        if (mi == mapBlockIndex.end())
            return state.DoS(10, error("%s: prev block not found", __func__), 0, "bad-prevblk");
        pindexPrev = (*mi).second;
        if (pindexPrev->nStatus & BLOCK_FAILED_MASK)
            return state.DoS(100, error("%s: prev block invalid", __func__), REJECT_INVALID, "bad-prevblk");

        assert(pindexPrev);
        if (fCheckpointsEnabled && !CheckIndexAgainstCheckpoint(pindexPrev, state, chainparams, hash))
            return error("%s: CheckIndexAgainstCheckpoint(): %s", __func__, state.GetRejectReason().c_str());

        if (!ContextualCheckBlockHeader(block, state, pindexPrev))
            return false;
    }
    if (pindex == NULL)
        pindex = AddToBlockIndex(block);

    if (ppindex)
        *ppindex = pindex;

    return true;
}

/** Store block on disk. If dbp is non-NULL, the file is known to already reside on disk */
static bool AcceptBlock(const CBlock& block, CValidationState& state, const CChainParams& chainparams, CBlockIndex** ppindex, bool fRequested, CDiskBlockPos* dbp)
{
    AssertLockHeld(cs_main);

    CBlockIndex *&pindex = *ppindex;

    if (!AcceptBlockHeader(block, state, chainparams, &pindex))
        return false;

    // Try to process all requested blocks that we don't have, but only
    // process an unrequested block if it's new and has enough work to
    // advance our tip, and isn't too many blocks ahead.
    bool fAlreadyHave = pindex->nStatus & BLOCK_HAVE_DATA;
    bool fHasMoreWork = (chainActive.Tip() ? pindex->nChainWork > chainActive.Tip()->nChainWork : true);
    // Blocks that are too out-of-order needlessly limit the effectiveness of
    // pruning, because pruning will not delete block files that contain any
    // blocks which are too close in height to the tip.  Apply this test
    // regardless of whether pruning is enabled; it should generally be safe to
    // not process unrequested blocks.
    bool fTooFarAhead = (pindex->nHeight > int(chainActive.Height() + MIN_BLOCKS_TO_KEEP));

    // TODO: deal better with return value and error conditions for duplicate
    // and unrequested blocks.
    if (fAlreadyHave) return true;
    if (!fRequested) {  // If we didn't ask for it:
        if (pindex->nTx != 0) return true;  // This is a previously-processed block that was pruned
        if (!fHasMoreWork) return true;     // Don't process less-work chains
        if (fTooFarAhead) return true;      // Block height is too high
    }

    if ((!CheckBlock(block, state)) || !ContextualCheckBlock(block, state, pindex->pprev)) {
        if (state.IsInvalid() && !state.CorruptionPossible()) {
            pindex->nStatus |= BLOCK_FAILED_VALID;
            setDirtyBlockIndex.insert(pindex);
        }
        return false;
    }

    int nHeight = pindex->nHeight;

    // Write block to history file
    try {
        unsigned int nBlockSize = ::GetSerializeSize(block, SER_DISK, CLIENT_VERSION);
        CDiskBlockPos blockPos;
        if (dbp != NULL)
            blockPos = *dbp;
        if (!FindBlockPos(state, blockPos, nBlockSize+8, nHeight, block.GetBlockTime(), dbp != NULL))
            return error("AcceptBlock(): FindBlockPos failed");
        if (dbp == NULL)
            if (!WriteBlockToDisk(block, blockPos, chainparams.MessageStart()))
                AbortNode(state, "Failed to write block");
        if (!ReceivedBlockTransactions(block, state, pindex, blockPos))
            return error("AcceptBlock(): ReceivedBlockTransactions failed");
    } catch (const std::runtime_error& e) {
        return AbortNode(state, std::string("System error: ") + e.what());
    }

    if (fCheckForPruning)
        FlushStateToDisk(state, FLUSH_STATE_NONE); // we just allocated more disk space for block files

    return true;
}

static bool IsSuperMajority(int minVersion, const CBlockIndex* pstart, unsigned nRequired, const Consensus::Params& consensusParams)
{
    unsigned int nFound = 0;
    for (int i = 0; i < consensusParams.nMajorityWindow && nFound < nRequired && pstart != NULL; i++)
    {
        if (pstart->nVersion >= minVersion)
            ++nFound;
        pstart = pstart->pprev;
    }
    return (nFound >= nRequired);
}


bool ProcessNewBlock(CValidationState& state, const CChainParams& chainparams, const CNode* pfrom, const CBlock* pblock, bool fForceProcessing, CDiskBlockPos* dbp)
{
    // Preliminary checks
    bool checked = CheckBlock(*pblock, state);

    {
        LOCK(cs_main);
        bool fRequested = MarkBlockAsReceived(pblock->GetHash());
        fRequested |= fForceProcessing;
        if (!checked) {
            return error("%s: CheckBlock FAILED", __func__);
        }

        // Store to disk
        CBlockIndex *pindex = NULL;
        bool ret = AcceptBlock(*pblock, state, chainparams, &pindex, fRequested, dbp);
        if (pindex && pfrom) {
            mapBlockSource[pindex->GetBlockHash()] = pfrom->GetId();
        }
        CheckBlockIndex(chainparams.GetConsensus());
        if (!ret)
            return error("%s: AcceptBlock FAILED", __func__);
    }

    if (!ActivateBestChain(state, chainparams, pblock))
        return error("%s: ActivateBestChain failed", __func__);

    LogPrintf("%s : ACCEPTED\n", __func__);
    return true;
}

bool TestBlockValidity(CValidationState& state, const CChainParams& chainparams, const CBlock& block, CBlockIndex* pindexPrev, bool fCheckPOW, bool fCheckMerkleRoot)
{
    AssertLockHeld(cs_main);
    assert(pindexPrev && pindexPrev == chainActive.Tip());
    if (fCheckpointsEnabled && !CheckIndexAgainstCheckpoint(pindexPrev, state, chainparams, block.GetHash()))
        return error("%s: CheckIndexAgainstCheckpoint(): %s", __func__, state.GetRejectReason().c_str());

    CCoinsViewCache viewNew(pcoinsTip);
    CBlockIndex indexDummy(block);
    indexDummy.pprev = pindexPrev;
    indexDummy.nHeight = pindexPrev->nHeight + 1;

    // NOTE: CheckBlockHeader is called by CheckBlock
    if (!ContextualCheckBlockHeader(block, state, pindexPrev))
        return false;
    if (!CheckBlock(block, state, fCheckPOW, fCheckMerkleRoot))
        return false;
    if (!ContextualCheckBlock(block, state, pindexPrev))
        return false;
    if (!ConnectBlock(block, state, &indexDummy, viewNew, true))
        return false;
    assert(state.IsValid());

    return true;
}

/**
 * BLOCK PRUNING CODE
 */

/* Calculate the amount of disk space the block & undo files currently use */
uint64_t CalculateCurrentUsage()
{
    uint64_t retval = 0;
    BOOST_FOREACH(const CBlockFileInfo &file, vinfoBlockFile) {
        retval += file.nSize + file.nUndoSize;
    }
    return retval;
}

/* Prune a block file (modify associated database entries)*/
void PruneOneBlockFile(const int fileNumber)
{
    for (BlockMap::iterator it = mapBlockIndex.begin(); it != mapBlockIndex.end(); ++it) {
        CBlockIndex* pindex = it->second;
        if (pindex->nFile == fileNumber) {
            pindex->nStatus &= ~BLOCK_HAVE_DATA;
            pindex->nStatus &= ~BLOCK_HAVE_UNDO;
            pindex->nFile = 0;
            pindex->nDataPos = 0;
            pindex->nUndoPos = 0;
            setDirtyBlockIndex.insert(pindex);

            // Prune from mapBlocksUnlinked -- any block we prune would have
            // to be downloaded again in order to consider its chain, at which
            // point it would be considered as a candidate for
            // mapBlocksUnlinked or setBlockIndexCandidates.
            std::pair<std::multimap<CBlockIndex*, CBlockIndex*>::iterator, std::multimap<CBlockIndex*, CBlockIndex*>::iterator> range = mapBlocksUnlinked.equal_range(pindex->pprev);
            while (range.first != range.second) {
                std::multimap<CBlockIndex *, CBlockIndex *>::iterator it = range.first;
                range.first++;
                if (it->second == pindex) {
                    mapBlocksUnlinked.erase(it);
                }
            }
        }
    }

    vinfoBlockFile[fileNumber].SetNull();
    setDirtyFileInfo.insert(fileNumber);
}


void UnlinkPrunedFiles(std::set<int>& setFilesToPrune)
{
    for (set<int>::iterator it = setFilesToPrune.begin(); it != setFilesToPrune.end(); ++it) {
        CDiskBlockPos pos(*it, 0);
        boost::filesystem::remove(GetBlockPosFilename(pos, "blk"));
        boost::filesystem::remove(GetBlockPosFilename(pos, "rev"));
        LogPrintf("Prune: %s deleted blk/rev (%05u)\n", __func__, *it);
    }
}

/* Calculate the block/rev files that should be deleted to remain under target*/
void FindFilesToPrune(std::set<int>& setFilesToPrune, uint64_t nPruneAfterHeight)
{
    LOCK2(cs_main, cs_LastBlockFile);
    if (chainActive.Tip() == NULL || nPruneTarget == 0) {
        return;
    }
    if ((uint64_t)chainActive.Tip()->nHeight <= nPruneAfterHeight) {
        return;
    }

    unsigned int nLastBlockWeCanPrune = chainActive.Tip()->nHeight - MIN_BLOCKS_TO_KEEP;
    uint64_t nCurrentUsage = CalculateCurrentUsage();
    // We don't check to prune until after we've allocated new space for files
    // So we should leave a buffer under our target to account for another allocation
    // before the next pruning.
    uint64_t nBuffer = BLOCKFILE_CHUNK_SIZE + UNDOFILE_CHUNK_SIZE;
    uint64_t nBytesToPrune;
    int count=0;

    if (nCurrentUsage + nBuffer >= nPruneTarget) {
        for (int fileNumber = 0; fileNumber < nLastBlockFile; fileNumber++) {
            nBytesToPrune = vinfoBlockFile[fileNumber].nSize + vinfoBlockFile[fileNumber].nUndoSize;

            if (vinfoBlockFile[fileNumber].nSize == 0)
                continue;

            if (nCurrentUsage + nBuffer < nPruneTarget)  // are we below our target?
                break;

            // don't prune files that could have a block within MIN_BLOCKS_TO_KEEP of the main chain's tip but keep scanning
            if (vinfoBlockFile[fileNumber].nHeightLast > nLastBlockWeCanPrune)
                continue;

            PruneOneBlockFile(fileNumber);
            // Queue up the files for removal
            setFilesToPrune.insert(fileNumber);
            nCurrentUsage -= nBytesToPrune;
            count++;
        }
    }

    LogPrint("prune", "Prune: target=%dMiB actual=%dMiB diff=%dMiB max_prune_height=%d removed %d blk/rev pairs\n",
           nPruneTarget/1024/1024, nCurrentUsage/1024/1024,
           ((int64_t)nPruneTarget - (int64_t)nCurrentUsage)/1024/1024,
           nLastBlockWeCanPrune, count);
}

bool CheckDiskSpace(uint64_t nAdditionalBytes)
{
    uint64_t nFreeBytesAvailable = boost::filesystem::space(GetDataDir()).available;

    // Check for nMinDiskSpace bytes (currently 50MB)
    if (nFreeBytesAvailable < nMinDiskSpace + nAdditionalBytes)
        return AbortNode("Disk space is low!", _("Error: Disk space is low!"));

    return true;
}

FILE* OpenDiskFile(const CDiskBlockPos &pos, const char *prefix, bool fReadOnly)
{
    if (pos.IsNull())
        return NULL;
    boost::filesystem::path path = GetBlockPosFilename(pos, prefix);
    boost::filesystem::create_directories(path.parent_path());
    FILE* file = fopen(path.string().c_str(), "rb+");
    if (!file && !fReadOnly)
        file = fopen(path.string().c_str(), "wb+");
    if (!file) {
        LogPrintf("Unable to open file %s\n", path.string());
        return NULL;
    }
    if (pos.nPos) {
        if (fseek(file, pos.nPos, SEEK_SET)) {
            LogPrintf("Unable to seek to position %u of %s\n", pos.nPos, path.string());
            fclose(file);
            return NULL;
        }
    }
    return file;
}

FILE* OpenBlockFile(const CDiskBlockPos &pos, bool fReadOnly) {
    return OpenDiskFile(pos, "blk", fReadOnly);
}

FILE* OpenUndoFile(const CDiskBlockPos &pos, bool fReadOnly) {
    return OpenDiskFile(pos, "rev", fReadOnly);
}

boost::filesystem::path GetBlockPosFilename(const CDiskBlockPos &pos, const char *prefix)
{
    return GetDataDir() / "blocks" / strprintf("%s%05u.dat", prefix, pos.nFile);
}

CBlockIndex * InsertBlockIndex(uint256 hash)
{
    if (hash.IsNull())
        return NULL;

    // Return existing
    BlockMap::iterator mi = mapBlockIndex.find(hash);
    if (mi != mapBlockIndex.end())
        return (*mi).second;

    // Create new
    CBlockIndex* pindexNew = new CBlockIndex();
    if (!pindexNew)
        throw runtime_error("LoadBlockIndex(): new CBlockIndex failed");
    mi = mapBlockIndex.insert(make_pair(hash, pindexNew)).first;
    pindexNew->phashBlock = &((*mi).first);

    return pindexNew;
}

bool static LoadBlockIndexDB()
{
    const CChainParams& chainparams = Params();
    if (!pblocktree->LoadBlockIndexGuts())
        return false;

    boost::this_thread::interruption_point();

    // Calculate nChainWork
    vector<pair<int, CBlockIndex*> > vSortedByHeight;
    vSortedByHeight.reserve(mapBlockIndex.size());
    BOOST_FOREACH(const PAIRTYPE(uint256, CBlockIndex*)& item, mapBlockIndex)
    {
        CBlockIndex* pindex = item.second;
        vSortedByHeight.push_back(make_pair(pindex->nHeight, pindex));
    }
    sort(vSortedByHeight.begin(), vSortedByHeight.end());
    BOOST_FOREACH(const PAIRTYPE(int, CBlockIndex*)& item, vSortedByHeight)
    {
        CBlockIndex* pindex = item.second;
        pindex->nChainWork = (pindex->pprev ? pindex->pprev->nChainWork : 0) + GetBlockProof(*pindex);
        // We can link the chain of blocks for which we've received transactions at some point.
        // Pruned nodes may have deleted the block.
        if (pindex->nTx > 0) {
            if (pindex->pprev) {
                if (pindex->pprev->nChainTx) {
                    pindex->nChainTx = pindex->pprev->nChainTx + pindex->nTx;
                } else {
                    pindex->nChainTx = 0;
                    mapBlocksUnlinked.insert(std::make_pair(pindex->pprev, pindex));
                }
            } else {
                pindex->nChainTx = pindex->nTx;
            }
        }
        if (pindex->IsValid(BLOCK_VALID_TRANSACTIONS) && (pindex->nChainTx || pindex->pprev == NULL))
            setBlockIndexCandidates.insert(pindex);
        if (pindex->nStatus & BLOCK_FAILED_MASK && (!pindexBestInvalid || pindex->nChainWork > pindexBestInvalid->nChainWork))
            pindexBestInvalid = pindex;
        if (pindex->pprev)
            pindex->BuildSkip();
        if (pindex->IsValid(BLOCK_VALID_TREE) && (pindexBestHeader == NULL || CBlockIndexWorkComparator()(pindexBestHeader, pindex)))
            pindexBestHeader = pindex;
    }

    // Load block file info
    pblocktree->ReadLastBlockFile(nLastBlockFile);
    vinfoBlockFile.resize(nLastBlockFile + 1);
    LogPrintf("%s: last block file = %i\n", __func__, nLastBlockFile);
    for (int nFile = 0; nFile <= nLastBlockFile; nFile++) {
        pblocktree->ReadBlockFileInfo(nFile, vinfoBlockFile[nFile]);
    }
    LogPrintf("%s: last block file info: %s\n", __func__, vinfoBlockFile[nLastBlockFile].ToString());
    for (int nFile = nLastBlockFile + 1; true; nFile++) {
        CBlockFileInfo info;
        if (pblocktree->ReadBlockFileInfo(nFile, info)) {
            vinfoBlockFile.push_back(info);
        } else {
            break;
        }
    }

    // Check presence of blk files
    LogPrintf("Checking all blk files are present...\n");
    set<int> setBlkDataFiles;
    BOOST_FOREACH(const PAIRTYPE(uint256, CBlockIndex*)& item, mapBlockIndex)
    {
        CBlockIndex* pindex = item.second;
        if (pindex->nStatus & BLOCK_HAVE_DATA) {
            setBlkDataFiles.insert(pindex->nFile);
        }
    }
    for (std::set<int>::iterator it = setBlkDataFiles.begin(); it != setBlkDataFiles.end(); it++)
    {
        CDiskBlockPos pos(*it, 0);
        if (CAutoFile(OpenBlockFile(pos, true), SER_DISK, CLIENT_VERSION).IsNull()) {
            return false;
        }
    }

    // Check whether we have ever pruned block & undo files
    pblocktree->ReadFlag("prunedblockfiles", fHavePruned);
    if (fHavePruned)
        LogPrintf("LoadBlockIndexDB(): Block files have previously been pruned\n");

    // Check whether we need to continue reindexing
    bool fReindexing = false;
    pblocktree->ReadReindexing(fReindexing);
    fReindex |= fReindexing;

    // Check whether we have a transaction index
    pblocktree->ReadFlag("txindex", fTxIndex);
    LogPrintf("%s: transaction index %s\n", __func__, fTxIndex ? "enabled" : "disabled");

    // Check whether we have an address index
    pblocktree->ReadFlag("addressindex", fAddressIndex);
    LogPrintf("%s: address index %s\n", __func__, fAddressIndex ? "enabled" : "disabled");

    // Check whether we have a timestamp index
    pblocktree->ReadFlag("timestampindex", fTimestampIndex);
    LogPrintf("%s: timestamp index %s\n", __func__, fTimestampIndex ? "enabled" : "disabled");

    // Check whether we have a spent index
    pblocktree->ReadFlag("spentindex", fSpentIndex);
    LogPrintf("%s: spent index %s\n", __func__, fSpentIndex ? "enabled" : "disabled");

    // Load pointer to end of best chain
    BlockMap::iterator it = mapBlockIndex.find(pcoinsTip->GetBestBlock());
    if (it == mapBlockIndex.end())
        return true;
    chainActive.SetTip(it->second);

    PruneBlockIndexCandidates();

    LogPrintf("%s: hashBestChain=%s height=%d date=%s progress=%f\n", __func__,
        chainActive.Tip()->GetBlockHash().ToString(), chainActive.Height(),
        DateTimeStrFormat("%Y-%m-%d %H:%M:%S", chainActive.Tip()->GetBlockTime()),
        Checkpoints::GuessVerificationProgress(chainparams.Checkpoints(), chainActive.Tip()));

    return true;
}

CVerifyDB::CVerifyDB()
{
    uiInterface.ShowProgress(_("Verifying blocks..."), 0);
}

CVerifyDB::~CVerifyDB()
{
    uiInterface.ShowProgress("", 100);
}

bool CVerifyDB::VerifyDB(const CChainParams& chainparams, CCoinsView *coinsview, int nCheckLevel, int nCheckDepth)
{
    LOCK(cs_main);
    if (chainActive.Tip() == NULL || chainActive.Tip()->pprev == NULL)
        return true;

    // Verify blocks in the best chain
    if (nCheckDepth <= 0)
        nCheckDepth = 1000000000; // suffices until the year 19000
    if (nCheckDepth > chainActive.Height())
        nCheckDepth = chainActive.Height();
    nCheckLevel = std::max(0, std::min(4, nCheckLevel));
    LogPrintf("Verifying last %i blocks at level %i\n", nCheckDepth, nCheckLevel);
    CCoinsViewCache coins(coinsview);
    CBlockIndex* pindexState = chainActive.Tip();
    CBlockIndex* pindexFailure = NULL;
    int nGoodTransactions = 0;
    CValidationState state;
    for (CBlockIndex* pindex = chainActive.Tip(); pindex && pindex->pprev; pindex = pindex->pprev)
    {
        boost::this_thread::interruption_point();
        uiInterface.ShowProgress(_("Verifying blocks..."), std::max(1, std::min(99, (int)(((double)(chainActive.Height() - pindex->nHeight)) / (double)nCheckDepth * (nCheckLevel >= 4 ? 50 : 100)))));
        if (pindex->nHeight < chainActive.Height()-nCheckDepth)
            break;
        CBlock block;
        // check level 0: read from disk
        if (!ReadBlockFromDisk(block, pindex, chainparams.GetConsensus()))
            return error("VerifyDB(): *** ReadBlockFromDisk failed at %d, hash=%s", pindex->nHeight, pindex->GetBlockHash().ToString());
        // check level 1: verify block validity
        if (nCheckLevel >= 1 && !CheckBlock(block, state))
            return error("VerifyDB(): *** found bad block at %d, hash=%s\n", pindex->nHeight, pindex->GetBlockHash().ToString());
        // check level 2: verify undo validity
        if (nCheckLevel >= 2 && pindex) {
            CBlockUndo undo;
            CDiskBlockPos pos = pindex->GetUndoPos();
            if (!pos.IsNull()) {
                if (!UndoReadFromDisk(undo, pos, pindex->pprev->GetBlockHash()))
                    return error("VerifyDB(): *** found bad undo data at %d, hash=%s\n", pindex->nHeight, pindex->GetBlockHash().ToString());
            }
        }
        // check level 3: check for inconsistencies during memory-only disconnect of tip blocks
        if (nCheckLevel >= 3 && pindex == pindexState && (coins.DynamicMemoryUsage() + pcoinsTip->DynamicMemoryUsage()) <= nCoinCacheUsage) {
            bool fClean = true;
            if (!DisconnectBlock(block, state, pindex, coins, &fClean))
                return error("VerifyDB(): *** irrecoverable inconsistency in block data at %d, hash=%s", pindex->nHeight, pindex->GetBlockHash().ToString());
            pindexState = pindex->pprev;
            if (!fClean) {
                nGoodTransactions = 0;
                pindexFailure = pindex;
            } else
                nGoodTransactions += block.vtx.size();
        }
        if (ShutdownRequested())
            return true;
    }
    if (pindexFailure)
        return error("VerifyDB(): *** coin database inconsistencies found (last %i blocks, %i good transactions before that)\n", chainActive.Height() - pindexFailure->nHeight + 1, nGoodTransactions);

    // check level 4: try reconnecting blocks
    if (nCheckLevel >= 4) {
        CBlockIndex *pindex = pindexState;
        while (pindex != chainActive.Tip()) {
            boost::this_thread::interruption_point();
            uiInterface.ShowProgress(_("Verifying blocks..."), std::max(1, std::min(99, 100 - (int)(((double)(chainActive.Height() - pindex->nHeight)) / (double)nCheckDepth * 50))));
            pindex = chainActive.Next(pindex);
            CBlock block;
            if (!ReadBlockFromDisk(block, pindex, chainparams.GetConsensus()))
                return error("VerifyDB(): *** ReadBlockFromDisk failed at %d, hash=%s", pindex->nHeight, pindex->GetBlockHash().ToString());
            if (!ConnectBlock(block, state, pindex, coins))
                return error("VerifyDB(): *** found unconnectable block at %d, hash=%s", pindex->nHeight, pindex->GetBlockHash().ToString());
        }
    }

    LogPrintf("No coin database inconsistencies in last %i blocks (%i transactions)\n", chainActive.Height() - pindexState->nHeight, nGoodTransactions);

    return true;
}

void UnloadBlockIndex()
{
    LOCK(cs_main);
    setBlockIndexCandidates.clear();
    chainActive.SetTip(NULL);
    pindexBestInvalid = NULL;
    pindexBestHeader = NULL;
    mempool.clear();
    mapOrphanTransactions.clear();
    mapOrphanTransactionsByPrev.clear();
    nSyncStarted = 0;
    mapBlocksUnlinked.clear();
    vinfoBlockFile.clear();
    nLastBlockFile = 0;
    nBlockSequenceId = 1;
    mapBlockSource.clear();
    mapBlocksInFlight.clear();
    nPreferredDownload = 0;
    setDirtyBlockIndex.clear();
    setDirtyFileInfo.clear();
    mapNodeState.clear();
    recentRejects.reset(NULL);
    versionbitscache.Clear();
    for (int b = 0; b < VERSIONBITS_NUM_BITS; b++) {
        warningcache[b].clear();
    }

    BOOST_FOREACH(BlockMap::value_type& entry, mapBlockIndex) {
        delete entry.second;
    }
    mapBlockIndex.clear();
    fHavePruned = false;
}

bool LoadBlockIndex()
{
    // Load block index from databases
    if (!fReindex && !LoadBlockIndexDB())
        return false;
    return true;
}

bool InitBlockIndex(const CChainParams& chainparams) 
{
    LOCK(cs_main);

    // Initialize global variables that cannot be constructed at startup.
    recentRejects.reset(new CRollingBloomFilter(120000, 0.000001));

    // Check whether we're already initialized
    if (chainActive.Genesis() != NULL)
        return true;

    // Use the provided setting for -txindex in the new database
    fTxIndex = GetBoolArg("-txindex", DEFAULT_TXINDEX);
    pblocktree->WriteFlag("txindex", fTxIndex);

    // Use the provided setting for -addressindex in the new database
    fAddressIndex = GetBoolArg("-addressindex", DEFAULT_ADDRESSINDEX);
    pblocktree->WriteFlag("addressindex", fAddressIndex);

    // Use the provided setting for -timestampindex in the new database
    fTimestampIndex = GetBoolArg("-timestampindex", DEFAULT_TIMESTAMPINDEX);
    pblocktree->WriteFlag("timestampindex", fTimestampIndex);

    fSpentIndex = GetBoolArg("-spentindex", DEFAULT_SPENTINDEX);
    pblocktree->WriteFlag("spentindex", fSpentIndex);

    LogPrintf("Initializing databases...\n");

    // Only add the genesis block if not reindexing (in which case we reuse the one already on disk)
    if (!fReindex) {
        try {
            CBlock &block = const_cast<CBlock&>(chainparams.GenesisBlock());
            // Start new block file
            unsigned int nBlockSize = ::GetSerializeSize(block, SER_DISK, CLIENT_VERSION);
            CDiskBlockPos blockPos;
            CValidationState state;
            if (!FindBlockPos(state, blockPos, nBlockSize+8, 0, block.GetBlockTime()))
                return error("LoadBlockIndex(): FindBlockPos failed");
            if (!WriteBlockToDisk(block, blockPos, chainparams.MessageStart()))
                return error("LoadBlockIndex(): writing genesis block to disk failed");
            CBlockIndex *pindex = AddToBlockIndex(block);
            if (!ReceivedBlockTransactions(block, state, pindex, blockPos))
                return error("LoadBlockIndex(): genesis block not accepted");
            if (!ActivateBestChain(state, chainparams, &block))
                return error("LoadBlockIndex(): genesis block cannot be activated");
            // Force a chainstate write so that when we VerifyDB in a moment, it doesn't check stale data
            return FlushStateToDisk(state, FLUSH_STATE_ALWAYS);
        } catch (const std::runtime_error& e) {
            return error("LoadBlockIndex(): failed to initialize block database: %s", e.what());
        }
    }

    return true;
}

bool LoadExternalBlockFile(const CChainParams& chainparams, FILE* fileIn, CDiskBlockPos *dbp)
{
    // Map of disk positions for blocks with unknown parent (only used for reindex)
    static std::multimap<uint256, CDiskBlockPos> mapBlocksUnknownParent;
    int64_t nStart = GetTimeMillis();

    int nLoaded = 0;
    try {
        // This takes over fileIn and calls fclose() on it in the CBufferedFile destructor
        CBufferedFile blkdat(fileIn, 2*MAX_BLOCK_SIZE, MAX_BLOCK_SIZE+8, SER_DISK, CLIENT_VERSION);
        uint64_t nRewind = blkdat.GetPos();
        while (!blkdat.eof()) {
            boost::this_thread::interruption_point();

            blkdat.SetPos(nRewind);
            nRewind++; // start one byte further next time, in case of failure
            blkdat.SetLimit(); // remove former limit
            unsigned int nSize = 0;
            try {
                // locate a header
                unsigned char buf[MESSAGE_START_SIZE];
                blkdat.FindByte(chainparams.MessageStart()[0]);
                nRewind = blkdat.GetPos()+1;
                blkdat >> FLATDATA(buf);
                if (memcmp(buf, chainparams.MessageStart(), MESSAGE_START_SIZE))
                    continue;
                // read size
                blkdat >> nSize;
                if (nSize < 80 || nSize > MAX_BLOCK_SIZE)
                    continue;
            } catch (const std::exception&) {
                // no valid block header found; don't complain
                break;
            }
            try {
                // read block
                uint64_t nBlockPos = blkdat.GetPos();
                if (dbp)
                    dbp->nPos = nBlockPos;
                blkdat.SetLimit(nBlockPos + nSize);
                blkdat.SetPos(nBlockPos);
                CBlock block;
                blkdat >> block;
                nRewind = blkdat.GetPos();

                // detect out of order blocks, and store them for later
                uint256 hash = block.GetHash();
                if (hash != chainparams.GetConsensus().hashGenesisBlock && mapBlockIndex.find(block.hashPrevBlock) == mapBlockIndex.end()) {
                    LogPrint("reindex", "%s: Out of order block %s, parent %s not known\n", __func__, hash.ToString(),
                            block.hashPrevBlock.ToString());
                    if (dbp)
                        mapBlocksUnknownParent.insert(std::make_pair(block.hashPrevBlock, *dbp));
                    continue;
                }

                // process in case the block isn't known yet
                if (mapBlockIndex.count(hash) == 0 || (mapBlockIndex[hash]->nStatus & BLOCK_HAVE_DATA) == 0) {
                    CValidationState state;
                    if (ProcessNewBlock(state, chainparams, NULL, &block, true, dbp))
                        nLoaded++;
                    if (state.IsError())
                        break;
                } else if (hash != chainparams.GetConsensus().hashGenesisBlock && mapBlockIndex[hash]->nHeight % 1000 == 0) {
                    LogPrintf("Block Import: already had block %s at height %d\n", hash.ToString(), mapBlockIndex[hash]->nHeight);
                }

                // Recursively process earlier encountered successors of this block
                deque<uint256> queue;
                queue.push_back(hash);
                while (!queue.empty()) {
                    uint256 head = queue.front();
                    queue.pop_front();
                    std::pair<std::multimap<uint256, CDiskBlockPos>::iterator, std::multimap<uint256, CDiskBlockPos>::iterator> range = mapBlocksUnknownParent.equal_range(head);
                    while (range.first != range.second) {
                        std::multimap<uint256, CDiskBlockPos>::iterator it = range.first;
                        if (ReadBlockFromDisk(block, it->second, chainparams.GetConsensus()))
                        {
                            LogPrintf("%s: Processing out of order child %s of %s\n", __func__, block.GetHash().ToString(),
                                    head.ToString());
                            CValidationState dummy;
                            if (ProcessNewBlock(dummy, chainparams, NULL, &block, true, &it->second))
                            {
                                nLoaded++;
                                queue.push_back(block.GetHash());
                            }
                        }
                        range.first++;
                        mapBlocksUnknownParent.erase(it);
                    }
                }
            } catch (const std::exception& e) {
                LogPrintf("%s: Deserialize or I/O error - %s\n", __func__, e.what());
            }
        }
    } catch (const std::runtime_error& e) {
        AbortNode(std::string("System error: ") + e.what());
    }
    if (nLoaded > 0)
        LogPrintf("Loaded %i blocks from external file in %dms\n", nLoaded, GetTimeMillis() - nStart);
    return nLoaded > 0;
}

void static CheckBlockIndex(const Consensus::Params& consensusParams)
{
    if (!fCheckBlockIndex) {
        return;
    }

    LOCK(cs_main);

    // During a reindex, we read the genesis block and call CheckBlockIndex before ActivateBestChain,
    // so we have the genesis block in mapBlockIndex but no active chain.  (A few of the tests when
    // iterating the block tree require that chainActive has been initialized.)
    if (chainActive.Height() < 0) {
        assert(mapBlockIndex.size() <= 1);
        return;
    }

    // Build forward-pointing map of the entire block tree.
    std::multimap<CBlockIndex*,CBlockIndex*> forward;
    for (BlockMap::iterator it = mapBlockIndex.begin(); it != mapBlockIndex.end(); it++) {
        forward.insert(std::make_pair(it->second->pprev, it->second));
    }

    assert(forward.size() == mapBlockIndex.size());

    std::pair<std::multimap<CBlockIndex*,CBlockIndex*>::iterator,std::multimap<CBlockIndex*,CBlockIndex*>::iterator> rangeGenesis = forward.equal_range(NULL);
    CBlockIndex *pindex = rangeGenesis.first->second;
    rangeGenesis.first++;
    assert(rangeGenesis.first == rangeGenesis.second); // There is only one index entry with parent NULL.

    // Iterate over the entire block tree, using depth-first search.
    // Along the way, remember whether there are blocks on the path from genesis
    // block being explored which are the first to have certain properties.
    size_t nNodes = 0;
    int nHeight = 0;
    CBlockIndex* pindexFirstInvalid = NULL; // Oldest ancestor of pindex which is invalid.
    CBlockIndex* pindexFirstMissing = NULL; // Oldest ancestor of pindex which does not have BLOCK_HAVE_DATA.
    CBlockIndex* pindexFirstNeverProcessed = NULL; // Oldest ancestor of pindex for which nTx == 0.
    CBlockIndex* pindexFirstNotTreeValid = NULL; // Oldest ancestor of pindex which does not have BLOCK_VALID_TREE (regardless of being valid or not).
    CBlockIndex* pindexFirstNotTransactionsValid = NULL; // Oldest ancestor of pindex which does not have BLOCK_VALID_TRANSACTIONS (regardless of being valid or not).
    CBlockIndex* pindexFirstNotChainValid = NULL; // Oldest ancestor of pindex which does not have BLOCK_VALID_CHAIN (regardless of being valid or not).
    CBlockIndex* pindexFirstNotScriptsValid = NULL; // Oldest ancestor of pindex which does not have BLOCK_VALID_SCRIPTS (regardless of being valid or not).
    while (pindex != NULL) {
        nNodes++;
        if (pindexFirstInvalid == NULL && pindex->nStatus & BLOCK_FAILED_VALID) pindexFirstInvalid = pindex;
        if (pindexFirstMissing == NULL && !(pindex->nStatus & BLOCK_HAVE_DATA)) pindexFirstMissing = pindex;
        if (pindexFirstNeverProcessed == NULL && pindex->nTx == 0) pindexFirstNeverProcessed = pindex;
        if (pindex->pprev != NULL && pindexFirstNotTreeValid == NULL && (pindex->nStatus & BLOCK_VALID_MASK) < BLOCK_VALID_TREE) pindexFirstNotTreeValid = pindex;
        if (pindex->pprev != NULL && pindexFirstNotTransactionsValid == NULL && (pindex->nStatus & BLOCK_VALID_MASK) < BLOCK_VALID_TRANSACTIONS) pindexFirstNotTransactionsValid = pindex;
        if (pindex->pprev != NULL && pindexFirstNotChainValid == NULL && (pindex->nStatus & BLOCK_VALID_MASK) < BLOCK_VALID_CHAIN) pindexFirstNotChainValid = pindex;
        if (pindex->pprev != NULL && pindexFirstNotScriptsValid == NULL && (pindex->nStatus & BLOCK_VALID_MASK) < BLOCK_VALID_SCRIPTS) pindexFirstNotScriptsValid = pindex;

        // Begin: actual consistency checks.
        if (pindex->pprev == NULL) {
            // Genesis block checks.
            assert(pindex->GetBlockHash() == consensusParams.hashGenesisBlock); // Genesis block's hash must match.
            assert(pindex == chainActive.Genesis()); // The current active chain's genesis block must be this block.
        }
        if (pindex->nChainTx == 0) assert(pindex->nSequenceId == 0);  // nSequenceId can't be set for blocks that aren't linked
        // VALID_TRANSACTIONS is equivalent to nTx > 0 for all nodes (whether or not pruning has occurred).
        // HAVE_DATA is only equivalent to nTx > 0 (or VALID_TRANSACTIONS) if no pruning has occurred.
        if (!fHavePruned) {
            // If we've never pruned, then HAVE_DATA should be equivalent to nTx > 0
            assert(!(pindex->nStatus & BLOCK_HAVE_DATA) == (pindex->nTx == 0));
            assert(pindexFirstMissing == pindexFirstNeverProcessed);
        } else {
            // If we have pruned, then we can only say that HAVE_DATA implies nTx > 0
            if (pindex->nStatus & BLOCK_HAVE_DATA) assert(pindex->nTx > 0);
        }
        if (pindex->nStatus & BLOCK_HAVE_UNDO) assert(pindex->nStatus & BLOCK_HAVE_DATA);
        assert(((pindex->nStatus & BLOCK_VALID_MASK) >= BLOCK_VALID_TRANSACTIONS) == (pindex->nTx > 0)); // This is pruning-independent.
        // All parents having had data (at some point) is equivalent to all parents being VALID_TRANSACTIONS, which is equivalent to nChainTx being set.
        assert((pindexFirstNeverProcessed != NULL) == (pindex->nChainTx == 0)); // nChainTx != 0 is used to signal that all parent blocks have been processed (but may have been pruned).
        assert((pindexFirstNotTransactionsValid != NULL) == (pindex->nChainTx == 0));
        assert(pindex->nHeight == nHeight); // nHeight must be consistent.
        assert(pindex->pprev == NULL || pindex->nChainWork >= pindex->pprev->nChainWork); // For every block except the genesis block, the chainwork must be larger than the parent's.
        assert(nHeight < 2 || (pindex->pskip && (pindex->pskip->nHeight < nHeight))); // The pskip pointer must point back for all but the first 2 blocks.
        assert(pindexFirstNotTreeValid == NULL); // All mapBlockIndex entries must at least be TREE valid
        if ((pindex->nStatus & BLOCK_VALID_MASK) >= BLOCK_VALID_TREE) assert(pindexFirstNotTreeValid == NULL); // TREE valid implies all parents are TREE valid
        if ((pindex->nStatus & BLOCK_VALID_MASK) >= BLOCK_VALID_CHAIN) assert(pindexFirstNotChainValid == NULL); // CHAIN valid implies all parents are CHAIN valid
        if ((pindex->nStatus & BLOCK_VALID_MASK) >= BLOCK_VALID_SCRIPTS) assert(pindexFirstNotScriptsValid == NULL); // SCRIPTS valid implies all parents are SCRIPTS valid
        if (pindexFirstInvalid == NULL) {
            // Checks for not-invalid blocks.
            assert((pindex->nStatus & BLOCK_FAILED_MASK) == 0); // The failed mask cannot be set for blocks without invalid parents.
        }
        if (!CBlockIndexWorkComparator()(pindex, chainActive.Tip()) && pindexFirstNeverProcessed == NULL) {
            if (pindexFirstInvalid == NULL) {
                // If this block sorts at least as good as the current tip and
                // is valid and we have all data for its parents, it must be in
                // setBlockIndexCandidates.  chainActive.Tip() must also be there
                // even if some data has been pruned.
                if (pindexFirstMissing == NULL || pindex == chainActive.Tip()) {
                    assert(setBlockIndexCandidates.count(pindex));
                }
                // If some parent is missing, then it could be that this block was in
                // setBlockIndexCandidates but had to be removed because of the missing data.
                // In this case it must be in mapBlocksUnlinked -- see test below.
            }
        } else { // If this block sorts worse than the current tip or some ancestor's block has never been seen, it cannot be in setBlockIndexCandidates.
            assert(setBlockIndexCandidates.count(pindex) == 0);
        }
        // Check whether this block is in mapBlocksUnlinked.
        std::pair<std::multimap<CBlockIndex*,CBlockIndex*>::iterator,std::multimap<CBlockIndex*,CBlockIndex*>::iterator> rangeUnlinked = mapBlocksUnlinked.equal_range(pindex->pprev);
        bool foundInUnlinked = false;
        while (rangeUnlinked.first != rangeUnlinked.second) {
            assert(rangeUnlinked.first->first == pindex->pprev);
            if (rangeUnlinked.first->second == pindex) {
                foundInUnlinked = true;
                break;
            }
            rangeUnlinked.first++;
        }
        if (pindex->pprev && (pindex->nStatus & BLOCK_HAVE_DATA) && pindexFirstNeverProcessed != NULL && pindexFirstInvalid == NULL) {
            // If this block has block data available, some parent was never received, and has no invalid parents, it must be in mapBlocksUnlinked.
            assert(foundInUnlinked);
        }
        if (!(pindex->nStatus & BLOCK_HAVE_DATA)) assert(!foundInUnlinked); // Can't be in mapBlocksUnlinked if we don't HAVE_DATA
        if (pindexFirstMissing == NULL) assert(!foundInUnlinked); // We aren't missing data for any parent -- cannot be in mapBlocksUnlinked.
        if (pindex->pprev && (pindex->nStatus & BLOCK_HAVE_DATA) && pindexFirstNeverProcessed == NULL && pindexFirstMissing != NULL) {
            // We HAVE_DATA for this block, have received data for all parents at some point, but we're currently missing data for some parent.
            assert(fHavePruned); // We must have pruned.
            // This block may have entered mapBlocksUnlinked if:
            //  - it has a descendant that at some point had more work than the
            //    tip, and
            //  - we tried switching to that descendant but were missing
            //    data for some intermediate block between chainActive and the
            //    tip.
            // So if this block is itself better than chainActive.Tip() and it wasn't in
            // setBlockIndexCandidates, then it must be in mapBlocksUnlinked.
            if (!CBlockIndexWorkComparator()(pindex, chainActive.Tip()) && setBlockIndexCandidates.count(pindex) == 0) {
                if (pindexFirstInvalid == NULL) {
                    assert(foundInUnlinked);
                }
            }
        }
        // assert(pindex->GetBlockHash() == pindex->GetBlockHeader().GetHash()); // Perhaps too slow
        // End: actual consistency checks.

        // Try descending into the first subnode.
        std::pair<std::multimap<CBlockIndex*,CBlockIndex*>::iterator,std::multimap<CBlockIndex*,CBlockIndex*>::iterator> range = forward.equal_range(pindex);
        if (range.first != range.second) {
            // A subnode was found.
            pindex = range.first->second;
            nHeight++;
            continue;
        }
        // This is a leaf node.
        // Move upwards until we reach a node of which we have not yet visited the last child.
        while (pindex) {
            // We are going to either move to a parent or a sibling of pindex.
            // If pindex was the first with a certain property, unset the corresponding variable.
            if (pindex == pindexFirstInvalid) pindexFirstInvalid = NULL;
            if (pindex == pindexFirstMissing) pindexFirstMissing = NULL;
            if (pindex == pindexFirstNeverProcessed) pindexFirstNeverProcessed = NULL;
            if (pindex == pindexFirstNotTreeValid) pindexFirstNotTreeValid = NULL;
            if (pindex == pindexFirstNotTransactionsValid) pindexFirstNotTransactionsValid = NULL;
            if (pindex == pindexFirstNotChainValid) pindexFirstNotChainValid = NULL;
            if (pindex == pindexFirstNotScriptsValid) pindexFirstNotScriptsValid = NULL;
            // Find our parent.
            CBlockIndex* pindexPar = pindex->pprev;
            // Find which child we just visited.
            std::pair<std::multimap<CBlockIndex*,CBlockIndex*>::iterator,std::multimap<CBlockIndex*,CBlockIndex*>::iterator> rangePar = forward.equal_range(pindexPar);
            while (rangePar.first->second != pindex) {
                assert(rangePar.first != rangePar.second); // Our parent must have at least the node we're coming from as child.
                rangePar.first++;
            }
            // Proceed to the next one.
            rangePar.first++;
            if (rangePar.first != rangePar.second) {
                // Move to the sibling.
                pindex = rangePar.first->second;
                break;
            } else {
                // Move up further.
                pindex = pindexPar;
                nHeight--;
                continue;
            }
        }
    }

    // Check that we actually traversed the entire map.
    assert(nNodes == forward.size());
}

//////////////////////////////////////////////////////////////////////////////
//
// CAlert
//

std::string GetWarnings(const std::string& strFor)
{
    int nPriority = 0;
    string strStatusBar;
    string strRPC;
    string strGUI;

    if (!CLIENT_VERSION_IS_RELEASE) {
        strStatusBar = "This is a pre-release test build - use at your own risk - do not use for mining or merchant applications";
        strGUI = _("This is a pre-release test build - use at your own risk - do not use for mining or merchant applications");
    }

    if (GetBoolArg("-testsafemode", DEFAULT_TESTSAFEMODE))
        strStatusBar = strRPC = strGUI = "testsafemode enabled";

    // Misc warnings like out of disk space and clock is wrong
    if (strMiscWarning != "")
    {
        nPriority = 1000;
        strStatusBar = strGUI = strMiscWarning;
    }

    if (fLargeWorkForkFound)
    {
        nPriority = 2000;
        strStatusBar = strRPC = "Warning: The network does not appear to fully agree! Some miners appear to be experiencing issues.";
        strGUI = _("Warning: The network does not appear to fully agree! Some miners appear to be experiencing issues.");
    }
    else if (fLargeWorkInvalidChainFound)
    {
        nPriority = 2000;
        strStatusBar = strRPC = "Warning: We do not appear to fully agree with our peers! You may need to upgrade, or other nodes may need to upgrade.";
        strGUI = _("Warning: We do not appear to fully agree with our peers! You may need to upgrade, or other nodes may need to upgrade.");
    }

    // Alerts
    {
        LOCK(cs_mapAlerts);
        BOOST_FOREACH(PAIRTYPE(const uint256, CAlert)& item, mapAlerts)
        {
            const CAlert& alert = item.second;
            if (alert.AppliesToMe() && alert.nPriority > nPriority)
            {
                nPriority = alert.nPriority;
                strStatusBar = strGUI = alert.strStatusBar;
            }
        }
    }

    if (strFor == "gui")
        return strGUI;
    else if (strFor == "statusbar")
        return strStatusBar;
    else if (strFor == "rpc")
        return strRPC;
    assert(!"GetWarnings(): invalid parameter");
    return "error";
}








//////////////////////////////////////////////////////////////////////////////
//
// Messages
//


bool static AlreadyHave(const CInv& inv) EXCLUSIVE_LOCKS_REQUIRED(cs_main)
{
    switch (inv.type)
    {
    case MSG_TX:
        {
            assert(recentRejects);
            if (chainActive.Tip()->GetBlockHash() != hashRecentRejectsChainTip)
            {
                // If the chain tip has changed previously rejected transactions
                // might be now valid, e.g. due to a nLockTime'd tx becoming valid,
                // or a double-spend. Reset the rejects filter and give those
                // txs a second chance.
                hashRecentRejectsChainTip = chainActive.Tip()->GetBlockHash();
                recentRejects->reset();
            }

            return recentRejects->contains(inv.hash) ||
                   mempool.exists(inv.hash) ||
                   mapOrphanTransactions.count(inv.hash) ||
                   pcoinsTip->HaveCoins(inv.hash);
        }

    case MSG_BLOCK:
        return mapBlockIndex.count(inv.hash);

    /* 
        Dash Related Inventory Messages

        --

        We shouldn't update the sync times for each of the messages when we already have it. 
        We're going to be asking many nodes upfront for the full inventory list, so we'll get duplicates of these.
        We want to only update the time on new hits, so that we can time out appropriately if needed.
    */
    case MSG_TXLOCK_REQUEST:
        return mapTxLockReq.count(inv.hash) || mapTxLockReqRejected.count(inv.hash);

    case MSG_TXLOCK_VOTE:
        return mapTxLockVote.count(inv.hash);

    case MSG_SPORK:
        return mapSporks.count(inv.hash);

    case MSG_MASTERNODE_WINNER:
        return mnpayments.mapMasternodePayeeVotes.count(inv.hash);

    case MSG_GOVERNANCE_VOTE:
        return governance.mapVotesByHash.count(inv.hash);

    case MSG_GOVERNANCE_OBJECT:
        return governance.mapObjects.count(inv.hash);

    case MSG_MASTERNODE_ANNOUNCE:
        return mnodeman.mapSeenMasternodeBroadcast.count(inv.hash);

    case MSG_MASTERNODE_PING:
        return mnodeman.mapSeenMasternodePing.count(inv.hash);

    case MSG_DSTX:
        return mapDarksendBroadcastTxes.count(inv.hash);
    }
    // Don't know what it is, just say we already got one
    return true;
}

void static ProcessGetData(CNode* pfrom, const Consensus::Params& consensusParams)
{
    std::deque<CInv>::iterator it = pfrom->vRecvGetData.begin();

    vector<CInv> vNotFound;

    LOCK(cs_main);

    while (it != pfrom->vRecvGetData.end()) {
        // Don't bother if send buffer is too full to respond anyway
        if (pfrom->nSendSize >= SendBufferSize())
            break;

        const CInv &inv = *it;
        {
            boost::this_thread::interruption_point();
            it++;

            if (inv.type == MSG_BLOCK || inv.type == MSG_FILTERED_BLOCK)
            {
                bool send = false;
                BlockMap::iterator mi = mapBlockIndex.find(inv.hash);
                if (mi != mapBlockIndex.end())
                {
                    if (chainActive.Contains(mi->second)) {
                        send = true;
                    } else {
                        static const int nOneMonth = 30 * 24 * 60 * 60;
                        // To prevent fingerprinting attacks, only send blocks outside of the active
                        // chain if they are valid, and no more than a month older (both in time, and in
                        // best equivalent proof of work) than the best header chain we know about.
                        send = mi->second->IsValid(BLOCK_VALID_SCRIPTS) && (pindexBestHeader != NULL) &&
                            (pindexBestHeader->GetBlockTime() - mi->second->GetBlockTime() < nOneMonth) &&
                            (GetBlockProofEquivalentTime(*pindexBestHeader, *mi->second, *pindexBestHeader, consensusParams) < nOneMonth);
                        if (!send) {
                            LogPrintf("%s: ignoring request from peer=%i for old block that isn't in the main chain\n", __func__, pfrom->GetId());
                        }
                    }
                }
                // disconnect node in case we have reached the outbound limit for serving historical blocks
                // never disconnect whitelisted nodes
                static const int nOneWeek = 7 * 24 * 60 * 60; // assume > 1 week = historical
                if (send && CNode::OutboundTargetReached(true) && ( ((pindexBestHeader != NULL) && (pindexBestHeader->GetBlockTime() - mi->second->GetBlockTime() > nOneWeek)) || inv.type == MSG_FILTERED_BLOCK) && !pfrom->fWhitelisted)
                {
                    LogPrint("net", "historical block serving limit reached, disconnect peer=%d\n", pfrom->GetId());

                    //disconnect node
                    pfrom->fDisconnect = true;
                    send = false;
                }
                // Pruned nodes may have deleted the block, so check whether
                // it's available before trying to send.
                if (send && (mi->second->nStatus & BLOCK_HAVE_DATA)) {
                    // Send block from disk
                    CBlock block;
                    if (!ReadBlockFromDisk(block, (*mi).second, consensusParams))
                        assert(!"cannot load block from disk");
                    if (inv.type == MSG_BLOCK)
                        pfrom->PushMessage(NetMsgType::BLOCK, block);
                    else // MSG_FILTERED_BLOCK)
                    {
                        LOCK(pfrom->cs_filter);
                        if (pfrom->pfilter)
                        {
                            CMerkleBlock merkleBlock(block, *pfrom->pfilter);
                            pfrom->PushMessage(NetMsgType::MERKLEBLOCK, merkleBlock);
                            // CMerkleBlock just contains hashes, so also push any transactions in the block the client did not see
                            // This avoids hurting performance by pointlessly requiring a round-trip
                            // Note that there is currently no way for a node to request any single transactions we didn't send here -
                            // they must either disconnect and retry or request the full block.
                            // Thus, the protocol spec specified allows for us to provide duplicate txn here,
                            // however we MUST always provide at least what the remote peer needs
                            typedef std::pair<unsigned int, uint256> PairType;
                            BOOST_FOREACH(PairType& pair, merkleBlock.vMatchedTxn)
                                pfrom->PushMessage(NetMsgType::TX, block.vtx[pair.first]);
                        }
                        // else
                            // no response
                    }

                    // Trigger the peer node to send a getblocks request for the next batch of inventory
                    if (inv.hash == pfrom->hashContinue)
                    {
                        // Bypass PushInventory, this must send even if redundant,
                        // and we want it right after the last block so they don't
                        // wait for other stuff first.
                        vector<CInv> vInv;
                        vInv.push_back(CInv(MSG_BLOCK, chainActive.Tip()->GetBlockHash()));
                        pfrom->PushMessage(NetMsgType::INV, vInv);
                        pfrom->hashContinue.SetNull();
                    }
                }
            }
            else if (inv.IsKnownType())
            {
                // Send stream from relay memory
                bool pushed = false;
                {
                    LOCK(cs_mapRelay);
                    map<CInv, CDataStream>::iterator mi = mapRelay.find(inv);
                    if (mi != mapRelay.end()) {
                        pfrom->PushMessage(inv.GetCommand(), (*mi).second);
                        pushed = true;
                    }
                }

                if (!pushed && inv.type == MSG_TX) {
                    CTransaction tx;
                    if (mempool.lookup(inv.hash, tx)) {
                        CDataStream ss(SER_NETWORK, PROTOCOL_VERSION);
                        ss.reserve(1000);
                        ss << tx;
                        pfrom->PushMessage(NetMsgType::TX, ss);
                        pushed = true;
                    }
                }

                if (!pushed && inv.type == MSG_TXLOCK_VOTE) {
                    if(mapTxLockVote.count(inv.hash)) {
                        CDataStream ss(SER_NETWORK, PROTOCOL_VERSION);
                        ss.reserve(1000);
                        ss << mapTxLockVote[inv.hash];
                        pfrom->PushMessage(NetMsgType::IXLOCKVOTE, ss);
                        pushed = true;
                    }
                }
            
                if (!pushed && inv.type == MSG_TXLOCK_REQUEST) {
                    if(mapTxLockReq.count(inv.hash)) {
                        CDataStream ss(SER_NETWORK, PROTOCOL_VERSION);
                        ss.reserve(1000);
                        ss << mapTxLockReq[inv.hash];
                        pfrom->PushMessage(NetMsgType::IX, ss);
                        pushed = true;
                    }
                }
            
                if (!pushed && inv.type == MSG_SPORK) {
                    if(mapSporks.count(inv.hash)) {
                        CDataStream ss(SER_NETWORK, PROTOCOL_VERSION);
                        ss.reserve(1000);
                        ss << mapSporks[inv.hash];
                        pfrom->PushMessage(NetMsgType::SPORK, ss);
                        pushed = true;
                    }
                }
            
                if (!pushed && inv.type == MSG_MASTERNODE_WINNER) {
                    if(mnpayments.mapMasternodePayeeVotes.count(inv.hash)) {
                        CDataStream ss(SER_NETWORK, PROTOCOL_VERSION);
                        ss.reserve(1000);
                        ss << mnpayments.mapMasternodePayeeVotes[inv.hash];
                        pfrom->PushMessage(NetMsgType::MNWINNER, ss);
                        pushed = true;
                    }
                }
            
                if (!pushed && inv.type == MSG_GOVERNANCE_VOTE) {
                    if(governance.mapVotesByHash.count(inv.hash)) {
                        CDataStream ss(SER_NETWORK, PROTOCOL_VERSION);
                        ss.reserve(1000);
                        ss << governance.mapVotesByHash[inv.hash];
                        pfrom->PushMessage(NetMsgType::MNGOVERNANCEVOTE, ss);
                        pushed = true;
                    }
                }

                if (!pushed && inv.type == MSG_GOVERNANCE_OBJECT) {
                    if(governance.mapObjects.count(inv.hash)) {
                        CDataStream ss(SER_NETWORK, PROTOCOL_VERSION);
                        ss.reserve(1000);
                        ss << governance.mapObjects[inv.hash];
                        pfrom->PushMessage(NetMsgType::MNGOVERNANCEOBJECT, ss);
                        pushed = true;
                    }
                }

                if (!pushed && inv.type == MSG_MASTERNODE_ANNOUNCE) {
                    if(mnodeman.mapSeenMasternodeBroadcast.count(inv.hash)){
                        CDataStream ss(SER_NETWORK, PROTOCOL_VERSION);
                        ss.reserve(1000);
                        ss << mnodeman.mapSeenMasternodeBroadcast[inv.hash];
                        pfrom->PushMessage(NetMsgType::MNANNOUNCE, ss);
                        pushed = true;
                    }
                }

                if (!pushed && inv.type == MSG_MASTERNODE_PING) {
                    if(mnodeman.mapSeenMasternodePing.count(inv.hash)) {
                        CDataStream ss(SER_NETWORK, PROTOCOL_VERSION);
                        ss.reserve(1000);
                        ss << mnodeman.mapSeenMasternodePing[inv.hash];
                        pfrom->PushMessage(NetMsgType::MNPING, ss);
                        pushed = true;
                    }
                }

                if (!pushed && inv.type == MSG_DSTX) {
                    if(mapDarksendBroadcastTxes.count(inv.hash)) {
                        CDataStream ss(SER_NETWORK, PROTOCOL_VERSION);
                        ss.reserve(1000);
                        ss <<
                            mapDarksendBroadcastTxes[inv.hash].tx <<
                            mapDarksendBroadcastTxes[inv.hash].vin <<
                            mapDarksendBroadcastTxes[inv.hash].vchSig <<
                            mapDarksendBroadcastTxes[inv.hash].sigTime;

                        pfrom->PushMessage(NetMsgType::DSTX, ss);
                        pushed = true;
                    }
                }


                if (!pushed)
                    vNotFound.push_back(inv);
            }

            // Track requests for our stuff.
            GetMainSignals().Inventory(inv.hash);

            if (inv.type == MSG_BLOCK || inv.type == MSG_FILTERED_BLOCK)
                break;
        }
    }

    pfrom->vRecvGetData.erase(pfrom->vRecvGetData.begin(), it);

    if (!vNotFound.empty()) {
        // Let the peer know that we didn't find what it asked for, so it doesn't
        // have to wait around forever. Currently only SPV clients actually care
        // about this message: it's needed when they are recursively walking the
        // dependencies of relevant unconfirmed transactions. SPV clients want to
        // do that because they want to know about (and store and rebroadcast and
        // risk analyze) the dependencies of transactions relevant to them, without
        // having to download the entire memory pool.
        pfrom->PushMessage(NetMsgType::NOTFOUND, vNotFound);
    }
}

bool static ProcessMessage(CNode* pfrom, string strCommand, CDataStream& vRecv, int64_t nTimeReceived)
{
    const CChainParams& chainparams = Params();
    RandAddSeedPerfmon();
    LogPrint("net", "received: %s (%u bytes) peer=%d\n", SanitizeString(strCommand), vRecv.size(), pfrom->id);

    if (mapArgs.count("-dropmessagestest") && GetRand(atoi(mapArgs["-dropmessagestest"])) == 0)
    {
        LogPrintf("dropmessagestest DROPPING RECV MESSAGE\n");
        return true;
    }

    if (!(nLocalServices & NODE_BLOOM) &&
              (strCommand == NetMsgType::FILTERLOAD ||
               strCommand == NetMsgType::FILTERADD ||
               strCommand == NetMsgType::FILTERCLEAR))
    {
        if (pfrom->nVersion >= NO_BLOOM_VERSION) {
            Misbehaving(pfrom->GetId(), 100);
            return false;
        } else if (GetBoolArg("-enforcenodebloom", false)) {
            pfrom->fDisconnect = true;
            return false;
        }
    }


    if (strCommand == NetMsgType::VERSION)
    {
        // Each connection can only send one version message
        if (pfrom->nVersion != 0)
        {
            pfrom->PushMessage(NetMsgType::REJECT, strCommand, REJECT_DUPLICATE, string("Duplicate version message"));
            Misbehaving(pfrom->GetId(), 1);
            return false;
        }

        int64_t nTime;
        CAddress addrMe;
        CAddress addrFrom;
        uint64_t nNonce = 1;
        vRecv >> pfrom->nVersion >> pfrom->nServices >> nTime >> addrMe;
        if (pfrom->nVersion < MIN_PEER_PROTO_VERSION)
        {
            // disconnect from peers older than this proto version
            LogPrintf("peer=%d using obsolete version %i; disconnecting\n", pfrom->id, pfrom->nVersion);
            pfrom->PushMessage(NetMsgType::REJECT, strCommand, REJECT_OBSOLETE,
                               strprintf("Version must be %d or greater", MIN_PEER_PROTO_VERSION));
            pfrom->fDisconnect = true;
            return false;
        }

        if (pfrom->nVersion == 10300)
            pfrom->nVersion = 300;
        if (!vRecv.empty())
            vRecv >> addrFrom >> nNonce;
        if (!vRecv.empty()) {
            vRecv >> LIMITED_STRING(pfrom->strSubVer, MAX_SUBVERSION_LENGTH);
            pfrom->cleanSubVer = SanitizeString(pfrom->strSubVer);
        }
        if (!vRecv.empty())
            vRecv >> pfrom->nStartingHeight;
        if (!vRecv.empty())
            vRecv >> pfrom->fRelayTxes; // set to true after we get the first filter* message
        else
            pfrom->fRelayTxes = true;

        // Disconnect if we connected to ourself
        if (nNonce == nLocalHostNonce && nNonce > 1)
        {
            LogPrintf("connected to self at %s, disconnecting\n", pfrom->addr.ToString());
            pfrom->fDisconnect = true;
            return true;
        }

        pfrom->addrLocal = addrMe;
        if (pfrom->fInbound && addrMe.IsRoutable())
        {
            SeenLocal(addrMe);
        }

        // Be shy and don't send version until we hear
        if (pfrom->fInbound)
            pfrom->PushVersion();

        pfrom->fClient = !(pfrom->nServices & NODE_NETWORK);

        // Potentially mark this peer as a preferred download peer.
        UpdatePreferredDownload(pfrom, State(pfrom->GetId()));

        // Change version
        pfrom->PushMessage(NetMsgType::VERACK);
        pfrom->ssSend.SetVersion(min(pfrom->nVersion, PROTOCOL_VERSION));

        if (!pfrom->fInbound)
        {
            // Advertise our address
            if (fListen && !IsInitialBlockDownload())
            {
                CAddress addr = GetLocalAddress(&pfrom->addr);
                if (addr.IsRoutable())
                {
                    LogPrintf("ProcessMessages: advertizing address %s\n", addr.ToString());
                    pfrom->PushAddress(addr);
                } else if (IsPeerAddrLocalGood(pfrom)) {
                    addr.SetIP(pfrom->addrLocal);
                    LogPrintf("ProcessMessages: advertizing address %s\n", addr.ToString());
                    pfrom->PushAddress(addr);
                }
            }

            // Get recent addresses
            if (pfrom->fOneShot || pfrom->nVersion >= CADDR_TIME_VERSION || addrman.size() < 1000)
            {
                pfrom->PushMessage(NetMsgType::GETADDR);
                pfrom->fGetAddr = true;
            }
            addrman.Good(pfrom->addr);
        } else {
            if (((CNetAddr)pfrom->addr) == (CNetAddr)addrFrom)
            {
                addrman.Add(addrFrom, addrFrom);
                addrman.Good(addrFrom);
            }
        }

        // Relay alerts
        {
            LOCK(cs_mapAlerts);
            BOOST_FOREACH(PAIRTYPE(const uint256, CAlert)& item, mapAlerts)
                item.second.RelayTo(pfrom);
        }

        pfrom->fSuccessfullyConnected = true;

        string remoteAddr;
        if (fLogIPs)
            remoteAddr = ", peeraddr=" + pfrom->addr.ToString();

        LogPrintf("receive version message: %s: version %d, blocks=%d, us=%s, peer=%d%s\n",
                  pfrom->cleanSubVer, pfrom->nVersion,
                  pfrom->nStartingHeight, addrMe.ToString(), pfrom->id,
                  remoteAddr);

        int64_t nTimeOffset = nTime - GetTime();
        pfrom->nTimeOffset = nTimeOffset;
        AddTimeData(pfrom->addr, nTimeOffset);
    }


    else if (pfrom->nVersion == 0)
    {
        // Must have a version message before anything else
        Misbehaving(pfrom->GetId(), 1);
        return false;
    }


    else if (strCommand == NetMsgType::VERACK)
    {
        pfrom->SetRecvVersion(min(pfrom->nVersion, PROTOCOL_VERSION));

        // Mark this node as currently connected, so we update its timestamp later.
        if (pfrom->fNetworkNode) {
            LOCK(cs_main);
            State(pfrom->GetId())->fCurrentlyConnected = true;
        }

        if (pfrom->nVersion >= SENDHEADERS_VERSION) {
            // Tell our peer we prefer to receive headers rather than inv's
            // We send this to non-NODE NETWORK peers as well, because even
            // non-NODE NETWORK peers can announce blocks (such as pruning
            // nodes)
            pfrom->PushMessage(NetMsgType::SENDHEADERS);
        }
    }


    else if (strCommand == NetMsgType::ADDR)
    {
        vector<CAddress> vAddr;
        vRecv >> vAddr;

        // Don't want addr from older versions unless seeding
        if (pfrom->nVersion < CADDR_TIME_VERSION && addrman.size() > 1000)
            return true;
        if (vAddr.size() > 1000)
        {
            Misbehaving(pfrom->GetId(), 20);
            return error("message addr size() = %u", vAddr.size());
        }

        // Store the new addresses
        vector<CAddress> vAddrOk;
        int64_t nNow = GetAdjustedTime();
        int64_t nSince = nNow - 10 * 60;
        BOOST_FOREACH(CAddress& addr, vAddr)
        {
            boost::this_thread::interruption_point();

            if (addr.nTime <= 100000000 || addr.nTime > nNow + 10 * 60)
                addr.nTime = nNow - 5 * 24 * 60 * 60;
            pfrom->AddAddressKnown(addr);
            bool fReachable = IsReachable(addr);
            if (addr.nTime > nSince && !pfrom->fGetAddr && vAddr.size() <= 10 && addr.IsRoutable())
            {
                // Relay to a limited number of other nodes
                {
                    LOCK(cs_vNodes);
                    // Use deterministic randomness to send to the same nodes for 24 hours
                    // at a time so the addrKnowns of the chosen nodes prevent repeats
                    static uint256 hashSalt;
                    if (hashSalt.IsNull())
                        hashSalt = GetRandHash();
                    uint64_t hashAddr = addr.GetHash();
                    uint256 hashRand = ArithToUint256(UintToArith256(hashSalt) ^ (hashAddr<<32) ^ ((GetTime()+hashAddr)/(24*60*60)));
                    hashRand = Hash(BEGIN(hashRand), END(hashRand));
                    multimap<uint256, CNode*> mapMix;
                    BOOST_FOREACH(CNode* pnode, vNodes)
                    {
                        if (pnode->nVersion < CADDR_TIME_VERSION)
                            continue;
                        unsigned int nPointer;
                        memcpy(&nPointer, &pnode, sizeof(nPointer));
                        uint256 hashKey = ArithToUint256(UintToArith256(hashRand) ^ nPointer);
                        hashKey = Hash(BEGIN(hashKey), END(hashKey));
                        mapMix.insert(make_pair(hashKey, pnode));
                    }
                    int nRelayNodes = fReachable ? 2 : 1; // limited relaying of addresses outside our network(s)
                    for (multimap<uint256, CNode*>::iterator mi = mapMix.begin(); mi != mapMix.end() && nRelayNodes-- > 0; ++mi)
                        ((*mi).second)->PushAddress(addr);
                }
            }
            // Do not store addresses outside our network
            if (fReachable)
                vAddrOk.push_back(addr);
        }
        addrman.Add(vAddrOk, pfrom->addr, 2 * 60 * 60);
        if (vAddr.size() < 1000)
            pfrom->fGetAddr = false;
        if (pfrom->fOneShot)
            pfrom->fDisconnect = true;
    }

    else if (strCommand == NetMsgType::SENDHEADERS)
    {
        LOCK(cs_main);
        State(pfrom->GetId())->fPreferHeaders = true;
    }


    else if (strCommand == NetMsgType::INV)
    {
        vector<CInv> vInv;
        vRecv >> vInv;
        if (vInv.size() > MAX_INV_SZ)
        {
            Misbehaving(pfrom->GetId(), 20);
            return error("message inv size() = %u", vInv.size());
        }

        bool fBlocksOnly = GetBoolArg("-blocksonly", DEFAULT_BLOCKSONLY);

        // Allow whitelisted peers to send data other than blocks in blocks only mode if whitelistrelay is true
        if (pfrom->fWhitelisted && GetBoolArg("-whitelistrelay", DEFAULT_WHITELISTRELAY))
            fBlocksOnly = false;

        LOCK(cs_main);

        std::vector<CInv> vToFetch;


        for (unsigned int nInv = 0; nInv < vInv.size(); nInv++)
        {
            const CInv &inv = vInv[nInv];

            boost::this_thread::interruption_point();
            pfrom->AddInventoryKnown(inv);

            bool fAlreadyHave = AlreadyHave(inv);
            LogPrint("net", "got inv: %s  %s peer=%d\n", inv.ToString(), fAlreadyHave ? "have" : "new", pfrom->id);

            if (inv.type == MSG_BLOCK) {
                UpdateBlockAvailability(pfrom->GetId(), inv.hash);
                if (!fAlreadyHave && !fImporting && !fReindex && !mapBlocksInFlight.count(inv.hash)) {
                    // First request the headers preceding the announced block. In the normal fully-synced
                    // case where a new block is announced that succeeds the current tip (no reorganization),
                    // there are no such headers.
                    // Secondly, and only when we are close to being synced, we request the announced block directly,
                    // to avoid an extra round-trip. Note that we must *first* ask for the headers, so by the
                    // time the block arrives, the header chain leading up to it is already validated. Not
                    // doing this will result in the received block being rejected as an orphan in case it is
                    // not a direct successor.
                    pfrom->PushMessage(NetMsgType::GETHEADERS, chainActive.GetLocator(pindexBestHeader), inv.hash);
                    CNodeState *nodestate = State(pfrom->GetId());
                    if (CanDirectFetch(chainparams.GetConsensus()) &&
                        nodestate->nBlocksInFlight < MAX_BLOCKS_IN_TRANSIT_PER_PEER) {
                        vToFetch.push_back(inv);
                        // Mark block as in flight already, even though the actual "getdata" message only goes out
                        // later (within the same cs_main lock, though).
                        MarkBlockAsInFlight(pfrom->GetId(), inv.hash, chainparams.GetConsensus());
                    }
                    LogPrint("net", "getheaders (%d) %s to peer=%d\n", pindexBestHeader->nHeight, inv.hash.ToString(), pfrom->id);
                }
            }
            else
            {
                if (fBlocksOnly)
                    LogPrint("net", "transaction (%s) inv sent in violation of protocol peer=%d\n", inv.hash.ToString(), pfrom->id);
                else if (!fAlreadyHave && !fImporting && !fReindex) 
                {                    
                    pfrom->AskFor(inv);
                }
            }

            // Track requests for our stuff
            GetMainSignals().Inventory(inv.hash);

            if (pfrom->nSendSize > (SendBufferSize() * 2)) {
                Misbehaving(pfrom->GetId(), 50);
                return error("send buffer size() = %u", pfrom->nSendSize);
            }
        }

        if (!vToFetch.empty())
            pfrom->PushMessage(NetMsgType::GETDATA, vToFetch);
    }


    else if (strCommand == NetMsgType::GETDATA)
    {
        vector<CInv> vInv;
        vRecv >> vInv;
        if (vInv.size() > MAX_INV_SZ)
        {
            Misbehaving(pfrom->GetId(), 20);
            return error("message getdata size() = %u", vInv.size());
        }

        if (fDebug || (vInv.size() != 1))
            LogPrint("net", "received getdata (%u invsz) peer=%d\n", vInv.size(), pfrom->id);

        if ((fDebug && vInv.size() > 0) || (vInv.size() == 1))
            LogPrint("net", "received getdata for: %s peer=%d\n", vInv[0].ToString(), pfrom->id);

        pfrom->vRecvGetData.insert(pfrom->vRecvGetData.end(), vInv.begin(), vInv.end());
        ProcessGetData(pfrom, chainparams.GetConsensus());
    }


    else if (strCommand == NetMsgType::GETBLOCKS)
    {
        CBlockLocator locator;
        uint256 hashStop;
        vRecv >> locator >> hashStop;

        LOCK(cs_main);

        // Find the last block the caller has in the main chain
        CBlockIndex* pindex = FindForkInGlobalIndex(chainActive, locator);

        // Send the rest of the chain
        if (pindex)
            pindex = chainActive.Next(pindex);
        int nLimit = 500;
        LogPrint("net", "getblocks %d to %s limit %d from peer=%d\n", (pindex ? pindex->nHeight : -1), hashStop.IsNull() ? "end" : hashStop.ToString(), nLimit, pfrom->id);
        for (; pindex; pindex = chainActive.Next(pindex))
        {
            if (pindex->GetBlockHash() == hashStop)
            {
                LogPrint("net", "  getblocks stopping at %d %s\n", pindex->nHeight, pindex->GetBlockHash().ToString());
                break;
            }
            // If pruning, don't inv blocks unless we have on disk and are likely to still have
            // for some reasonable time window (1 hour) that block relay might require.
            const int nPrunedBlocksLikelyToHave = MIN_BLOCKS_TO_KEEP - 3600 / chainparams.GetConsensus().nPowTargetSpacing;
            if (fPruneMode && (!(pindex->nStatus & BLOCK_HAVE_DATA) || pindex->nHeight <= chainActive.Tip()->nHeight - nPrunedBlocksLikelyToHave))
            {
                LogPrint("net", " getblocks stopping, pruned or too old block at %d %s\n", pindex->nHeight, pindex->GetBlockHash().ToString());
                break;
            }
            pfrom->PushInventory(CInv(MSG_BLOCK, pindex->GetBlockHash()));
            if (--nLimit <= 0)
            {
                // When this block is requested, we'll send an inv that'll
                // trigger the peer to getblocks the next batch of inventory.
                LogPrint("net", "  getblocks stopping at limit %d %s\n", pindex->nHeight, pindex->GetBlockHash().ToString());
                pfrom->hashContinue = pindex->GetBlockHash();
                break;
            }
        }
    }


    else if (strCommand == NetMsgType::GETHEADERS)
    {
        CBlockLocator locator;
        uint256 hashStop;
        vRecv >> locator >> hashStop;

        LOCK(cs_main);
        if (IsInitialBlockDownload() && !pfrom->fWhitelisted) {
            LogPrint("net", "Ignoring getheaders from peer=%d because node is in initial block download\n", pfrom->id);
            return true;
        }

        CNodeState *nodestate = State(pfrom->GetId());
        CBlockIndex* pindex = NULL;
        if (locator.IsNull())
        {
            // If locator is null, return the hashStop block
            BlockMap::iterator mi = mapBlockIndex.find(hashStop);
            if (mi == mapBlockIndex.end())
                return true;
            pindex = (*mi).second;
        }
        else
        {
            // Find the last block the caller has in the main chain
            pindex = FindForkInGlobalIndex(chainActive, locator);
            if (pindex)
                pindex = chainActive.Next(pindex);
        }

        // we must use CBlocks, as CBlockHeaders won't include the 0x00 nTx count at the end
        vector<CBlock> vHeaders;
        int nLimit = MAX_HEADERS_RESULTS;
        LogPrint("net", "getheaders %d to %s from peer=%d\n", (pindex ? pindex->nHeight : -1), hashStop.ToString(), pfrom->id);
        for (; pindex; pindex = chainActive.Next(pindex))
        {
            vHeaders.push_back(pindex->GetBlockHeader());
            if (--nLimit <= 0 || pindex->GetBlockHash() == hashStop)
                break;
        }
        // pindex can be NULL either if we sent chainActive.Tip() OR
        // if our peer has chainActive.Tip() (and thus we are sending an empty
        // headers message). In both cases it's safe to update
        // pindexBestHeaderSent to be our tip.
        nodestate->pindexBestHeaderSent = pindex ? pindex : chainActive.Tip();
        pfrom->PushMessage(NetMsgType::HEADERS, vHeaders);
    }


    else if (strCommand == NetMsgType::TX || strCommand == NetMsgType::DSTX)
    {
        // Stop processing the transaction early if
        // We are in blocks only mode and peer is either not whitelisted or whitelistrelay is off
        if (GetBoolArg("-blocksonly", DEFAULT_BLOCKSONLY) && (!pfrom->fWhitelisted || !GetBoolArg("-whitelistrelay", DEFAULT_WHITELISTRELAY)))
        {
            LogPrint("net", "transaction sent in violation of protocol peer=%d\n", pfrom->id);
            return true;
        }

        vector<uint256> vWorkQueue;
        vector<uint256> vEraseQueue;
        CTransaction tx;

        //masternode signed transaction
        CTxIn vin;
        vector<unsigned char> vchSig;
        int64_t sigTime;

        if(strCommand == NetMsgType::TX) {
            vRecv >> tx;
        } else if (strCommand == NetMsgType::DSTX) {
            //these allow masternodes to publish a limited amount of free transactions
            vRecv >> tx >> vin >> vchSig >> sigTime;

            CMasternode* pmn = mnodeman.Find(vin);
            if(pmn != NULL)
            {
                if(!pmn->allowFreeTx){
                    //multiple peers can send us a valid masternode transaction
                    if(fDebug) LogPrintf("dstx: Masternode sending too many transactions %s\n", tx.GetHash().ToString());
                    return true;
                }

                std::string strMessage = tx.GetHash().ToString() + boost::lexical_cast<std::string>(sigTime);

                std::string errorMessage = "";
                if(!darkSendSigner.VerifyMessage(pmn->pubkey2, vchSig, strMessage, errorMessage)){
                    LogPrintf("dstx: Got bad Masternode transaction signature %s\n", vin.ToString());
                    //pfrom->Misbehaving(20);
                    return false;
                }

                LogPrintf("dstx: Got Masternode transaction %s\n", tx.GetHash().ToString());

                pmn->allowFreeTx = false;

                if(!mapDarksendBroadcastTxes.count(tx.GetHash())){
                    CDarksendBroadcastTx dstx;
                    dstx.tx = tx;
                    dstx.vin = vin;
                    dstx.vchSig = vchSig;
                    dstx.sigTime = sigTime;

                    mapDarksendBroadcastTxes.insert(make_pair(tx.GetHash(), dstx));
                }
            }
        }

        CInv inv(MSG_TX, tx.GetHash());
        pfrom->AddInventoryKnown(inv);

        LOCK(cs_main);

        bool fMissingInputs = false;
        CValidationState state;

        pfrom->setAskFor.erase(inv.hash);
        mapAlreadyAskedFor.erase(inv);

        if (!AlreadyHave(inv) && AcceptToMemoryPool(mempool, state, tx, true, &fMissingInputs))
        {
            mempool.check(pcoinsTip);
            RelayTransaction(tx);
            vWorkQueue.push_back(inv.hash);

            LogPrint("mempool", "AcceptToMemoryPool: peer=%d: accepted %s (poolsz %u txn, %u kB)\n",
                pfrom->id,
                tx.GetHash().ToString(),
                mempool.size(), mempool.DynamicMemoryUsage() / 1000);

            // Recursively process any orphan transactions that depended on this one
            set<NodeId> setMisbehaving;
            for (unsigned int i = 0; i < vWorkQueue.size(); i++)
            {
                map<uint256, set<uint256> >::iterator itByPrev = mapOrphanTransactionsByPrev.find(vWorkQueue[i]);
                if (itByPrev == mapOrphanTransactionsByPrev.end())
                    continue;
                for (set<uint256>::iterator mi = itByPrev->second.begin();
                     mi != itByPrev->second.end();
                     ++mi)
                {
                    const uint256& orphanHash = *mi;
                    const CTransaction& orphanTx = mapOrphanTransactions[orphanHash].tx;
                    NodeId fromPeer = mapOrphanTransactions[orphanHash].fromPeer;
                    bool fMissingInputs2 = false;
                    // Use a dummy CValidationState so someone can't setup nodes to counter-DoS based on orphan
                    // resolution (that is, feeding people an invalid transaction based on LegitTxX in order to get
                    // anyone relaying LegitTxX banned)
                    CValidationState stateDummy;


                    if (setMisbehaving.count(fromPeer))
                        continue;
                    if (AcceptToMemoryPool(mempool, stateDummy, orphanTx, true, &fMissingInputs2))
                    {
                        LogPrint("mempool", "   accepted orphan tx %s\n", orphanHash.ToString());
                        RelayTransaction(orphanTx);
                        vWorkQueue.push_back(orphanHash);
                        vEraseQueue.push_back(orphanHash);
                    }
                    else if (!fMissingInputs2)
                    {
                        int nDos = 0;
                        if (stateDummy.IsInvalid(nDos) && nDos > 0)
                        {
                            // Punish peer that gave us an invalid orphan tx
                            Misbehaving(fromPeer, nDos);
                            setMisbehaving.insert(fromPeer);
                            LogPrint("mempool", "   invalid orphan tx %s\n", orphanHash.ToString());
                        }
                        // Has inputs but not accepted to mempool
                        // Probably non-standard or insufficient fee/priority
                        LogPrint("mempool", "   removed orphan tx %s\n", orphanHash.ToString());
                        vEraseQueue.push_back(orphanHash);
                        assert(recentRejects);
                        recentRejects->insert(orphanHash);
                    }
                    mempool.check(pcoinsTip);
                }
            }

            BOOST_FOREACH(uint256 hash, vEraseQueue)
                EraseOrphanTx(hash);
        }
        else if (fMissingInputs)
        {
            AddOrphanTx(tx, pfrom->GetId());

            // DoS prevention: do not allow mapOrphanTransactions to grow unbounded
            unsigned int nMaxOrphanTx = (unsigned int)std::max((int64_t)0, GetArg("-maxorphantx", DEFAULT_MAX_ORPHAN_TRANSACTIONS));
            unsigned int nEvicted = LimitOrphanTxSize(nMaxOrphanTx);
            if (nEvicted > 0)
                LogPrint("mempool", "mapOrphan overflow, removed %u tx\n", nEvicted);
        } else {
            assert(recentRejects);
            recentRejects->insert(tx.GetHash());

            if (pfrom->fWhitelisted && GetBoolArg("-whitelistforcerelay", DEFAULT_WHITELISTFORCERELAY)) {
                // Always relay transactions received from whitelisted peers, even
                // if they were already in the mempool or rejected from it due
                // to policy, allowing the node to function as a gateway for
                // nodes hidden behind it.
                //
                // Never relay transactions that we would assign a non-zero DoS
                // score for, as we expect peers to do the same with us in that
                // case.
                int nDoS = 0;
                if (!state.IsInvalid(nDoS) || nDoS == 0) {
                    LogPrintf("Force relaying tx %s from whitelisted peer=%d\n", tx.GetHash().ToString(), pfrom->id);
                    RelayTransaction(tx);
                } else {
                    LogPrintf("Not relaying invalid transaction %s from whitelisted peer=%d (%s)\n", tx.GetHash().ToString(), pfrom->id, FormatStateMessage(state));
                }
            }
        }

        int nDoS = 0;
        if (state.IsInvalid(nDoS))
        {
            LogPrint("mempoolrej", "%s from peer=%d was not accepted: %s\n", tx.GetHash().ToString(),
                pfrom->id,
                FormatStateMessage(state));
            if (state.GetRejectCode() < REJECT_INTERNAL) // Never send AcceptToMemoryPool's internal codes over P2P
                pfrom->PushMessage(NetMsgType::REJECT, strCommand, (unsigned char)state.GetRejectCode(),
                                   state.GetRejectReason().substr(0, MAX_REJECT_MESSAGE_LENGTH), inv.hash);
            if (nDoS > 0)
                Misbehaving(pfrom->GetId(), nDoS);
        }
        FlushStateToDisk(state, FLUSH_STATE_PERIODIC);
    }


    else if (strCommand == NetMsgType::HEADERS && !fImporting && !fReindex) // Ignore headers received while importing
    {
        std::vector<CBlockHeader> headers;

        // Bypass the normal CBlock deserialization, as we don't want to risk deserializing 2000 full blocks.
        unsigned int nCount = ReadCompactSize(vRecv);
        if (nCount > MAX_HEADERS_RESULTS) {
            Misbehaving(pfrom->GetId(), 20);
            return error("headers message size = %u", nCount);
        }
        headers.resize(nCount);
        for (unsigned int n = 0; n < nCount; n++) {
            vRecv >> headers[n];
            ReadCompactSize(vRecv); // ignore tx count; assume it is 0.
        }

        LOCK(cs_main);

        if (nCount == 0) {
            // Nothing interesting. Stop asking this peers for more headers.
            return true;
        }

        CBlockIndex *pindexLast = NULL;
        BOOST_FOREACH(const CBlockHeader& header, headers) {
            CValidationState state;
            if (pindexLast != NULL && header.hashPrevBlock != pindexLast->GetBlockHash()) {
                Misbehaving(pfrom->GetId(), 20);
                return error("non-continuous headers sequence");
            }
            if (!AcceptBlockHeader(header, state, chainparams, &pindexLast)) {
                int nDoS;
                if (state.IsInvalid(nDoS)) {
                    if (nDoS > 0)
                        Misbehaving(pfrom->GetId(), nDoS);
                    std::string strError = "invalid header received " + header.GetHash().ToString();
                    return error(strError.c_str());
                }
            }
        }

        if (pindexLast)
            UpdateBlockAvailability(pfrom->GetId(), pindexLast->GetBlockHash());

        if (nCount == MAX_HEADERS_RESULTS && pindexLast) {
            // Headers message had its maximum size; the peer may have more headers.
            // TODO: optimize: if pindexLast is an ancestor of chainActive.Tip or pindexBestHeader, continue
            // from there instead.
            LogPrint("net", "more getheaders (%d) to end to peer=%d (startheight:%d)\n", pindexLast->nHeight, pfrom->id, pfrom->nStartingHeight);
            pfrom->PushMessage(NetMsgType::GETHEADERS, chainActive.GetLocator(pindexLast), uint256());
        }

        bool fCanDirectFetch = CanDirectFetch(chainparams.GetConsensus());
        CNodeState *nodestate = State(pfrom->GetId());
        // If this set of headers is valid and ends in a block with at least as
        // much work as our tip, download as much as possible.
        if (fCanDirectFetch && pindexLast->IsValid(BLOCK_VALID_TREE) && chainActive.Tip()->nChainWork <= pindexLast->nChainWork) {
            vector<CBlockIndex *> vToFetch;
            CBlockIndex *pindexWalk = pindexLast;
            // Calculate all the blocks we'd need to switch to pindexLast, up to a limit.
            while (pindexWalk && !chainActive.Contains(pindexWalk) && vToFetch.size() <= MAX_BLOCKS_IN_TRANSIT_PER_PEER) {
                if (!(pindexWalk->nStatus & BLOCK_HAVE_DATA) &&
                        !mapBlocksInFlight.count(pindexWalk->GetBlockHash())) {
                    // We don't have this block, and it's not yet in flight.
                    vToFetch.push_back(pindexWalk);
                }
                pindexWalk = pindexWalk->pprev;
            }
            // If pindexWalk still isn't on our main chain, we're looking at a
            // very large reorg at a time we think we're close to caught up to
            // the main chain -- this shouldn't really happen.  Bail out on the
            // direct fetch and rely on parallel download instead.
            if (!chainActive.Contains(pindexWalk)) {
                LogPrint("net", "Large reorg, won't direct fetch to %s (%d)\n",
                        pindexLast->GetBlockHash().ToString(),
                        pindexLast->nHeight);
            } else {
                vector<CInv> vGetData;
                // Download as much as possible, from earliest to latest.
                BOOST_REVERSE_FOREACH(CBlockIndex *pindex, vToFetch) {
                    if (nodestate->nBlocksInFlight >= MAX_BLOCKS_IN_TRANSIT_PER_PEER) {
                        // Can't download any more from this peer
                        break;
                    }
                    vGetData.push_back(CInv(MSG_BLOCK, pindex->GetBlockHash()));
                    MarkBlockAsInFlight(pfrom->GetId(), pindex->GetBlockHash(), chainparams.GetConsensus(), pindex);
                    LogPrint("net", "Requesting block %s from  peer=%d\n",
                            pindex->GetBlockHash().ToString(), pfrom->id);
                }
                if (vGetData.size() > 1) {
                    LogPrint("net", "Downloading blocks toward %s (%d) via headers direct fetch\n",
                            pindexLast->GetBlockHash().ToString(), pindexLast->nHeight);
                }
                if (vGetData.size() > 0) {
                    pfrom->PushMessage(NetMsgType::GETDATA, vGetData);
                }
            }
        }

        CheckBlockIndex(chainparams.GetConsensus());
    }

    else if (strCommand == NetMsgType::BLOCK && !fImporting && !fReindex) // Ignore blocks received while importing
    {
        CBlock block;
        vRecv >> block;

        CInv inv(MSG_BLOCK, block.GetHash());
        LogPrint("net", "received block %s peer=%d\n", inv.hash.ToString(), pfrom->id);

        pfrom->AddInventoryKnown(inv);

        CValidationState state;
        // Process all blocks from whitelisted peers, even if not requested,
        // unless we're still syncing with the network.
        // Such an unrequested block may still be processed, subject to the
        // conditions in AcceptBlock().
        bool forceProcessing = pfrom->fWhitelisted && !IsInitialBlockDownload();
        ProcessNewBlock(state, chainparams, pfrom, &block, forceProcessing, NULL);
        int nDoS;
        if (state.IsInvalid(nDoS)) {
            assert (state.GetRejectCode() < REJECT_INTERNAL); // Blocks are never rejected with internal reject codes
            pfrom->PushMessage(NetMsgType::REJECT, strCommand, (unsigned char)state.GetRejectCode(),
                               state.GetRejectReason().substr(0, MAX_REJECT_MESSAGE_LENGTH), inv.hash);
            if (nDoS > 0) {
                LOCK(cs_main);
                Misbehaving(pfrom->GetId(), nDoS);
            }
        }

    }


    // This asymmetric behavior for inbound and outbound connections was introduced
    // to prevent a fingerprinting attack: an attacker can send specific fake addresses
    // to users' AddrMan and later request them by sending getaddr messages.
    // Making nodes which are behind NAT and can only make outgoing connections ignore
    // the getaddr message mitigates the attack.
    else if ((strCommand == NetMsgType::GETADDR) && (pfrom->fInbound))
    {
        pfrom->vAddrToSend.clear();
        vector<CAddress> vAddr = addrman.GetAddr();
        BOOST_FOREACH(const CAddress &addr, vAddr)
            pfrom->PushAddress(addr);
    }


    else if (strCommand == NetMsgType::MEMPOOL)
    {
        if (CNode::OutboundTargetReached(false) && !pfrom->fWhitelisted)
        {
            LogPrint("net", "mempool request with bandwidth limit reached, disconnect peer=%d\n", pfrom->GetId());
            pfrom->fDisconnect = true;
            return true;
        }
        LOCK2(cs_main, pfrom->cs_filter);

        std::vector<uint256> vtxid;
        mempool.queryHashes(vtxid);
        vector<CInv> vInv;
        BOOST_FOREACH(uint256& hash, vtxid) {
            CInv inv(MSG_TX, hash);
            if (pfrom->pfilter) {
                CTransaction tx;
                bool fInMemPool = mempool.lookup(hash, tx);
                if (!fInMemPool) continue; // another thread removed since queryHashes, maybe...
                if (!pfrom->pfilter->IsRelevantAndUpdate(tx)) continue;
            }
            vInv.push_back(inv);
            if (vInv.size() == MAX_INV_SZ) {
                pfrom->PushMessage(NetMsgType::INV, vInv);
                vInv.clear();
            }
        }
        if (vInv.size() > 0)
            pfrom->PushMessage(NetMsgType::INV, vInv);
    }


    else if (strCommand == NetMsgType::PING)
    {
        if (pfrom->nVersion > BIP0031_VERSION)
        {
            uint64_t nonce = 0;
            vRecv >> nonce;
            // Echo the message back with the nonce. This allows for two useful features:
            //
            // 1) A remote node can quickly check if the connection is operational
            // 2) Remote nodes can measure the latency of the network thread. If this node
            //    is overloaded it won't respond to pings quickly and the remote node can
            //    avoid sending us more work, like chain download requests.
            //
            // The nonce stops the remote getting confused between different pings: without
            // it, if the remote node sends a ping once per second and this node takes 5
            // seconds to respond to each, the 5th ping the remote sends would appear to
            // return very quickly.
            pfrom->PushMessage(NetMsgType::PONG, nonce);
        }
    }


    else if (strCommand == NetMsgType::PONG)
    {
        int64_t pingUsecEnd = nTimeReceived;
        uint64_t nonce = 0;
        size_t nAvail = vRecv.in_avail();
        bool bPingFinished = false;
        std::string sProblem;

        if (nAvail >= sizeof(nonce)) {
            vRecv >> nonce;

            // Only process pong message if there is an outstanding ping (old ping without nonce should never pong)
            if (pfrom->nPingNonceSent != 0) {
                if (nonce == pfrom->nPingNonceSent) {
                    // Matching pong received, this ping is no longer outstanding
                    bPingFinished = true;
                    int64_t pingUsecTime = pingUsecEnd - pfrom->nPingUsecStart;
                    if (pingUsecTime > 0) {
                        // Successful ping time measurement, replace previous
                        pfrom->nPingUsecTime = pingUsecTime;
                        pfrom->nMinPingUsecTime = std::min(pfrom->nMinPingUsecTime, pingUsecTime);
                    } else {
                        // This should never happen
                        sProblem = "Timing mishap";
                    }
                } else {
                    // Nonce mismatches are normal when pings are overlapping
                    sProblem = "Nonce mismatch";
                    if (nonce == 0) {
                        // This is most likely a bug in another implementation somewhere; cancel this ping
                        bPingFinished = true;
                        sProblem = "Nonce zero";
                    }
                }
            } else {
                sProblem = "Unsolicited pong without ping";
            }
        } else {
            // This is most likely a bug in another implementation somewhere; cancel this ping
            bPingFinished = true;
            sProblem = "Short payload";
        }

        if (!(sProblem.empty())) {
            LogPrint("net", "pong peer=%d: %s, %x expected, %x received, %u bytes\n",
                pfrom->id,
                sProblem,
                pfrom->nPingNonceSent,
                nonce,
                nAvail);
        }
        if (bPingFinished) {
            pfrom->nPingNonceSent = 0;
        }
    }


    else if (fAlerts && strCommand == NetMsgType::ALERT)
    {
        CAlert alert;
        vRecv >> alert;

        uint256 alertHash = alert.GetHash();
        if (pfrom->setKnown.count(alertHash) == 0)
        {
            if (alert.ProcessAlert(chainparams.AlertKey()))
            {
                // Relay
                pfrom->setKnown.insert(alertHash);
                {
                    LOCK(cs_vNodes);
                    BOOST_FOREACH(CNode* pnode, vNodes)
                        alert.RelayTo(pnode);
                }
            }
            else {
                // Small DoS penalty so peers that send us lots of
                // duplicate/expired/invalid-signature/whatever alerts
                // eventually get banned.
                // This isn't a Misbehaving(100) (immediate ban) because the
                // peer might be an older or different implementation with
                // a different signature key, etc.
                Misbehaving(pfrom->GetId(), 10);
            }
        }
    }


    else if (strCommand == NetMsgType::FILTERLOAD)
    {
        CBloomFilter filter;
        vRecv >> filter;

        if (!filter.IsWithinSizeConstraints())
            // There is no excuse for sending a too-large filter
            Misbehaving(pfrom->GetId(), 100);
        else
        {
            LOCK(pfrom->cs_filter);
            delete pfrom->pfilter;
            pfrom->pfilter = new CBloomFilter(filter);
            pfrom->pfilter->UpdateEmptyFull();
        }
        pfrom->fRelayTxes = true;
    }


    else if (strCommand == NetMsgType::FILTERADD)
    {
        vector<unsigned char> vData;
        vRecv >> vData;

        // Nodes must NEVER send a data item > 520 bytes (the max size for a script data object,
        // and thus, the maximum size any matched object can have) in a filteradd message
        if (vData.size() > MAX_SCRIPT_ELEMENT_SIZE)
        {
            Misbehaving(pfrom->GetId(), 100);
        } else {
            LOCK(pfrom->cs_filter);
            if (pfrom->pfilter)
                pfrom->pfilter->insert(vData);
            else
                Misbehaving(pfrom->GetId(), 100);
        }
    }


    else if (strCommand == NetMsgType::FILTERCLEAR)
    {
        LOCK(pfrom->cs_filter);
        delete pfrom->pfilter;
        pfrom->pfilter = new CBloomFilter();
        pfrom->fRelayTxes = true;
    }


    else if (strCommand == NetMsgType::REJECT)
    {
        if (fDebug) {
            try {
                string strMsg; unsigned char ccode; string strReason;
                vRecv >> LIMITED_STRING(strMsg, CMessageHeader::COMMAND_SIZE) >> ccode >> LIMITED_STRING(strReason, MAX_REJECT_MESSAGE_LENGTH);

                ostringstream ss;
                ss << strMsg << " code " << itostr(ccode) << ": " << strReason;

                if (strMsg == NetMsgType::BLOCK || strMsg == NetMsgType::TX)
                {
                    uint256 hash;
                    vRecv >> hash;
                    ss << ": hash " << hash.ToString();
                }
                LogPrint("net", "Reject %s\n", SanitizeString(ss.str()));
            } catch (const std::ios_base::failure&) {
                // Avoid feedback loops by preventing reject messages from triggering a new reject message.
                LogPrint("net", "Unparseable reject message received\n");
            }
        }
    }
    else
    {
        bool found = false;
        const std::vector<std::string> &allMessages = getAllNetMessageTypes();
        BOOST_FOREACH(const std::string msg, allMessages) {
            if(msg == strCommand) {
                found = true;
                break;
            }
        }

        if (found)
        {
            //probably one the extensions
            darkSendPool.ProcessMessage(pfrom, strCommand, vRecv);
            mnodeman.ProcessMessage(pfrom, strCommand, vRecv);
            mnpayments.ProcessMessage(pfrom, strCommand, vRecv);
            ProcessMessageInstantX(pfrom, strCommand, vRecv);
            ProcessSpork(pfrom, strCommand, vRecv);
            masternodeSync.ProcessMessage(pfrom, strCommand, vRecv);
            governance.ProcessMessage(pfrom, strCommand, vRecv);
        }
        else
        {
            // Ignore unknown commands for extensibility
            LogPrint("net", "Unknown command \"%s\" from peer=%d\n", SanitizeString(strCommand), pfrom->id);
        }
    }

    return true;
}

// requires LOCK(cs_vRecvMsg)
bool ProcessMessages(CNode* pfrom)
{
    const CChainParams& chainparams = Params();
    //if (fDebug)
    //    LogPrintf("%s(%u messages)\n", __func__, pfrom->vRecvMsg.size());

    //
    // Message format
    //  (4) message start
    //  (12) command
    //  (4) size
    //  (4) checksum
    //  (x) data
    //
    bool fOk = true;

    if (!pfrom->vRecvGetData.empty())
        ProcessGetData(pfrom, chainparams.GetConsensus());

    // this maintains the order of responses
    if (!pfrom->vRecvGetData.empty()) return fOk;

    std::deque<CNetMessage>::iterator it = pfrom->vRecvMsg.begin();
    while (!pfrom->fDisconnect && it != pfrom->vRecvMsg.end()) {
        // Don't bother if send buffer is too full to respond anyway
        if (pfrom->nSendSize >= SendBufferSize())
            break;

        // get next message
        CNetMessage& msg = *it;

        //if (fDebug)
        //    LogPrintf("%s(message %u msgsz, %u bytes, complete:%s)\n", __func__,
        //            msg.hdr.nMessageSize, msg.vRecv.size(),
        //            msg.complete() ? "Y" : "N");

        // end, if an incomplete message is found
        if (!msg.complete())
            break;

        // at this point, any failure means we can delete the current message
        it++;

        // Scan for message start
        if (memcmp(msg.hdr.pchMessageStart, chainparams.MessageStart(), MESSAGE_START_SIZE) != 0) {
            LogPrintf("PROCESSMESSAGE: INVALID MESSAGESTART %s peer=%d\n", SanitizeString(msg.hdr.GetCommand()), pfrom->id);
            fOk = false;
            break;
        }

        // Read header
        CMessageHeader& hdr = msg.hdr;
        if (!hdr.IsValid(chainparams.MessageStart()))
        {
            LogPrintf("PROCESSMESSAGE: ERRORS IN HEADER %s peer=%d\n", SanitizeString(hdr.GetCommand()), pfrom->id);
            continue;
        }
        string strCommand = hdr.GetCommand();

        // Message size
        unsigned int nMessageSize = hdr.nMessageSize;

        // Checksum
        CDataStream& vRecv = msg.vRecv;
        uint256 hash = Hash(vRecv.begin(), vRecv.begin() + nMessageSize);
        unsigned int nChecksum = ReadLE32((unsigned char*)&hash);
        if (nChecksum != hdr.nChecksum)
        {
            LogPrintf("%s(%s, %u bytes): CHECKSUM ERROR nChecksum=%08x hdr.nChecksum=%08x\n", __func__,
               SanitizeString(strCommand), nMessageSize, nChecksum, hdr.nChecksum);
            continue;
        }

        // Process message
        bool fRet = false;
        try
        {
            fRet = ProcessMessage(pfrom, strCommand, vRecv, msg.nTime);
            boost::this_thread::interruption_point();
        }
        catch (const std::ios_base::failure& e)
        {
            pfrom->PushMessage(NetMsgType::REJECT, strCommand, REJECT_MALFORMED, string("error parsing message"));
            if (strstr(e.what(), "end of data"))
            {
                // Allow exceptions from under-length message on vRecv
                LogPrintf("%s(%s, %u bytes): Exception '%s' caught, normally caused by a message being shorter than its stated length\n", __func__, SanitizeString(strCommand), nMessageSize, e.what());
            }
            else if (strstr(e.what(), "size too large"))
            {
                // Allow exceptions from over-long size
                LogPrintf("%s(%s, %u bytes): Exception '%s' caught\n", __func__, SanitizeString(strCommand), nMessageSize, e.what());
            }
            else
            {
                PrintExceptionContinue(&e, "ProcessMessages()");
            }
        }
        catch (const boost::thread_interrupted&) {
            throw;
        }
        catch (const std::exception& e) {
            PrintExceptionContinue(&e, "ProcessMessages()");
        } catch (...) {
            PrintExceptionContinue(NULL, "ProcessMessages()");
        }

        if (!fRet)
            LogPrintf("%s(%s, %u bytes) FAILED peer=%d\n", __func__, SanitizeString(strCommand), nMessageSize, pfrom->id);

        break;
    }

    // In case the connection got shut down, its receive buffer was wiped
    if (!pfrom->fDisconnect)
        pfrom->vRecvMsg.erase(pfrom->vRecvMsg.begin(), it);

    return fOk;
}


bool SendMessages(CNode* pto)
{
    const Consensus::Params& consensusParams = Params().GetConsensus();
    {
        // Don't send anything until we get its version message
        if (pto->nVersion == 0)
            return true;

        //
        // Message: ping
        //
        bool pingSend = false;
        if (pto->fPingQueued) {
            // RPC ping request by user
            pingSend = true;
        }
        if (pto->nPingNonceSent == 0 && pto->nPingUsecStart + PING_INTERVAL * 1000000 < GetTimeMicros()) {
            // Ping automatically sent as a latency probe & keepalive.
            pingSend = true;
        }
        if (pingSend) {
            uint64_t nonce = 0;
            while (nonce == 0) {
                GetRandBytes((unsigned char*)&nonce, sizeof(nonce));
            }
            pto->fPingQueued = false;
            pto->nPingUsecStart = GetTimeMicros();
            if (pto->nVersion > BIP0031_VERSION) {
                pto->nPingNonceSent = nonce;
                pto->PushMessage(NetMsgType::PING, nonce);
            } else {
                // Peer is too old to support ping command with nonce, pong will never arrive.
                pto->nPingNonceSent = 0;
                pto->PushMessage(NetMsgType::PING);
            }
        }

        TRY_LOCK(cs_main, lockMain); // Acquire cs_main for IsInitialBlockDownload() and CNodeState()
        if (!lockMain)
            return true;

        // Address refresh broadcast
        int64_t nNow = GetTimeMicros();
        if (!IsInitialBlockDownload() && pto->nNextLocalAddrSend < nNow) {
            AdvertizeLocal(pto);
            pto->nNextLocalAddrSend = PoissonNextSend(nNow, AVG_LOCAL_ADDRESS_BROADCAST_INTERVAL);
        }

        //
        // Message: addr
        //
        if (pto->nNextAddrSend < nNow) {
            pto->nNextAddrSend = PoissonNextSend(nNow, AVG_ADDRESS_BROADCAST_INTERVAL);
            vector<CAddress> vAddr;
            vAddr.reserve(pto->vAddrToSend.size());
            BOOST_FOREACH(const CAddress& addr, pto->vAddrToSend)
            {
                if (!pto->addrKnown.contains(addr.GetKey()))
                {
                    pto->addrKnown.insert(addr.GetKey());
                    vAddr.push_back(addr);
                    // receiver rejects addr messages larger than 1000
                    if (vAddr.size() >= 1000)
                    {
                        pto->PushMessage(NetMsgType::ADDR, vAddr);
                        vAddr.clear();
                    }
                }
            }
            pto->vAddrToSend.clear();
            if (!vAddr.empty())
                pto->PushMessage(NetMsgType::ADDR, vAddr);
        }

        CNodeState &state = *State(pto->GetId());
        if (state.fShouldBan) {
            if (pto->fWhitelisted)
                LogPrintf("Warning: not punishing whitelisted peer %s!\n", pto->addr.ToString());
            else {
                pto->fDisconnect = true;
                if (pto->addr.IsLocal())
                    LogPrintf("Warning: not banning local peer %s!\n", pto->addr.ToString());
                else
                {
                    CNode::Ban(pto->addr, BanReasonNodeMisbehaving);
                }
            }
            state.fShouldBan = false;
        }

        BOOST_FOREACH(const CBlockReject& reject, state.rejects)
            pto->PushMessage(NetMsgType::REJECT, (string)NetMsgType::BLOCK, reject.chRejectCode, reject.strRejectReason, reject.hashBlock);
        state.rejects.clear();

        // Start block sync
        if (pindexBestHeader == NULL)
            pindexBestHeader = chainActive.Tip();
        bool fFetch = state.fPreferredDownload || (nPreferredDownload == 0 && !pto->fClient && !pto->fOneShot); // Download if this is a nice peer, or we have no nice peers and this one might do.
        if (!state.fSyncStarted && !pto->fClient && !fImporting && !fReindex) {
            // Only actively request headers from a single peer, unless we're close to end of initial download.
            if ((nSyncStarted == 0 && fFetch) || pindexBestHeader->GetBlockTime() > GetAdjustedTime() - 6 * 60 * 60) { // NOTE: was "close to today" and 24h in Bitcoin
                state.fSyncStarted = true;
                nSyncStarted++;
                const CBlockIndex *pindexStart = pindexBestHeader;
                /* If possible, start at the block preceding the currently
                   best known header.  This ensures that we always get a
                   non-empty list of headers back as long as the peer
                   is up-to-date.  With a non-empty response, we can initialise
                   the peer's known best block.  This wouldn't be possible
                   if we requested starting at pindexBestHeader and
                   got back an empty response.  */
                if (pindexStart->pprev)
                    pindexStart = pindexStart->pprev;
                LogPrint("net", "initial getheaders (%d) to peer=%d (startheight:%d)\n", pindexStart->nHeight, pto->id, pto->nStartingHeight);
                pto->PushMessage(NetMsgType::GETHEADERS, chainActive.GetLocator(pindexStart), uint256());
            }
        }

        // Resend wallet transactions that haven't gotten in a block yet
        // Except during reindex, importing and IBD, when old wallet
        // transactions become unconfirmed and spams other nodes.
        if (!fReindex && !fImporting && !IsInitialBlockDownload())
        {
            GetMainSignals().Broadcast(nTimeBestReceived);
        }

        //
        // Try sending block announcements via headers
        //
        {
            // If we have less than MAX_BLOCKS_TO_ANNOUNCE in our
            // list of block hashes we're relaying, and our peer wants
            // headers announcements, then find the first header
            // not yet known to our peer but would connect, and send.
            // If no header would connect, or if we have too many
            // blocks, or if the peer doesn't want headers, just
            // add all to the inv queue.
            LOCK(pto->cs_inventory);
            vector<CBlock> vHeaders;
            bool fRevertToInv = (!state.fPreferHeaders || pto->vBlockHashesToAnnounce.size() > MAX_BLOCKS_TO_ANNOUNCE);
            CBlockIndex *pBestIndex = NULL; // last header queued for delivery
            ProcessBlockAvailability(pto->id); // ensure pindexBestKnownBlock is up-to-date

            if (!fRevertToInv) {
                bool fFoundStartingHeader = false;
                // Try to find first header that our peer doesn't have, and
                // then send all headers past that one.  If we come across any
                // headers that aren't on chainActive, give up.
                BOOST_FOREACH(const uint256 &hash, pto->vBlockHashesToAnnounce) {
                    BlockMap::iterator mi = mapBlockIndex.find(hash);
                    assert(mi != mapBlockIndex.end());
                    CBlockIndex *pindex = mi->second;
                    if (chainActive[pindex->nHeight] != pindex) {
                        // Bail out if we reorged away from this block
                        fRevertToInv = true;
                        break;
                    }
                    assert(pBestIndex == NULL || pindex->pprev == pBestIndex);
                    pBestIndex = pindex;
                    if (fFoundStartingHeader) {
                        // add this to the headers message
                        vHeaders.push_back(pindex->GetBlockHeader());
                    } else if (PeerHasHeader(&state, pindex)) {
                        continue; // keep looking for the first new block
                    } else if (pindex->pprev == NULL || PeerHasHeader(&state, pindex->pprev)) {
                        // Peer doesn't have this header but they do have the prior one.
                        // Start sending headers.
                        fFoundStartingHeader = true;
                        vHeaders.push_back(pindex->GetBlockHeader());
                    } else {
                        // Peer doesn't have this header or the prior one -- nothing will
                        // connect, so bail out.
                        fRevertToInv = true;
                        break;
                    }
                }
            }
            if (fRevertToInv) {
                // If falling back to using an inv, just try to inv the tip.
                // The last entry in vBlockHashesToAnnounce was our tip at some point
                // in the past.
                if (!pto->vBlockHashesToAnnounce.empty()) {
                    const uint256 &hashToAnnounce = pto->vBlockHashesToAnnounce.back();
                    BlockMap::iterator mi = mapBlockIndex.find(hashToAnnounce);
                    assert(mi != mapBlockIndex.end());
                    CBlockIndex *pindex = mi->second;

                    // Warn if we're announcing a block that is not on the main chain.
                    // This should be very rare and could be optimized out.
                    // Just log for now.
                    if (chainActive[pindex->nHeight] != pindex) {
                        LogPrint("net", "Announcing block %s not on main chain (tip=%s)\n",
                            hashToAnnounce.ToString(), chainActive.Tip()->GetBlockHash().ToString());
                    }

                    // If the peer announced this block to us, don't inv it back.
                    // (Since block announcements may not be via inv's, we can't solely rely on
                    // setInventoryKnown to track this.)
                    if (!PeerHasHeader(&state, pindex)) {
                        pto->PushInventory(CInv(MSG_BLOCK, hashToAnnounce));
                        LogPrint("net", "%s: sending inv peer=%d hash=%s\n", __func__,
                            pto->id, hashToAnnounce.ToString());
                    }
                }
            } else if (!vHeaders.empty()) {
                if (vHeaders.size() > 1) {
                    LogPrint("net", "%s: %u headers, range (%s, %s), to peer=%d\n", __func__,
                            vHeaders.size(),
                            vHeaders.front().GetHash().ToString(),
                            vHeaders.back().GetHash().ToString(), pto->id);
                } else {
                    LogPrint("net", "%s: sending header %s to peer=%d\n", __func__,
                            vHeaders.front().GetHash().ToString(), pto->id);
                }
                pto->PushMessage(NetMsgType::HEADERS, vHeaders);
                state.pindexBestHeaderSent = pBestIndex;
            }
            pto->vBlockHashesToAnnounce.clear();
        }

        //
        // Message: inventory
        //
        vector<CInv> vInv;
        vector<CInv> vInvWait;
        {
            bool fSendTrickle = pto->fWhitelisted;
            if (pto->nNextInvSend < nNow) {
                fSendTrickle = true;
                pto->nNextInvSend = PoissonNextSend(nNow, AVG_INVENTORY_BROADCAST_INTERVAL);
            }
            LOCK(pto->cs_inventory);
            vInv.reserve(std::min<size_t>(1000, pto->vInventoryToSend.size()));
            vInvWait.reserve(pto->vInventoryToSend.size());
            BOOST_FOREACH(const CInv& inv, pto->vInventoryToSend)
            {
                if (inv.type == MSG_TX && pto->filterInventoryKnown.contains(inv.hash))
                    continue;

                // trickle out tx inv to protect privacy
                if (inv.type == MSG_TX && !fSendTrickle)
                {
                    // 1/4 of tx invs blast to all immediately
                    static uint256 hashSalt;
                    if (hashSalt.IsNull())
                        hashSalt = GetRandHash();
                    uint256 hashRand = ArithToUint256(UintToArith256(inv.hash) ^ UintToArith256(hashSalt));
                    hashRand = Hash(BEGIN(hashRand), END(hashRand));
                    bool fTrickleWait = ((UintToArith256(hashRand) & 3) != 0);

                    if (fTrickleWait)
                    {
                        vInvWait.push_back(inv);
                        continue;
                    }
                }

                pto->filterInventoryKnown.insert(inv.hash);

                vInv.push_back(inv);
                if (vInv.size() >= 1000)
                {
                    pto->PushMessage(NetMsgType::INV, vInv);
                    vInv.clear();
                }
            }
            pto->vInventoryToSend = vInvWait;
        }
        if (!vInv.empty())
            pto->PushMessage(NetMsgType::INV, vInv);

        // Detect whether we're stalling
        nNow = GetTimeMicros();
        if (!pto->fDisconnect && state.nStallingSince && state.nStallingSince < nNow - 1000000 * BLOCK_STALLING_TIMEOUT) {
            // Stalling only triggers when the block download window cannot move. During normal steady state,
            // the download window should be much larger than the to-be-downloaded set of blocks, so disconnection
            // should only happen during initial block download.
            LogPrintf("Peer=%d is stalling block download, disconnecting\n", pto->id);
            pto->fDisconnect = true;
        }
        // In case there is a block that has been in flight from this peer for 2 + 0.5 * N times the block interval
        // (with N the number of peers from which we're downloading validated blocks), disconnect due to timeout.
        // We compensate for other peers to prevent killing off peers due to our own downstream link
        // being saturated. We only count validated in-flight blocks so peers can't advertise non-existing block hashes
        // to unreasonably increase our timeout.
        if (!pto->fDisconnect && state.vBlocksInFlight.size() > 0) {
            QueuedBlock &queuedBlock = state.vBlocksInFlight.front();
            int nOtherPeersWithValidatedDownloads = nPeersWithValidatedDownloads - (state.nBlocksInFlightValidHeaders > 0);
            if (nNow > state.nDownloadingSince + consensusParams.nPowTargetSpacing * (BLOCK_DOWNLOAD_TIMEOUT_BASE + BLOCK_DOWNLOAD_TIMEOUT_PER_PEER * nOtherPeersWithValidatedDownloads)) {
                LogPrintf("Timeout downloading block %s from peer=%d, disconnecting\n", queuedBlock.hash.ToString(), pto->id);
                pto->fDisconnect = true;
            }
        }

        //
        // Message: getdata (blocks)
        //
        vector<CInv> vGetData;
        if (!pto->fDisconnect && !pto->fClient && (fFetch || !IsInitialBlockDownload()) && state.nBlocksInFlight < MAX_BLOCKS_IN_TRANSIT_PER_PEER) {
            vector<CBlockIndex*> vToDownload;
            NodeId staller = -1;
            FindNextBlocksToDownload(pto->GetId(), MAX_BLOCKS_IN_TRANSIT_PER_PEER - state.nBlocksInFlight, vToDownload, staller);
            BOOST_FOREACH(CBlockIndex *pindex, vToDownload) {
                vGetData.push_back(CInv(MSG_BLOCK, pindex->GetBlockHash()));
                MarkBlockAsInFlight(pto->GetId(), pindex->GetBlockHash(), consensusParams, pindex);
                LogPrint("net", "Requesting block %s (%d) peer=%d\n", pindex->GetBlockHash().ToString(),
                    pindex->nHeight, pto->id);
            }
            if (state.nBlocksInFlight == 0 && staller != -1) {
                if (State(staller)->nStallingSince == 0) {
                    State(staller)->nStallingSince = nNow;
                    LogPrint("net", "Stall started peer=%d\n", staller);
                }
            }
        }

        //
        // Message: getdata (non-blocks)
        //
        while (!pto->fDisconnect && !pto->mapAskFor.empty() && (*pto->mapAskFor.begin()).first <= nNow)
        {
            const CInv& inv = (*pto->mapAskFor.begin()).second;
            if (!AlreadyHave(inv))
            {
                if (fDebug)
                    LogPrint("net", "Requesting %s peer=%d\n", inv.ToString(), pto->id);
                vGetData.push_back(inv);
                if (vGetData.size() >= 1000)
                {
                    pto->PushMessage(NetMsgType::GETDATA, vGetData);
                    vGetData.clear();
                }
            } else {
                //If we're not going to ask, don't expect a response.
                pto->setAskFor.erase(inv.hash);
            }
            pto->mapAskFor.erase(pto->mapAskFor.begin());
        }
        if (!vGetData.empty())
            pto->PushMessage(NetMsgType::GETDATA, vGetData);

    }
    return true;
}

 std::string CBlockFileInfo::ToString() const {
     return strprintf("CBlockFileInfo(blocks=%u, size=%u, heights=%u...%u, time=%s...%s)", nBlocks, nSize, nHeightFirst, nHeightLast, DateTimeStrFormat("%Y-%m-%d", nTimeFirst), DateTimeStrFormat("%Y-%m-%d", nTimeLast));
 }

ThresholdState VersionBitsTipState(const Consensus::Params& params, Consensus::DeploymentPos pos)
{
    LOCK(cs_main);
    return VersionBitsState(chainActive.Tip(), params, pos, versionbitscache);
}

class CMainCleanup
{
public:
    CMainCleanup() {}
    ~CMainCleanup() {
        // block headers
        BlockMap::iterator it1 = mapBlockIndex.begin();
        for (; it1 != mapBlockIndex.end(); it1++)
            delete (*it1).second;
        mapBlockIndex.clear();

        // orphan transactions
        mapOrphanTransactions.clear();
        mapOrphanTransactionsByPrev.clear();
    }
} instance_of_cmaincleanup;<|MERGE_RESOLUTION|>--- conflicted
+++ resolved
@@ -74,14 +74,10 @@
 int nScriptCheckThreads = 0;
 bool fImporting = false;
 bool fReindex = false;
-<<<<<<< HEAD
 bool fTxIndex = true;
-=======
-bool fTxIndex = false;
 bool fAddressIndex = false;
 bool fTimestampIndex = false;
 bool fSpentIndex = false;
->>>>>>> e0d02ff2
 bool fHavePruned = false;
 bool fPruneMode = false;
 bool fIsBareMultisigStd = DEFAULT_PERMIT_BAREMULTISIG;
