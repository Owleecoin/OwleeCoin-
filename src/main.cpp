--- conflicted
+++ resolved
@@ -1737,36 +1737,6 @@
     return Hash9(BEGIN(nVersion), END(nNonce));
 }
 
-<<<<<<< HEAD
-=======
-uint256 CBlockHeader::GetSpecialHash() const
-{   
-    // calculate additional masternode vote info to include in hash
-    uint256 hash = 0;
-    uint256 vmnAdditional = 0;
-
-    //LogPrintf("------------------------------------------------\n");
-    if( (fTestNet && nTime > START_MASTERNODE_PAYMENTS_TESTNET) || (!fTestNet && nTime > START_MASTERNODE_PAYMENTS)) {
-        BOOST_FOREACH(CMasterNodeVote mv1, vmn){
-            uint160 n2 = mv1.pubkey.GetID();
-            uint256 n = 0;
-            memcpy(&n, &n2, sizeof(n2));
-            //LogPrintf(" vmnAdd1 %s\n", n.GetHex().c_str());
-
-            vmnAdditional += n;
-            //LogPrintf(" vmnAdd2 %s\n", vmnAdditional.GetHex().c_str());
-            vmnAdditional <<= (mv1.votes*8) + (mv1.blockHeight % 64);
-            //LogPrintf(" vmnAdd3 %s\n", vmnAdditional.GetHex().c_str());
-        }
-
-        hash = Hash9(BEGIN(nVersion), END(nNonce));
-        return Hash9(BEGIN(hash), END(vmnAdditional));
-    };           
-    
-    return Hash9(BEGIN(nVersion), END(nNonce));
-}
-
->>>>>>> 9b8d4056
 const CTxOut &CTransaction::GetOutputFor(const CTxIn& input, CCoinsViewCache& view)
 {
     const CCoins &coins = view.GetCoins(input.prevout.hash);
@@ -2575,7 +2545,6 @@
 
         int64 masternodePaymentAmount = vtx[0].GetValueOut()/5;        
         bool fIsInitialDownload = IsInitialBlockDownload();
-<<<<<<< HEAD
 
         if (!fIsInitialDownload && pindexBest != NULL)
         {
@@ -2598,125 +2567,6 @@
                 }
             }
 
-=======
-        
-        CBlock blockLast;
-        
-        // Work back to the first block in the orphan chain
-        if (mapBlockIndex.count(hashPrevBlock)){
-            LogPrintf("CheckBlock() : loading prev block  %s\n", hashPrevBlock.ToString().c_str());
-            pindexPrev = mapBlockIndex[hashPrevBlock];
-            if(!blockLast.ReadFromDisk(pindexPrev)){
-                return error("CheckBlock() : Load previous block failed");
-            }
-        } else {
-            // no previous block, can't check votes
-            fCheckVotes = false;
-            pindexPrev = NULL;
-        }
-
-        if (!fCheckVotes) EnforceMasternodePayments = false;
-
-        if (pindexPrev != NULL && !fIsInitialDownload){
-            {
-                if(blockLast.GetHash() != pindexPrev->GetBlockHash()){
-                    LogPrintf("CheckBlock() : blockLast.GetHash() != pindexPrev->GetBlockHash() : %s != %s\n", blockLast.GetHash().ToString().c_str(), pindexPrev->GetBlockHash().ToString().c_str());
-                    if(EnforceMasternodePayments) return state.DoS(100, error("CheckBlock() : blockLast.GetHash() != pindexPrev->GetBlockHash()"));
-                }
-
-                LogPrintf("CheckBlock() : nHeight : %d\n", pindexPrev->nHeight);
-                LogPrintf("CheckBlock() : pindexPrev->GetBlockHash() : %s\n", pindexPrev->GetBlockHash().ToString().c_str());
-
-                votingRecordsBlockPrev = blockLast.vmn.size();
-                BOOST_FOREACH(CMasterNodeVote mv1, blockLast.vmn){
-                    if((pindexPrev->nHeight+1) - mv1.GetHeight() > MASTERNODE_PAYMENTS_EXPIRATION){
-                        if(EnforceMasternodePayments) return state.DoS(100, error("CheckBlock() : Vote too old"));
-                    } else if((pindexPrev->nHeight+1) - mv1.GetHeight() == MASTERNODE_PAYMENTS_EXPIRATION){
-                        removedMasterNodePayments++;
-                    } else if(mv1.GetVotes() >= MASTERNODE_PAYMENTS_MIN_VOTES-1 && foundMasterNodePayment < MASTERNODE_PAYMENTS_MAX) {
-                        for (unsigned int i = 0; i < vtx[0].vout.size(); i++)
-                            if(vtx[0].vout[i].nValue == masternodePaymentAmount && mv1.GetPubKey() == vtx[0].vout[i].scriptPubKey) {
-                                foundMasterNodePayment++;
-                            } else if(mv1.GetPubKey() == vtx[0].vout[i].scriptPubKey) {
-                                LogPrintf(" BAD MASTERNODE PAYMENT DETECTED:  %"PRI64u"\n", vtx[0].vout[i].nValue);
-                            }
-                    } else {
-                        BOOST_FOREACH(CMasterNodeVote mv2, vmn){
-                            if((mv1.blockHeight == mv2.blockHeight && mv1.GetPubKey() == mv2.GetPubKey())){
-                                matchingVoteRecords++;
-                                if(mv1.GetVotes() != mv2.GetVotes() && mv1.GetVotes()+1 != mv2.GetVotes()) {
-                                    LogPrintf(" BAD VOTE DETECTED:  %"PRI64u" %s\n", mv1.blockHeight, mv1.GetPubKey().ToString().c_str());
-                                    LogPrintf("  -- %d %d\n", mv1.GetVotes(), mv2.GetVotes());
-                                    badVote++;
-                                }
-                            }
-                        }
-                    }
-                }
-
-                LogPrintf("CheckBlock(): votingRecordsBlockPrev %d\n", votingRecordsBlockPrev);
-                LogPrintf("CheckBlock(): matchingVoteRecords %d\n", matchingVoteRecords);
-                LogPrintf("CheckBlock(): badVote %d\n", badVote);\
-                LogPrintf("CheckBlock(): foundMasterNodePayment %d\n", foundMasterNodePayment);
-                LogPrintf("CheckBlock(): removedMasterNodePayments %d\n", removedMasterNodePayments);
-
-
-                //find new votes, must be for this block height
-                bool foundThisBlock = false;
-                BOOST_FOREACH(CMasterNodeVote mv2, vmn){ 
-                    {      
-                        std::string blockHeight = boost::lexical_cast<std::string>(mv2.blockHeight);
-
-                        CScript pubkey;
-                        pubkey.SetDestination(mv2.pubkey.GetID());
-                        CTxDestination address1;
-                        ExtractDestination(pubkey, address1);
-                        CBitcoinAddress address2(address1);
-
-                        std::string votes = boost::lexical_cast<std::string>(mv2.votes);
-
-                        LogPrintf("CheckBlock():  %s       %s       %s\n",  blockHeight.c_str(), address2.ToString().c_str(), votes.c_str());
-                    }
-                    
-                    if(mv2.GetPubKey().size() != 25){
-                        return state.DoS(100, error("CheckBlock() : pubkey wrong size"));
-                    }
-
-                    bool found = false;
-                    if(!foundThisBlock && mv2.blockHeight == pindexPrev->nHeight+1) {
-                        foundThisBlock = true;
-                        continue;
-                    }
-
-                    BOOST_FOREACH(CMasterNodeVote mv1, blockLast.vmn){
-                        if((mv1.blockHeight == mv2.blockHeight && mv1.GetPubKey() == mv2.GetPubKey())){
-                            found = true;
-                        }
-                    }
-                    
-                    if(!found){
-                        LogPrintf("CheckBlock() : pubkey wrong size");
-                        if(EnforceMasternodePayments) return state.DoS(100, error("CheckBlock() : Vote not found in previous block"));
-                    }
-                }
-            }
-            
-            
-            if(badVote!=0){
-                LogPrintf("CheckBlock() : Bad vote detected");
-                if(EnforceMasternodePayments) return state.DoS(100, error("CheckBlock() : Bad vote detected"));
-            }
-
-            if(matchingVoteRecords+foundMasterNodePayment+removedMasterNodePayments!=votingRecordsBlockPrev) {
-                LogPrintf("CheckBlock() : Missing masternode votes");
-                if(EnforceMasternodePayments) return state.DoS(100, error("CheckBlock() : Missing masternode votes"));
-            }
-
-            if(matchingVoteRecords+foundMasterNodePayment>MASTERNODE_PAYMENTS_EXPIRATION){
-                LogPrintf("CheckBlock() : Too many vote records found");
-                if(EnforceMasternodePayments) return state.DoS(100, error("CheckBlock() : Too many vote records found"));
-            }
->>>>>>> 9b8d4056
         }
     }
 
@@ -4040,7 +3890,6 @@
         int i = 0;
 
         BOOST_FOREACH(CMasterNode mn, darkSendMasterNodes) {
-<<<<<<< HEAD
             printf("Sending master node entry - %s \n", mn.addr.ToString().c_str());
             if(vin == CTxIn()){
                 mn.Check();
@@ -4048,11 +3897,6 @@
                     pfrom->PushMessage("dsee", mn.vin, mn.addr, mn.sig, mn.now, mn.pubkey, mn.pubkey2, count, i, mn.lastTimeSeen);
                 }
             } else if (vin == mn.vin) {
-=======
-            LogPrintf("Sending master node entry - %s \n", mn.addr.ToString().c_str());
-            mn.Check();
-            if(mn.IsEnabled()) {
->>>>>>> 9b8d4056
                 pfrom->PushMessage("dsee", mn.vin, mn.addr, mn.sig, mn.now, mn.pubkey, mn.pubkey2, count, i, mn.lastTimeSeen);
             }
             i++;
@@ -4267,21 +4111,13 @@
         CBlockIndex* pindexPrev = pindexBest;
 
         if (sigTime/1000000 > GetAdjustedTime() + 15 * 60) {
-<<<<<<< HEAD
-            printf("dseep: Signature rejected, too far into the future %s\n", vin.ToString().c_str());
-=======
-            LogPrintf("dseep: Signature rejected, too far into the future");
->>>>>>> 9b8d4056
+            LogPrintf("dseep: Signature rejected, too far into the future %s\n", vin.ToString().c_str());
             //pfrom->Misbehaving(20);
             return false;
         }
 
         if (sigTime/1000000 <= pindexPrev->GetBlockTime() - 15 * 60) {
-<<<<<<< HEAD
-            printf("dseep: Signature rejected, too far into the past %s\n", vin.ToString().c_str());
-=======
-            LogPrintf("dseep: Signature rejected, too far into the past");
->>>>>>> 9b8d4056
+            LogPrintf("dseep: Signature rejected, too far into the past %s\n", vin.ToString().c_str());
             //pfrom->Misbehaving(20);
             return false;
         }
@@ -4295,11 +4131,7 @@
 
                 std::string errorMessage = "";
                 if(!darkSendSigner.VerifyMessage(mn.pubkey2, vchSig, strMessage, errorMessage)){
-<<<<<<< HEAD
-                    printf("dseep: Got bad masternode address signature %s \n", vin.ToString().c_str());
-=======
-                    LogPrintf("Got bad masternode address signature\n");
->>>>>>> 9b8d4056
+                    LogPrintf("dseep: Got bad masternode address signature %s \n", vin.ToString().c_str());
                     //pfrom->Misbehaving(20);
                     return false;
                 }
@@ -5279,50 +5111,16 @@
                 printf("CreateNewBlock - network could not reach consessus on payee for block %d\n", pindexPrev->nHeight+1);
                 winningNode = darkSendPool.GetCurrentMasterNode(1);
                 if(winningNode >= 0){
-<<<<<<< HEAD
                     payee.SetDestination(darkSendMasterNodes[winningNode].pubkey.GetID());   
                     success = true;
-=======
-                    pblock->payee.SetDestination(darkSendMasterNodes[winningNode].pubkey.GetID());
-                    
-                    payments++;
-                    txNew.vout.resize(payments);
-
-                    //txNew.vout[0].scriptPubKey = scriptPubKeyIn;
-                    txNew.vout[payments-1].scriptPubKey.SetDestination(darkSendMasterNodes[winningNode].pubkey.GetID());
-                    txNew.vout[payments-1].nValue = 0;
-
-                    LogPrintf("Masternode payment to %s\n", txNew.vout[payments-1].scriptPubKey.ToString().c_str());
->>>>>>> 9b8d4056
                 }
             }
 
-<<<<<<< HEAD
             if(success) {
                 pblock->payee = payee;
                 
                 payments++;
                 txNew.vout.resize(payments);
-=======
-                        if (((pindexPrev->nHeight+1) - mv1.GetHeight()) >= MASTERNODE_PAYMENTS_EXPIRATION) {
-                            // do nothing
-                        } else if( (mv1.GetVotes() >= MASTERNODE_PAYMENTS_MIN_VOTES && pblock->MasterNodePaymentsEnforcing()) && payments <= MASTERNODE_PAYMENTS_MAX) {
-                            pblock->payee = mv1.GetPubKey();
-                            
-                            payments++;
-                            txNew.vout.resize(payments);
-
-                            //txNew.vout[0].scriptPubKey = scriptPubKeyIn;
-                            txNew.vout[payments-1].scriptPubKey = mv1.GetPubKey();
-                            txNew.vout[payments-1].nValue = 0;
-
-                            LogPrintf("Masternode payment to %s\n", txNew.vout[payments-1].scriptPubKey.ToString().c_str());
-                        } else if (((pindexPrev->nHeight+1) - mv1.GetHeight()) < MASTERNODE_PAYMENTS_EXPIRATION) {
-                            pblock->vmn.push_back(mv1);
-                        }
-                    } 
-                }
->>>>>>> 9b8d4056
 
                 //txNew.vout[0].scriptPubKey = scriptPubKeyIn;
                 txNew.vout[payments-1].scriptPubKey = payee;
@@ -5999,18 +5797,11 @@
     uint256 n3 = vin.prevout.hash > n2 ? (vin.prevout.hash - n2) : (n2 - vin.prevout.hash);
     
     /*
-<<<<<<< HEAD
-    printf(" -- MasterNode CalculateScore() n1 = %s \n", n1.ToString().c_str());
-    printf(" -- MasterNode CalculateScore() n2 = %s \n", n2.ToString().c_str());
-    printf(" -- MasterNode CalculateScore() vin = %s \n", vin.prevout.hash.ToString().c_str());
-    printf(" -- MasterNode CalculateScore() n3 = %s \n", n3.ToString().c_str());*/
-=======
     LogPrintf(" -- MasterNode CalculateScore() n1 = %s \n", n1.ToString().c_str());
     LogPrintf(" -- MasterNode CalculateScore() n11 = %u \n", n11);
     LogPrintf(" -- MasterNode CalculateScore() n2 = %s \n", n2.ToString().c_str());
     LogPrintf(" -- MasterNode CalculateScore() vin = %s \n", vin.prevout.hash.ToString().c_str());
     LogPrintf(" -- MasterNode CalculateScore() n3 = %s \n", n3.ToString().c_str());*/
->>>>>>> 9b8d4056
 
     return n3;
 }
