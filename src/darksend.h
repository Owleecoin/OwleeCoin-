// Copyright (c) 2014-2015 The Darkcoin developers
// Distributed under the MIT/X11 software license, see the accompanying
// file COPYING or http://www.opensource.org/licenses/mit-license.php.

#ifndef DARKSEND_H
#define DARKSEND_H

#include "core.h"
#include "main.h"
#include "activemasternode.h"
#include "masternodeman.h"
#include "darksend-relay.h"

class CTxIn;
class CDarksendPool;
class CDarkSendSigner;
class CMasterNodeVote;
class CBitcoinAddress;
class CDarksendQueue;
class CDarksendBroadcastTx;
class CActiveMasternode;

// pool states for mixing
#define POOL_MAX_TRANSACTIONS                  3 // wait for X transactions to merge and publish
#define POOL_MAX_TRANSACTIONS_TESTNET          2 // wait for X transactions to merge and publish
#define POOL_STATUS_UNKNOWN                    0 // waiting for update
#define POOL_STATUS_IDLE                       1 // waiting for update
#define POOL_STATUS_QUEUE                      2 // waiting in a queue
#define POOL_STATUS_ACCEPTING_ENTRIES          3 // accepting entries
#define POOL_STATUS_FINALIZE_TRANSACTION       4 // master node will broadcast what it accepted
#define POOL_STATUS_SIGNING                    5 // check inputs/outputs, sign final tx
#define POOL_STATUS_TRANSMISSION               6 // transmit transaction
#define POOL_STATUS_ERROR                      7 // error
#define POOL_STATUS_SUCCESS                    8 // success

// status update message constants
#define MASTERNODE_ACCEPTED                    1
#define MASTERNODE_REJECTED                    0
#define MASTERNODE_RESET                       -1

#define DARKSEND_QUEUE_TIMEOUT                 120 // in seconds
#define DARKSEND_SIGNING_TIMEOUT               30 // in seconds
#define DARKSEND_DOWNGRADE_TIMEOUT             30 // in seconds

// used for anonymous relaying of inputs/outputs/sigs
#define DARKSEND_RELAY_IN                 1
#define DARKSEND_RELAY_OUT                2
#define DARKSEND_RELAY_SIG                3

extern CDarksendPool darkSendPool;
extern CDarkSendSigner darkSendSigner;
extern std::vector<CDarksendQueue> vecDarksendQueue;
extern std::string strMasterNodePrivKey;
extern map<uint256, CDarksendBroadcastTx> mapDarksendBroadcastTxes;
extern CActiveMasternode activeMasternode;

// get the Darksend chain depth for a given input
int GetInputDarksendRounds(CTxIn in, int rounds=0);

/** Holds an Darksend input
 */
class CTxDSIn : public CTxIn
{
public:
    bool fHasSig;

    CTxDSIn(const CTxIn& in)
    {
        prevout = in.prevout;
        scriptSig = in.scriptSig;
        prevPubKey = in.prevPubKey;
        nSequence = in.nSequence;
    }
};


/** A clients transaction in the Darksend pool
 *  -- holds the input/output mapping for each user in the pool
 */
class CDarkSendEntry
{
public:
    bool isSet;
    std::vector<CTxIn> sev;
    int64_t amount;
    CTransaction collateral;
    std::vector<CTxOut> vout;
    CTransaction txSupporting;
    int64_t addedTime;

    CDarkSendEntry()
    {
        isSet = false;
        collateral = CTransaction();
        amount = 0;
    }

    /// Add entries to use for Darksend
    bool Add(const std::vector<CTxIn> vinIn, int64_t amountIn, const CTransaction collateralIn, const std::vector<CTxOut> voutIn)
    {
        if(isSet){return false;}

        sev = vinIn;
        vout = voutIn;
        amount = amountIn;
        collateral = collateralIn;
        isSet = true;
        addedTime = GetTime();

        return true;
    }

    /// Is this Darksend expired?
    bool IsExpired()
    {
        return (GetTime() - addedTime) > DARKSEND_QUEUE_TIMEOUT;// 120 seconds
    }
};


/**
 * A currently inprogress Darksend merge and denomination information
 */
class CDarksendQueue
{
public:
    CTxIn vin;
    int64_t time;
    int nDenom;
    bool ready; //ready for submit
    std::vector<unsigned char> vchSig;

    //information used for the anonymous relay system
    int nBlockHeight;
    std::vector<unsigned char> vchRelaySig;
    std::string strSharedKey;

    CDarksendQueue()
    {
        nDenom = 0;
        vin = CTxIn();
        time = 0;
        vchSig.clear();
        vchRelaySig.clear();
        nBlockHeight = 0;
        strSharedKey = "";
        ready = false;
    }

    IMPLEMENT_SERIALIZE
    (
        READWRITE(nDenom);
        READWRITE(vin);
        READWRITE(time);
        READWRITE(ready);
        READWRITE(vchSig);

        if(ready){
            READWRITE(vchRelaySig);
            READWRITE(nBlockHeight);
            READWRITE(strSharedKey);
        }
    )

    bool GetAddress(CService &addr)
    {
        CMasternode* pmn = mnodeman.Find(vin);
        if(pmn != NULL)
        {
            addr = pmn->addr;
            return true;
        }
        return false;
    }

    bool GetProtocolVersion(int &protocolVersion)
    {
        CMasternode* pmn = mnodeman.Find(vin);
        if(pmn != NULL)
        {
            protocolVersion = pmn->protocolVersion;
            return true;
        }
        return false;
    }

<<<<<<< HEAD
    void SetSharedKey(std::string strSharedKey);
=======
    /** Sign this Darksend transaction
     *  \return true if all conditions are met:
     *     1) we have an active Masternode,
     *     2) we have a valid Masternode private key,
     *     3) we signed the message successfully, and
     *     4) we verified the message successfully
     */
>>>>>>> c8fe5a9c
    bool Sign();

    bool Relay();

    /// Is this Darksend expired?
    bool IsExpired()
    {
        return (GetTime() - time) > DARKSEND_QUEUE_TIMEOUT;// 120 seconds
    }

    /// Check if we have a valid Masternode address
    bool CheckSignature();

};

/** Helper class to store Darksend transaction (tx) information.
 */
class CDarksendBroadcastTx
{
public:
    CTransaction tx;
    CTxIn vin;
    vector<unsigned char> vchSig;
    int64_t sigTime;
};

/** Helper object for signing and checking signatures
 */
class CDarkSendSigner
{
public:
    bool IsVinAssociatedWithPubkey(CTxIn& vin, CPubKey& pubkey);
    bool SetKey(std::string strSecret, std::string& errorMessage, CKey& key, CPubKey& pubkey);
    bool SignMessage(std::string strMessage, std::string& errorMessage, std::vector<unsigned char>& vchSig, CKey key);
    bool VerifyMessage(CPubKey pubkey, std::vector<unsigned char>& vchSig, std::string strMessage, std::string& errorMessage);
};

/** Build a transaction anonymously
 */
class CDSAnonTx
{
public:
    std::vector<CTxDSIn> vin;
    std::vector<CTxOut> vout;

    bool IsTransactionValid();
    bool AddOutput(const CTxOut out);
    bool AddInput(const CTxIn in);

    /// Add Signature
    bool AddSig(const CTxIn in);
    int CountEntries() {return (int)vin.size() + (int)vout.size();}
};

void ConnectToDarkSendMasterNodeWinner();


/** Used to keep track of current status of Darksend pool
 */
class CDarksendPool
{
public:

    // clients entries
    std::vector<CDarkSendEntry> myEntries;
    // Masternode entries
    std::vector<CDarkSendEntry> entries;
    // the finalized transaction ready for signing
    CTransaction finalTransaction;
    // anonymous inputs/outputs
    CDSAnonTx anonTx;
    bool fSubmitAnonymousFailed;
    int nCountAttempts;

    int64_t lastTimeChanged; // time in UTC milliseconds
    int64_t lastAutoDenomination; // Note: possibly not used TODO: Delete?

    unsigned int state;
    unsigned int entriesCount;
    unsigned int lastEntryAccepted;
    unsigned int countEntriesAccepted;

    // where collateral should be made out to
    CScript collateralPubKey;

    std::vector<CTxIn> lockedCoins;

    uint256 masterNodeBlockHash;

    std::string lastMessage;
    bool completedTransaction;
    bool unitTest;
    CMasternode* pSubmittedToMasternode;

    int sessionID;
    int sessionDenom; //Users must submit an denom matching this
    int sessionUsers; //N Users have said they'll join
    bool sessionFoundMasternode; //If we've found a compatible Masternode
    int64_t sessionTotalValue; //used for autoDenom
    std::vector<CTransaction> vecSessionCollateral;

    int cachedLastSuccess;
    int cachedNumBlocks; //used for the overview screen
    int minBlockSpacing; //required blocks between mixes
    CTransaction txCollateral;

    int64_t lastNewBlock;

    //debugging data
    std::string strAutoDenomResult;

    // used for securing the anonymous relay system
    vector<unsigned char> vchMasternodeRelaySig;
    int nMasternodeBlockHeight;
    std::string strMasternodeSharedKey;
    bool fResentInputsOutputs;

    //incremented whenever a DSQ comes through
    int64_t nDsqCount;

    CDarksendPool()
    {
        /* Darksend uses collateral addresses to trust parties entering the pool
            to behave themselves. If they don't it takes their money. */

        cachedLastSuccess = 0;
        cachedNumBlocks = 0;
        unitTest = false;
        txCollateral = CTransaction();
        minBlockSpacing = 1;
        nDsqCount = 0;
        lastNewBlock = 0;
        strMasternodeSharedKey = "";
        fResentInputsOutputs = false;

        SetNull();
    }

    /** Process a Darksend message using the Darksend protocol
     * \param pfrom
     * \param strCommand lower case command string; valid values are:
     *        Command  | Description
     *        -------- | -----------------
     *        dsa      | Darksend Acceptable
     *        dsc      | Darksend Complete
     *        dsf      | Darksend Final tx
     *        dsi      | Darksend vIn
     *        dsq      | Darksend Queue
     *        dss      | Darksend Signal Final Tx
     *        dssu     | Darksend status update
     *        dssub    | Darksend Subscribe To
     * \param vRecv
     */
    void ProcessMessageDarksend(CNode* pfrom, std::string& strCommand, CDataStream& vRecv);

    void InitCollateralAddress(){
        std::string strAddress = "";
        if(Params().NetworkID() == CChainParams::MAIN) {
            strAddress = "Xq19GqFvajRrEdDHYRKGYjTsQfpV5jyipF";
        } else {
            strAddress = "y1EZuxhhNMAUofTBEeLqGE1bJrpC2TWRNp";
        }
        SetCollateralAddress(strAddress);
    }

    void SetMinBlockSpacing(int minBlockSpacingIn){
        minBlockSpacing = minBlockSpacingIn;
    }

    bool SetCollateralAddress(std::string strAddress);
    void Reset();
    bool Downgrade();
    bool ResendMissingInputsOutputs();

    void SetNull(bool clearEverything=false);

    void UnlockCoins();

    bool IsNull() const
    {
        return (state == POOL_STATUS_ACCEPTING_ENTRIES && entries.empty() && myEntries.empty());
    }

    int GetState() const
    {
        return state;
    }

    int GetEntriesCount() const
    {
        if(fMasterNode){
            return entries.size();
        } else {
            return entriesCount;
        }
    }

    int GetLastEntryAccepted() const
    {
        return lastEntryAccepted;
    }

    int GetCountEntriesAccepted() const
    {
        return countEntriesAccepted;
    }

    int GetMyTransactionCount() const
    {
        return myEntries.size();
    }

    void UpdateState(unsigned int newState)
    {
        if (fMasterNode && (newState == POOL_STATUS_ERROR || newState == POOL_STATUS_SUCCESS)){
            LogPrintf("CDarksendPool::UpdateState() - Can't set state to ERROR or SUCCESS as a Masternode. \n");
            return;
        }

        LogPrintf("CDarksendPool::UpdateState() == %d | %d \n", state, newState);
        if(state != newState){
            lastTimeChanged = GetTimeMillis();
            if(fMasterNode) {
                RelayStatus(darkSendPool.sessionID, darkSendPool.GetState(), darkSendPool.GetEntriesCount(), MASTERNODE_RESET);
            }
        }
        state = newState;
    }

    int GetMaxPoolTransactions()
    {
        //if we're on testnet, just use two transactions per merge
        if(Params().NetworkID() == CChainParams::TESTNET || Params().NetworkID() == CChainParams::REGTEST) return POOL_MAX_TRANSACTIONS_TESTNET;

        //use the production amount
        return POOL_MAX_TRANSACTIONS;
    }

    /// Do we have enough users to take entries?
    bool IsSessionReady(){
        return sessionUsers >= GetMaxPoolTransactions();
    }

    /// Are these outputs compatible with other client in the pool?
    bool IsCompatibleWithEntries(std::vector<CTxOut>& vout);

    /// Is this amount compatible with other client in the pool?
    bool IsCompatibleWithSession(int64_t nAmount, CTransaction txCollateral, std::string& strReason);

    /// Passively run Darksend in the background according to the configuration in settings (only for QT)
    bool DoAutomaticDenominating(bool fDryRun=false, bool ready=false);
    bool PrepareDarksendDenominate();

    /// Check for process in Darksend
    void Check();
    void CheckFinalTransaction();
    /// Charge fees to bad actors (Charge clients a fee if they're abusive)
    void ChargeFees();
    /// Rarely charge fees to pay miners
    void ChargeRandomFees();
    void CheckTimeout();
    void CheckForCompleteQueue();
    /// Check to make sure a signature matches an input in the pool
    bool SignatureValid(const CScript& newSig, const CTxIn& newVin);
    /// If the collateral is valid given by a client
    bool IsCollateralValid(const CTransaction& txCollateral);
    /// Add a clients entry to the pool
    bool AddEntry(const std::vector<CTxIn>& newInput, const int64_t& nAmount, const CTransaction& txCollateral, const std::vector<CTxOut>& newOutput, std::string& error);

    /// Add an anonymous output/inputs/sig
    bool AddAnonymousOutput(const CTxOut& out) {return anonTx.AddOutput(out);}
    bool AddAnonymousInput(const CTxIn& in) {return anonTx.AddInput(in);}
    bool AddAnonymousSig(const CTxIn& in) {return anonTx.AddSig(in);}
    bool AddRelaySignature(vector<unsigned char> vchMasternodeRelaySigIn, int nMasternodeBlockHeightIn, std::string strSharedKey) {
        vchMasternodeRelaySig = vchMasternodeRelaySigIn;
        nMasternodeBlockHeight = nMasternodeBlockHeightIn;
        strMasternodeSharedKey = strSharedKey;
        return true;
    }

    /// Add signature to a vin
    bool AddScriptSig(const CTxIn& newVin);
    /// Check that all inputs are signed. (Are all inputs signed?)
    bool SignaturesComplete();
    /// As a client, send a transaction to a Masternode to start the denomination process
    void SendDarksendDenominate(std::vector<CTxIn>& vin, std::vector<CTxOut>& vout, int64_t amount);
    /// Get Masternode updates about the progress of Darksend
    bool StatusUpdate(int newState, int newEntriesCount, int newAccepted, std::string& error, int newSessionID=0);

    /// As a client, check and sign the final transaction
    bool SignFinalTransaction(CTransaction& finalTransactionNew, CNode* node);

    /// Get the last valid block hash for a given modulus
    bool GetLastValidBlockHash(uint256& hash, int mod=1, int nBlockHeight=0);
    /// Process a new block
    void NewBlock();
    void CompletedTransaction(bool error, std::string lastMessageNew);
    void ClearLastMessage();
    /// Used for liquidity providers
    bool SendRandomPaymentToSelf();
    
    /// Split up large inputs or make fee sized inputs
    bool MakeCollateralAmounts();
    bool CreateDenominated(int64_t nTotalValue);
    
    /// Get the denominations for a list of outputs (returns a bitshifted integer)
    int GetDenominations(const std::vector<CTxOut>& vout);
    void GetDenominationsToString(int nDenom, std::string& strDenom);

    /// Get the denominations for a specific amount of darkcoin.
    int GetDenominationsByAmount(int64_t nAmount, int nDenomTarget=0);
    int GetDenominationsByAmounts(std::vector<int64_t>& vecAmount);


    //
    // Relay Darksend Messages
    //

    void RelayFinalTransaction(const int sessionID, const CTransaction& txNew);
    void RelaySignaturesAnon(std::vector<CTxIn>& vin);
    void RelayInAnon(std::vector<CTxIn>& vin, std::vector<CTxOut>& vout);
    void RelayIn(const std::vector<CTxIn>& vin, const int64_t& nAmount, const CTransaction& txCollateral, const std::vector<CTxOut>& vout);
    void RelayStatus(const int sessionID, const int newState, const int newEntriesCount, const int newAccepted, const std::string error="");
    void RelayCompletedTransaction(const int sessionID, const bool error, const std::string errorMessage);
};

void ThreadCheckDarkSendPool();

#endif<|MERGE_RESOLUTION|>--- conflicted
+++ resolved
@@ -184,9 +184,8 @@
         return false;
     }
 
-<<<<<<< HEAD
     void SetSharedKey(std::string strSharedKey);
-=======
+
     /** Sign this Darksend transaction
      *  \return true if all conditions are met:
      *     1) we have an active Masternode,
@@ -194,7 +193,6 @@
      *     3) we signed the message successfully, and
      *     4) we verified the message successfully
      */
->>>>>>> c8fe5a9c
     bool Sign();
 
     bool Relay();
